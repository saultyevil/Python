
/***********************************************************/
/** @file  xlog.c
 * @author ksl
 * @date   January, 2018
 *
 * @brief  These are a series of routines designed to store comments and errors
 * in a diagnostic file or files.  The routines also provide a mechanism for tracking the numbers of erorrs
 * of each type
 *
 * Instead of using printf and fprintf statements throughout varius subroutines, the set of routines
 * here are intended to provide a standard interface to various diagnostic files, and to manage the inteaction of 
 * logging with the various mpi threads that can exist when running Python in multiprocessor mode.  The routines
 * also contain a verbosity mechanism to allow one to control how much information is written to the screen, and a 
 * mechanism to keep track of the number of times a particular error message has been generated.  The overall goal 
 * is to keep the log files produced by Python a manageable size.
 *
 * Messages in Python runs are sent to the screen and to diagnostic files.  During multiprocessing runs, a diagnostic 
 * file is opened for each thread.  With some exceptions, messages to the screen arise from thread 0.  
 * 		
 *  The routines that control what files are open and closed for logging are as follows.
 * 	- Log_init(filename)			Open a logfile
 * 	- Log_append(filename)			Repoane an existing log file (so that one can continue to log to it)
 * 	- Log_close()					Close the current logfile
 *
 *   The routines that write to the log files (and optionally the screen) for informational reasons are:
 *  - Log ( char *format, ...)			Send a message to the screen and logfile
 * 	- Log_silent ( char *format, ...)		Send a message to the logfile
 *
 * 	The routines that are designed to report errors are as follows: 
 * 	- Shout( char *format, ...)	   Send a message to the screen and logfile that cannot be suppressed.
 *  - Error ( char *format, ...)			Send a message prefaced by the word "Error:" to the screen and to the logfile.
 * 	- Error_silent ( char *format, ...)		Send a message prefaced by the word "Error:" to
 * 										the logfile
 *
 *  One can control how much information is printed to the screen and how many times a specific error message is logged 
 *  to a file with several routines
 *  - Log_set_verbosity(vlevel)			Set the verbosity of the what is printed to the screen and the log file
 * 	- Log_print_max(print_max)			Set the number of times a single error will be 
 * 	    output to the scren and the log file
 *
 *  In most cases, it is sufficient to log to the screen only from thread 0.  there are a few times, one might want to 
 *  send a message to the screen from any thread. For this purpose there is a specific command:
 *  - Log_parallel(message)			Log statement for parallel reporting
 *
 *
 *  There are several specific commands that have been included for debugging problems:
 *  - Log_flush()					simply flushes the logfile to disk (before the program crashes).
 *	- Debug( char *format, ...) 			Log an statement to the screen and to a file.  This is essentially a 
 *								intended to replace a printf statement in situations where
 *							one is debugging code.  The use of Debug instead of log
 *							means that a future developer should be free to remove the
 *							Debug statement from the code.  Because the command prepends the word Debug to 
 *							the write staatement, it should be easy to grep debug statements out of the log files
 *
 *
 *  For errors, the logging routines keep track of how many times a particular error has been reported, using the format 
 *  statement as a proxy for the error.  After a certin number of times a particular error has been roported the error is
 *  no longer written out to the diag file, but the routens still keep trank of the nubmer of times the error is reported.
 *  If this number becomes too large then, the progam exits, and when it does it indicates why. There are a nubmer of 
 *  routines associated with this.
 *
 *
 *  - error_summary(char *format)			Summarize all of the erors that have been
 * 								logged to this point in time
 *
 *
 *  In addition there are several routines that largely internal
 *
 *  - Log_set_mpi_rank(rank, n_mpi)		Tells  the rank of the parallel process in parallel mode,
 * 								and divides max errors by n_mpi
 *     
 *
 *
 *	
 *
 ***********************************************************/
#include <stdio.h>
#include <stdlib.h>
#include <string.h>
#include <stdarg.h>
#include <math.h>
#include <mpi.h>
#include "log.h"

#define LINELENGTH 256
#define NERROR_MAX 500          // Number of different errors that are recorded

/* definitions of what is logged at what verboisty level */

#define SHOW_PARALLEL		1
#define SHOW_LOG  		2
#define SHOW_ERROR		2
#define SHOW_DEBUG	  	4
#define SHOW_LOG_SILENT  	5
#define SHOW_ERROR_SILENT	5


int my_rank = 0;                // rank of mpi process, set to zero

int log_print_max = 100;        // Maximum number of times a single error will be reported.  
                                // Note that it will still be counted.
int max_errors = 100000;        // Maximum number of times an error can occur before giving up

typedef struct error_log
{
  char description[LINELENGTH];
  int n;
} error_dummy, *ErrorPtr;

ErrorPtr errorlog;


int nerrors;

FILE *diagptr;
int init_log = 0;
int log_verbosity = 5;          // A parameter which can be used to suppress what would normally be logged or printed



/**********************************************************/
/** 
 * @brief      Open a log file 
 * 		
 * @param [in] char *  filename   The name of the file where logging will occur
 * @return     Always returns 0
 *
 * ###Notes###
 *
 *
 **********************************************************/

int
Log_init (filename)
     char *filename;
{
  FILE *fopen ();

  if ((diagptr = fopen (filename, "w")) == NULL)
  {
    printf ("Yikes: could not even open log file %s\n", filename);
    Exit (0);
  }
  init_log = 1;

  nerrors = 0;
  errorlog = (ErrorPtr) calloc (sizeof (error_dummy), NERROR_MAX);

  if (errorlog == NULL)
  {
    printf ("There is a problem in allocating memory for the errorlog structure\n");
    Exit (0);
  }

  return (0);
}



/**********************************************************/
/** 
 * @brief      Opens an existing log file so that diagnostic message can be added to it.
 *
 * @param [in] char *  filename   Name of the existing file to reopen
 * @return     0 unless the log file cannot be reopened in which case the program terminates
 *
 * The routine opens a logfile that should have existed previously so that one 
 * can continue an early run of python 
 *
 * ###Notes###
 *
 * This routine is called on a restart of a run, if for example one
 * needed to checkpoint a run because a limitation on the time for running
 * an individual program 
 *
 **********************************************************/

int
Log_append (filename)
     char *filename;
{
  FILE *fopen ();

  if ((diagptr = fopen (filename, "a")) == NULL)
  {
    printf ("Yikes: could not even open log file %s\n", filename);
    Exit (0);
  }
  init_log = 1;

  nerrors = 0;
  errorlog = (ErrorPtr) calloc (sizeof (error_dummy), NERROR_MAX);

  if (errorlog == NULL)
  {
    printf ("There is a problem in allocating memory for the errorlog structure\n");
    Exit (0);
  }

  return (0);
}


/**********************************************************/
/** 
 * @brief      Close a log file 
 *
 * @return     Always returns 0
 *
 * Close the current log file
 *
 * ###Notes###
 *
 *
 **********************************************************/

int
Log_close ()
{
  fclose (diagptr);
  init_log = 0;
  free (errorlog);              // Release the error summary structure
  return (0);
}

/* The next routine allows the user to change the amount of reporting that is
 * carried out through the logging subroutines
 */


/**********************************************************/
/** 
 * @brief      Control the range of messages which are logged to the command line
 *
 * @param [in] int  vlevel   An integer which controls what level of loggng goes to the screen
 * @return     Always returns 0
 *
 *
 * ###Notes###
 *
 *
 **********************************************************/

int
Log_set_verbosity (vlevel)
     int vlevel;
{
  log_verbosity = vlevel;
  rdpar_set_verbose (vlevel);
  return (0);
}




/**********************************************************/
/** 
 * @brief      Limit the number of times an error is printed out
 *
 * @param [in] int  print_max   a number which specifies the number of times an error message is logged
 * @return     Always returns 0
 *
 * This routines allows the user to change the number of times an error message is printed out
 *
 *
 * ###Notes###
 *
 *
 **********************************************************/

int
Log_print_max (print_max)
     int print_max;
{
  log_print_max = print_max;
  return (0);
}



/**********************************************************/
/** 
 * @brief      Set the number of errors of a specific type which will cause the program to exit
 *
 * @param [in] int  n   the maximum number of errors
 * @return     0               
 *
 * When running the program keeps track of how many errors of any type have been issues, the assumption
 * being that if there are two many errors something is drastically wrong and the code should
 * exit gracefully.  This routine resets that number from the default
 *
 * ###Notes###
 *
 * The current default is 1e6.
 *
 *
 **********************************************************/

int
Log_quit_after_n_errors (n)
     int n;
{
  max_errors = n;
  return (0);
}


/**********************************************************/
/** 
 * @brief      Print/write an informational message
 *
 * @param [in] char *  format   The format string for the message
 * @param [in]   ...   The various values which fill out the format screen
 * @return     The number of characters sucessfully written
 *
 * This is the standard way of printing a message to screen and to the diag file
 *
 * ###Notes###
 *
 * Printing to the screen can be suppressed by setting the verbosity level
 *
 **********************************************************/

int
Log (char *format, ...)
{
  va_list ap, ap2;
  int result;

  if (init_log == 0)
    Log_init ("logfile");

  if (log_verbosity < SHOW_LOG)
    return (0);

  va_start (ap, format);
  va_copy (ap2, ap);            /* ap is not necessarily preserved by vprintf */

  if (my_rank == 0)
    result = vprintf (format, ap);
  result = vfprintf (diagptr, format, ap2);
  va_end (ap);
  return (result);
}


/**********************************************************/
/** 
 * @brief      Write a message to the diagnostic file
 *
 * @param [in] char *  format   The format string for the message
 * @param [in]   ...   The various values which fill out the format screen
 * @return     The number of characters sucessfully written
 *
 * This is the standard way of writing a message to the diag file (without also writing to the screen)
 *
 * ###Notes###
 *
 * Printing to the screen can be enabled if the level of verbosity is set to high enough a level
 *
 **********************************************************/

int
Log_silent (char *format, ...)
{
  va_list ap, ap2;
  int result;

  if (init_log == 0)
    Log_init ("logfile");

  if (log_verbosity < SHOW_LOG_SILENT)
    return (0);
  va_start (ap, format);
  va_copy (ap2, ap);            /* ap is not necessarily preserved by vprintf */

  result = vfprintf (diagptr, format, ap);
  va_end (ap);
  return (result);
}


/**********************************************************/
/** 
 * @brief      Print/write out an error message
 *
 * @param [in] char *  format   The format string for the message
 * @param [in]   ...   The various values which fill out the format statement
 * @return     The number of characters sucessfully written
 *
 *
 * This is the standard way of writing an error message to the screen and to
 * a file
 *
 * ###Notes###
 *
 * Writing to the screen can be suppressed depending on the level of verbosity
 *
 **********************************************************/

int
Error (char *format, ...)
{
  va_list ap, ap2;
  int result;

  if (init_log == 0)
    Log_init ("logfile");

  if (error_count (format) > log_print_max || log_verbosity < SHOW_ERROR)
    return (0);

  va_start (ap, format);
  va_copy (ap2, ap);            /*NSH 121212 - Line added to allow error logging to work */
  if (my_rank == 0)             // only want to print errors if master thread
    result = vprintf (format, ap);

  fprintf (diagptr, "Error: ");
  result = vfprintf (diagptr, format, ap2);
  va_end (ap);
  return (result);
}




/**********************************************************/
/** 
 * @brief      Write an error message to the diag file
 *
 * @param [in] char *  format   The format string for the message
 * @param [in]   ...   The various values which fill out the format statement
 * @return     The number of characters sucessfully written
 *
 *
 * These routine normally only writes an error message to the diag file
 *
 * ###Notes###
 *
 * Writing the message to the screen can be enabled using the verbosity settings
 *
 **********************************************************/

int
Error_silent (char *format, ...)
{
  va_list ap, ap2;
  int result;
  if (init_log == 0)
    Log_init ("logfile");

  if (error_count (format) > log_print_max || log_verbosity < SHOW_ERROR_SILENT)
    return (0);

  va_start (ap, format);
  va_copy (ap2, ap);            /* ap is not necessarily preserved by vprintf */

  if (my_rank == 0)             // only want to print errors if master thread
    result = vprintf (format, ap);
  fprintf (diagptr, "Error: ");
  result = vfprintf (diagptr, format, ap2);
  va_end (ap);
  return (result);
}




/**********************************************************/
/** 
 * @brief      Write an error message to the screen and to a file
 *
 * @param [in] char *  format   The format string for the message
 * @param [in]   ...   The various values which fill out the format statement
 * @return     The number of characters sucessfully written
 *
 *
 * This routine writes and error message to the screen and to the diagnostic file.
 * This message is not suppressed by any of the verbosity flags and is intended
 * to be for the most important errors
 *
 * ###Notes###
 *
 *
 **********************************************************/

int
Shout (char *format, ...)
{
  va_list ap, ap2;
  int result;

  if (init_log == 0)
    Log_init ("logfile");

  if (error_count (format) > log_print_max)
    return (0);

  printf ("Error: ");
  va_start (ap, format);
  va_copy (ap2, ap);            /* ap is not necessarily preserved by vprintf */
  result = vprintf (format, ap);
  fprintf (diagptr, "Error: ");
  result = vfprintf (diagptr, format, ap);
  va_end (ap);
  return (result);
}


/**********************************************************/
/** 
 * @brief      Check that a variable is valid double precision number
 *
 * @param [in] double  x   the variable to check
 * @return     0 if the number is valid, -1 if it is a NAN, or infinity
 *
 * This is a diagnostic routine to allow one to check whether NANs or 
 * infinities have crept into a calculation.  
 *
 * ###Notes###
 *
 * The routine was intended to make it easy to set break points when 
 * something untoward is happening.
 *
 **********************************************************/

int
sane_check (x)
     double x;
{
  int i;
  if ((i = isfinite (x)) == 0)
  {
    Error ("sane_check: %d %e\n", i, x);
    return (-1);
  }
  return (0);
}



/**********************************************************/
/** 
 * @brief      track the number of errors of each type
 *
 * @param [in, out] char *  format   A format statement for an error message
 * @return     The number of errors wwith associated with a certain format
 *
 * When an error message is received, the format statement is used to identify the
 * error.  Here the format statement is compared to the format statement associated
 * with previous errors and a counter is kept of the number of times a particular error
 * has occured.
 *
 * Once the error count for a particular error has been reached then the error is no
 * longer printed out; once the error count has reached a much larger number the
 * program terminates on the assumption that something is drastically wrong.
 *
 * ###Notes###
 *
 * The number for stopping the print out is contolled by NERROR_MAX and is hardcoded
 *
 * The number for stopping  the program is controled by max_errors and can be altered, see
 * log_set_max_errors 
 *
 **********************************************************/

int
error_count (char *format)
{
  int n;
  n = 0;
  while (n < nerrors)
  {
    if (strcmp (errorlog[n].description, (format)) == 0)
      break;
    n++;
  }

  if (n == nerrors)
  {
    strcpy (errorlog[nerrors].description, format);
    errorlog[n].n = 1;
    if (nerrors < NERROR_MAX)
    {
      nerrors++;
    }
    else
    {
      printf ("Exceeded number of different errors that can be stored\n");
      error_summary ("Quitting because there are too many differnt types of errors\n");
      Exit (0);
    }
  }
  else
  {
    n = errorlog[n].n++;
    if (n == log_print_max)
      Error ("error_count: This error will no longer be logged: %s\n", format);
    if (n == max_errors)
    {
      error_summary ("Something is drastically wrong for any error to occur so much!\n");
      Exit (0);
    }
  }
  return (n + 1);
}




/**********************************************************/
/** 
 * @brief      Summarize the errors that have occurred 
 *
 * @param [in] char *  message   A message that can accompany the error summary
 * @return     Always returns 0
 *
 * Print out the errors that have occured and the number of times each 
 * error has occured
 *
 * ###Notes###
 *
 * This is printed out at the end of all Python runs.  When running in multiprocessor mode, 
 * the number of 
 * errors referes only to the errors that have occurred in that particular theread.
 *
 **********************************************************/

int
error_summary (message)
     char *message;
{
  int n;
  Log ("\nError summary: %s\n", message);
  Log ("Recurrences --  Description\n");
  for (n = 0; n < nerrors; n++)
  {
    Log ("%9d -- %s", errorlog[n].n, errorlog[n].description);
  }

  Log_flush ();
  return (0);
}


/*NSH 121107 added a routine to flush the diagfile*/


/**********************************************************/
/** 
 * @brief      Flush the diagnostic file to assure that one has an up-to-date version of the log file
 *
 * @return     Always returns 0
 *
 * This routine is intended to assure that the log file is complete before
 * a possilbe program crash
 *
 * ###Notes###
 *
 *  
 *
 **********************************************************/

int
Log_flush ()
{
  if (init_log == 0)
    Log_init ("logfile");

  fflush (diagptr);
  return (0);
}





/**********************************************************/
/** 
 * @brief      Store the rank of this particular thread
 *
 * @param [in] int  rank   The rank of this thread
 * @param [in] int  n_mpi   The total number of threads 
 * @return     Always returns 0
 *
 * The routine simply sets the rank of the process 
 * if not in parallel mode then we set my_rank to zero
 *
 * ###Notes###
 *
 * The number of thread is not used by the program even though it
 * is passed.
 *
 **********************************************************/

int
Log_set_mpi_rank (rank, n_mpi)
     int rank, n_mpi;
{
  my_rank = rank;
  rdpar_set_mpi_rank (rank);    //this just communicates the rank to rdpar      

  return (0);
}


/* log statement that prints parallel statements to screen */


/**********************************************************/
/** 
 * @brief      In addition to writing to the diag file, print a message to the screen from all threads
 *
 * @param [in] char *  format   The format string for the message
 * @param [in]   ...   The various values which fill out the format statement
 * @return     The number of characters sucessfully written
 *
 *
 * The normal logging routines write a message to the diagnositc file associated
 * with a paticular thread, and write messages to the screen only for thread 
 * zero.  This routine writes a message to the screen from all threads.
 *
 * ###Notes###
 *
 * 26/11/18 EP: removed if statement so Log_parallel really does print a message
 * to stdout for all MPI processes.
 *
 **********************************************************/

int
Log_parallel (char *format, ...)
{
  va_list ap, ap2;
  int result;

  if (log_verbosity < SHOW_PARALLEL)
    return (0);

  va_start (ap, format);
  va_copy (ap2, ap);

  result = vprintf (format, ap);

  fprintf (diagptr, "Para: ");
  result = vfprintf (diagptr, format, ap2);

  return (result);
}




/**********************************************************/
/** 
 * @brief      Print/write to a file a special message for debugging
 *
 * @param [in] char *  format   The format string for the message
 * @param [in]   ...   The various values which fill out the format statement
 * @return     The number of characters sucessfully written
 *
 * Straight  printf and fprintf states are strongly discouraged in Python except
 * as issued withing the routines here.  This routine preface an fprintf statement
 * with Dobug so such statements are issue to grep out of a log file, and in the code
 *
 * The intention that this routine would be used to log messages when one
 * is trying to debug a problme and that these lines would be removed from
 * the code once the debugging was completed. 
 *
 * ###Notes###
 *
 *
 **********************************************************/

int
Debug (char *format, ...)
{
  va_list ap, ap2;
  int result;

  if (log_verbosity < SHOW_DEBUG)
    return (0);

  if (init_log == 0)
    Log_init ("logfile");

  va_start (ap, format);
  va_copy (ap2, ap);
  if (my_rank == 0)
    vprintf ("Debug: ", ap);
  result = vprintf (format, ap);
  fprintf (diagptr, "Debug: ");
  result = vfprintf (diagptr, format, ap2);
  va_end (ap);
  return (result);
}

<<<<<<< HEAD
/**********************************************************/
/**
 *  @brief Wrapper function to exit MPI/Python properly.
=======



/**********************************************************/
/**
 *  @brief Wrapper function to exit MPI/Python.
>>>>>>> ff4afaa3
 *
 *  @param[in] int error_code. An integer classifying the error. Note that this
 *  number should be a positive non-zero integer.
 *
 *  @details
 *  When MPI is in use, using the standard C library exit function can be somewhat
<<<<<<< HEAD
 *  dangerous, as it can result in one process exiting and the rest of the processes
 *  continuing. This results in a deadlock and without any safety mechanism can
 *  result in an MPI run never finishing. Hence, in multiprocessor mode, one should
 *  use use MPI_Abort (which isn't a very graceful) to ensure that a if a process
 *  does need to exit, then all processes will exit and a deadlock will not occur.
 *
 *  Before exiting, an error summary is printed to screen and and log is flushed
 *  to ensure everything is up to date to help with diagnosis.
=======
 *  dangerous, as if a process exits with return code 0, MPI assumes that the
 *  process has exited correctly and the program will continue. This results in
 *  a deadlock and without any safety mechanism can result in an MPI run never
 *  finishing. Hence, in multiprocessor mode, one should use use MPI_Abort
 *  (which isn't a very graceful) to ensure that if a process does need to exit,
 *  then all processes will exit with it.
 *
 *  Before exiting, an error summary is printed to screen and and log is flushed
 *  to ensure everything is up to date to aid with error diagnosis.
>>>>>>> ff4afaa3
 *
 *  ### Programming Notes ###
 *
 *  Maybe this function belongs elsewhere.
 *
<<<<<<< HEAD
 **********************************************************/

=======
 *  The error summary is only printed to the master processes' stdout, but the
 *  error summary can also be found in each MPI processes' diag file.
 *
 **********************************************************/

#include <mpi.h>

>>>>>>> ff4afaa3
void
Exit (int error_code)
{
  error_summary ("Error summary prior to exit");
  Log_flush ();

#ifdef MPI_ON
<<<<<<< HEAD
  Log ("--------------------------------------------------------------------------\n");
  Log ("MPI Exit: MPI is now exiting all Python processes with error code %i\n", error_code);
  MPI_Abort (MPI_COMM_WORLD, error_code);
#else
  Log ("--------------------------------------------------------------------------\n");
  Log ("Exit: Python is now exiting with error code %i\n", error_code);
=======
  Log_parallel ("MPI PROCESS %i: MPI exiting Python processes with error %i. ", my_rank, error_code);
  Log_parallel ("Check the diag files for more info\n");
  MPI_Abort (MPI_COMM_WORLD, error_code);
#else
  Log ("\n--------------------------------------------------------------------------\n");
  Log ("Exit: Python exiting with error %i\n", error_code);
>>>>>>> ff4afaa3
  exit (error_code);
#endif
}<|MERGE_RESOLUTION|>--- conflicted
+++ resolved
@@ -80,7 +80,6 @@
 #include <string.h>
 #include <stdarg.h>
 #include <math.h>
-#include <mpi.h>
 #include "log.h"
 
 #define LINELENGTH 256
@@ -795,34 +794,18 @@
   return (result);
 }
 
-<<<<<<< HEAD
-/**********************************************************/
-/**
- *  @brief Wrapper function to exit MPI/Python properly.
-=======
 
 
 
 /**********************************************************/
 /**
  *  @brief Wrapper function to exit MPI/Python.
->>>>>>> ff4afaa3
  *
  *  @param[in] int error_code. An integer classifying the error. Note that this
  *  number should be a positive non-zero integer.
  *
  *  @details
  *  When MPI is in use, using the standard C library exit function can be somewhat
-<<<<<<< HEAD
- *  dangerous, as it can result in one process exiting and the rest of the processes
- *  continuing. This results in a deadlock and without any safety mechanism can
- *  result in an MPI run never finishing. Hence, in multiprocessor mode, one should
- *  use use MPI_Abort (which isn't a very graceful) to ensure that a if a process
- *  does need to exit, then all processes will exit and a deadlock will not occur.
- *
- *  Before exiting, an error summary is printed to screen and and log is flushed
- *  to ensure everything is up to date to help with diagnosis.
-=======
  *  dangerous, as if a process exits with return code 0, MPI assumes that the
  *  process has exited correctly and the program will continue. This results in
  *  a deadlock and without any safety mechanism can result in an MPI run never
@@ -832,16 +815,11 @@
  *
  *  Before exiting, an error summary is printed to screen and and log is flushed
  *  to ensure everything is up to date to aid with error diagnosis.
->>>>>>> ff4afaa3
  *
  *  ### Programming Notes ###
  *
  *  Maybe this function belongs elsewhere.
  *
-<<<<<<< HEAD
- **********************************************************/
-
-=======
  *  The error summary is only printed to the master processes' stdout, but the
  *  error summary can also be found in each MPI processes' diag file.
  *
@@ -849,7 +827,6 @@
 
 #include <mpi.h>
 
->>>>>>> ff4afaa3
 void
 Exit (int error_code)
 {
@@ -857,21 +834,12 @@
   Log_flush ();
 
 #ifdef MPI_ON
-<<<<<<< HEAD
-  Log ("--------------------------------------------------------------------------\n");
-  Log ("MPI Exit: MPI is now exiting all Python processes with error code %i\n", error_code);
-  MPI_Abort (MPI_COMM_WORLD, error_code);
-#else
-  Log ("--------------------------------------------------------------------------\n");
-  Log ("Exit: Python is now exiting with error code %i\n", error_code);
-=======
   Log_parallel ("MPI PROCESS %i: MPI exiting Python processes with error %i. ", my_rank, error_code);
   Log_parallel ("Check the diag files for more info\n");
   MPI_Abort (MPI_COMM_WORLD, error_code);
 #else
   Log ("\n--------------------------------------------------------------------------\n");
   Log ("Exit: Python exiting with error %i\n", error_code);
->>>>>>> ff4afaa3
   exit (error_code);
 #endif
 }