--- conflicted
+++ resolved
@@ -116,13 +116,9 @@
   double nsh_lum_hhe;
   double nsh_lum_metals;
   int my_nmin, my_nmax;	//Note that these variables are still used even without MPI on
-<<<<<<< HEAD
   int ndom;
-
-=======
   FILE *fptr, *fopen (); /*This is the file to communicate with zeus */
   
->>>>>>> 84ca4e5b
 #ifdef MPI_ON
   int num_mpi_cells, num_mpi_extra, position, ndo, n_mpi, num_comm, n_mpi2;
   int size_of_commbuffer;
@@ -632,7 +628,7 @@
 	}
 
     }
-free (commbuffer);
+  free (commbuffer);
 #endif
 
 
@@ -650,7 +646,8 @@
      *
    */
 
-for (ndom=0;ndom<geo.ndomain;ndom++){
+for ( ndom = 0; ndom < geo.ndomain; ndom++)
+{
   if (zdom[ndom].coord_type == CYLIND)
     cylind_extend_density (ndom, w);
   else if (zdom[ndom].coord_type == RTHETA)
@@ -733,21 +730,25 @@
 
 
 
-	  if (modes.zeus_connect==1) //If we are running in zeus connect mode, we output heating and cooling rates.
-	  {
-	 		 wind_n_to_ij (plasmamain[nplasma].nwind, &i, &j);
-			 vol=w[plasmamain[nplasma].nwind].vol;
-	 		 fprintf(fptr,"%d %d %e %e %e %e %e %e %e %e %e %e %e\n",i,j,w[plasmamain[nplasma].nwind].rcen,
-			 w[plasmamain[nplasma].nwind].thetacen/RADIAN,
-			 plasmamain[nplasma].heat_photo/vol,plasmamain[nplasma].heat_comp/vol,
-			 plasmamain[nplasma].heat_lines/vol,plasmamain[nplasma].heat_ff/vol,
-			 plasmamain[nplasma].lum_fb/vol,plasmamain[nplasma].lum_comp/vol,
-			 plasmamain[nplasma].lum_lines/vol,plasmamain[nplasma].lum_ff/vol,
-			 plasmamain[nplasma].xi);
-	   }
+	  if (modes.zeus_connect == 1) //If we are running in zeus connect mode, we output heating and cooling rates.
+	    {
+	      nwind = plasmamain[nplasma].nwind;
+	      ndom = wmain[nwind].ndom;
+		  wind_n_to_ij (ndom, nwind, &i, &j);
+		  vol=w[nwind].vol;
+
+		  /* write to file */
+		  fprintf(fptr,"%d %d %e %e %e %e %e %e %e %e %e %e %e\n",i,j,w[nwind].rcen,
+		  		  w[nwind].thetacen/RADIAN,
+		          plasmamain[nplasma].heat_photo/vol,plasmamain[nplasma].heat_comp/vol,
+		          plasmamain[nplasma].heat_lines/vol,plasmamain[nplasma].heat_ff/vol,
+		          plasmamain[nplasma].lum_fb/vol,plasmamain[nplasma].lum_comp/vol,
+		          plasmamain[nplasma].lum_lines/vol,plasmamain[nplasma].lum_ff/vol,
+		          plasmamain[nplasma].xi);
+	    }
     }
 	
-    if (modes.zeus_connect==1) 
+    if (modes.zeus_connect == 1) 
         fclose(fptr);
 
   /* JM130621- bugfix for windsave bug- needed so that we have the luminosities from ionization
