
/***********************************************************/
/** @file  wind_updates2d.c
 * @author ksl
 * @date   May, 2018
 *
 * @brief  This file contains the main routines for updating
 * and then reinitializing the wind after an ionization cycle
 *
 * The routines in this file are generic.  There is no dependence on a particlar wind model or
 * any coordinate system dependences.
 ***********************************************************/

#include <stdio.h>
#include <stdlib.h>
#include <string.h>
#include <math.h>


#include "atomic.h"
#include "python.h"
#define LINELEN 256



int num_updates = 0;

/**********************************************************/
/**
 * @brief      updates the parameters in the wind that are
 * 	affected by radiation, including ion densities.
 *
 * @param [in] WindPtr  The entire wind
 * @return     Always returns 0
 *
 * @details
 * This is the main routine used to update the wind at the end of
 * an ionization cycle (in preparation for a new cycle).  The routine
 * is parallelized to save time
 *
 * ### Notes ###
 * At the time wind_update is called the various quantities that are accumulated
 * during the photon transfer part of the cycle has been accumulated
 * and shared between the threads.  Here certain plasma cells are assigned to
 * each thread so that the ionization structure can be updated, and each thread
 * is responsible for calculaing the updates for a certain set of cells.  At
 * the end of the routine the updates are collected and reshared.
 *
 * The real need for prallelising the routine is the work done in ion_abundances
 *
 * Once this is done, various checks are made to determined what happened as a
 * function of the updates, various variables in geo are updated,  and for
 * a hydro model the results are written to a file
 *
 * This routine is nearly 1000 lines long and might beneifit from breaking
 * it into functionl blocks, e.g by separating out the mpi communicaiton
 * into their own routines.
 *
 *
 **********************************************************/
int
wind_update (w)
WindPtr (w);
{
  int n, i, j;
  double trad, nh;

  /*1108 NSH csum added to sum compton heating 1204 NSH icsum added to sum induced compton heating */
  double wtest, xsum, psum, fsum, lsum, csum, icsum, ausum;
  double cool_sum, lum_sum, rad_sum;    //1706 - the total cooling and luminosity of the wind
  double apsum, aausum, abstot; //Absorbed photon energy from PI and auger
  double c_rec, n_rec, o_rec, fe_rec;   //1701- NSH more outputs to show cooling from a few other elements
  double c_lum, n_lum, o_lum, fe_lum;   //1708- NSH and luminosities as well
  double cool_dr_metals;
  int nn;                       //1701 - loop variable to compute recomb cooling

  double volume;
  double vol;
  char string[LINELEN];
  double t_r_old, t_e_old, dt_r, dt_e;
  double t_r_ave_old, t_r_ave, t_e_ave_old, t_e_ave;
  int iave, nmax_r, nmax_e;
  int nplasma, nshell;
  int nwind;
  int first, last, m;
  double tot, agn_ip;
  double lum_h_line, lum_he_line, lum_c_line, lum_n_line, lum_o_line, lum_fe_line;
  double h_dr, he_dr, c_dr, n_dr, o_dr, fe_dr;
  int my_nmin, my_nmax;         //Note that these variables are still used even without MPI on
  int ndom;
  FILE *fptr, *fopen ();        /*This is the file to communicate with zeus */


#ifdef MPI_ON
  int num_mpi_cells, num_mpi_extra, position, ndo, n_mpi, num_comm, n_mpi2;
  int size_of_commbuffer;
  char *commbuffer;

  /* JM 1409 -- Added for issue #110 to ensure correct reporting in parallel */
  int nmax_r_temp, nmax_e_temp;
  double dt_e_temp, dt_r_temp;


  /* The commbuffer needs to be larger enough to pack all variables in MPI_Pack and MPI_Unpack routines 
   * The cmombuffer is currently sized to be the minimum requred.  Therefore when variables are added, the
   * size must must be increased.
   */

  size_of_commbuffer = 8 * (9 * nions + nlte_levels + 3 * nphot_total + 12 * NXBANDS + 115) * (floor (NPLASMA / np_mpi_global) + 1);
  commbuffer = (char *) malloc (size_of_commbuffer * sizeof (char));

  /* JM 1409 -- Initialise parallel only variables */
  nmax_r_temp = nmax_e_temp = -1;
  dt_e_temp = dt_r_temp = 0.0;

#endif
  dt_r = dt_e = 0.0;
  iave = 0;
  nmax_r = nmax_e = -1;
  t_r_ave_old = t_r_ave = t_e_ave_old = t_e_ave = 0.0;


  /* For MPI parallelisation, the following loop will be distributed over mutiple tasks.
     Note that the mynmim and mynmax variables are still used even without MPI on */
  my_nmin = 0;
  my_nmax = NPLASMA;
#ifdef MPI_ON
  num_mpi_cells = floor (NPLASMA / np_mpi_global);
  num_mpi_extra = NPLASMA - (np_mpi_global * num_mpi_cells);

  /* this section distributes the remainder over the threads if the cells
     do not divide evenly by thread */
  if (rank_global < num_mpi_extra)
  {
    my_nmin = rank_global * (num_mpi_cells + 1);
    my_nmax = (rank_global + 1) * (num_mpi_cells + 1);
  }
  else
  {
    my_nmin = num_mpi_extra * (num_mpi_cells + 1) + (rank_global - num_mpi_extra) * (num_mpi_cells);
    my_nmax = num_mpi_extra * (num_mpi_cells + 1) + (rank_global - num_mpi_extra + 1) * (num_mpi_cells);
  }
  ndo = my_nmax - my_nmin;
#endif

  /* Before we do anything let's record the average tr and te from the last cycle */
  /* JM 1409 -- Added for issue #110 to ensure correct reporting in parallel */
  for (n = 0; n < NPLASMA; n++)
  {
    t_r_ave_old += plasmamain[n].t_r;
    t_e_ave_old += plasmamain[n].t_e;
  }

  /* we now know how many cells this thread has to process - note this will be
     0-NPLASMA in serial mode */

  for (n = my_nmin; n < my_nmax; n++)
  {


    nwind = plasmamain[n].nwind;
    volume = w[nwind].vol;



    /* Start with a call to the routine which normalises all the macro atom
       monte carlo radiation field estimators. It's best to do this first since
       some of the estimators include temperature terms (stimulated correction
       terms) which were included during the monte carlo simulation so we want
       to be sure that the SAME temperatures are used here. (SS - Mar 2004). */

    if (geo.rt_mode == RT_MODE_MACRO && geo.macro_simple == 0)  //test for macro atoms
    {
      mc_estimator_normalise (nwind);
      macromain[n].kpkt_rates_known = -1;
    }

    /* Store some information so one can determine how much the temps are changing */
    t_r_old = plasmamain[n].t_r;
    t_e_old = plasmamain[n].t_e;
    iave++;

    if (plasmamain[n].ntot < 100)
    {
      Log
        ("!!wind_update: Cell %4d Dom %d  Vol. %8.2e r %8.2e theta %8.2e has only %4d photons\n",
         n, w[nwind].ndom, volume, w[nwind].rcen, w[nwind].thetacen, plasmamain[n].ntot);
    }

    if (plasmamain[n].ntot > 0)
    {
      wtest = plasmamain[n].ave_freq;
      plasmamain[n].ave_freq /= plasmamain[n].j;        /* Normalization to frequency moment */
      if (sane_check (plasmamain[n].ave_freq))
      {
        Error ("wind_update:sane_check %d ave_freq %e j %e ntot %d\n", n, wtest, plasmamain[n].j, plasmamain[n].ntot);
      }

      plasmamain[n].j /= (4. * PI * volume);
      plasmamain[n].j_direct /= (4. * PI * volume);
      plasmamain[n].j_scatt /= (4. * PI * volume);

      trad = plasmamain[n].t_r = H * plasmamain[n].ave_freq / (BOLTZMANN * 3.832);
      plasmamain[n].w = PI * plasmamain[n].j / (STEFAN_BOLTZMANN * trad * trad * trad * trad);


      if (plasmamain[n].w > 1e10)
      {
        Error ("wind_update: Huge w %8.2e in cell %d trad %10.2e j %8.2e\n", plasmamain[n].w, n, trad, plasmamain[n].j);
      }
      if (sane_check (trad) || sane_check (plasmamain[n].w))
      {
        Error ("wind_update:sane_check %d trad %8.2e w %8.2g\n", n, trad, plasmamain[n].w);
        Error ("wind_update: ave_freq %8.2e j %8.2e\n", plasmamain[n].ave_freq, plasmamain[n].j);
        Exit (0);
      }
    }
    else
    {                           /* It is not clear what to do with no photons in a cell */

      plasmamain[n].j = plasmamain[n].j_direct = plasmamain[n].j_scatt = 0;
      trad = plasmamain[n].t_r;
      plasmamain[n].t_e *= 0.7;
      if (plasmamain[n].t_e < MIN_TEMP)
        plasmamain[n].t_e = MIN_TEMP;
      plasmamain[n].w = 0;
    }


    /* Calculate the frequency banded j and ave_freq variables */

    for (i = 0; i < geo.nxfreq; i++)
    {                           /*loop over number of bands */
      if (plasmamain[n].nxtot[i] > 0)
      {                         /*Check we actually have some photons in the cell in this band */

        plasmamain[n].xave_freq[i] /= plasmamain[n].xj[i];      /*Normalise the average frequency */
        plasmamain[n].xsd_freq[i] /= plasmamain[n].xj[i];       /*Normalise the mean square frequency */
        plasmamain[n].xsd_freq[i] = sqrt (plasmamain[n].xsd_freq[i] - (plasmamain[n].xave_freq[i] * plasmamain[n].xave_freq[i]));       /*Compute standard deviation */
        plasmamain[n].xj[i] /= (4 * PI * volume);       /*Convert to radiation density */

      }
      else
      {
        plasmamain[n].xj[i] = 0;        /*If no photons, set both radiation estimators to zero */
        plasmamain[n].xave_freq[i] = 0;
        plasmamain[n].xsd_freq[i] = 0;  /*NSH 120815 and also the SD ???? */
      }
    }

/* 1108 NSH End of loop */



    nh = plasmamain[n].rho * rho2nh;

/* 1110 NSH Normalise IP, which at this point should be
 * the number of photons in a cell by dividing by volume
 * and number density of hydrogen in the cell
 * */

    plasmamain[n].ip /= (C * volume * nh);
    plasmamain[n].ip_direct /= (C * volume * nh);
    plasmamain[n].ip_scatt /= (C * volume * nh);

/* 1510 NSH Normalise xi, which at this point should be the luminosity of ionizing photons in a cell (just the sum of photon weights) */

    plasmamain[n].xi *= 4. * PI;
    plasmamain[n].xi /= (volume * nh);

    /* If geo.adiabatic is true, then alculate the adiabatic cooling using the current, i.e
     * previous value of t_e.  Note that this may not be  best way to determien the cooling.
     * Changes made here should also be reflected in wind2d.c.  At present, adiabatic colling
     * is not included in updates to the temperature, even if the adiabatic cooling is calculated
     * here. 04nov -- ksl
     * 05apr -- ksl -- The index being used was incorrect.  This has been fixed now
     * 11sep -- nsh -- The index for the wind (&w) for adiabatic cooling was incorrect -
     * was being called with the plasma cell rather than the approriate wind cell - fixed
     * old: adiabatic_cooling (&w[n], plasmamain[n].t_e);
     */

    if (geo.adiabatic)
      plasmamain[n].cool_adiabatic = adiabatic_cooling (&w[nwind], plasmamain[n].t_e);
    else
      plasmamain[n].cool_adiabatic = 0.0;

    if (geo.nonthermal)
        plasmamain[n].heat_shock=shock_heating(&w[nwind]);
    else
        plasmamain[n].heat_shock=0;


    /* Calculate the densities in various ways depending on the ioniz_mode */

    ion_abundances (&plasmamain[n], geo.ioniz_mode);



    /* Perform checks to see how much temperatures have changed in this iteration */

    if ((fabs (t_r_old - plasmamain[n].t_r)) > fabs (dt_r))
    {
      dt_r = plasmamain[n].t_r - t_r_old;
      nmax_r = n;
    }
    if ((fabs (t_e_old - plasmamain[n].t_e)) > fabs (dt_e))
    {
      dt_e = plasmamain[n].t_e - t_e_old;
      nmax_e = n;
    }
    t_r_ave += plasmamain[n].t_r;
    t_e_ave += plasmamain[n].t_e;
  }



  /*This is the end of the update loop that is parallised. We now need to exchange data between the tasks. */
#ifdef MPI_ON
  for (n_mpi = 0; n_mpi < np_mpi_global; n_mpi++)
  {
    position = 0;

    if (rank_global == n_mpi)
    {
      Log ("MPI task %d is working on cells %d to max %d (total size %d).\n", rank_global, my_nmin, my_nmax, NPLASMA);
      MPI_Pack (&ndo, 1, MPI_INT, commbuffer, size_of_commbuffer, &position, MPI_COMM_WORLD);
      for (n = my_nmin; n < my_nmax; n++)
      {
        MPI_Pack (&n, 1, MPI_INT, commbuffer, size_of_commbuffer, &position, MPI_COMM_WORLD);
        MPI_Pack (&plasmamain[n].nwind, 1, MPI_INT, commbuffer, size_of_commbuffer, &position, MPI_COMM_WORLD);
        MPI_Pack (&plasmamain[n].nplasma, 1, MPI_INT, commbuffer, size_of_commbuffer, &position, MPI_COMM_WORLD);
        MPI_Pack (&plasmamain[n].ne, 1, MPI_DOUBLE, commbuffer, size_of_commbuffer, &position, MPI_COMM_WORLD);
        MPI_Pack (&plasmamain[n].rho, 1, MPI_DOUBLE, commbuffer, size_of_commbuffer, &position, MPI_COMM_WORLD);
        MPI_Pack (&plasmamain[n].vol, 1, MPI_DOUBLE, commbuffer, size_of_commbuffer, &position, MPI_COMM_WORLD);
        MPI_Pack (plasmamain[n].density, nions, MPI_DOUBLE, commbuffer, size_of_commbuffer, &position, MPI_COMM_WORLD);
        MPI_Pack (plasmamain[n].partition, nions, MPI_DOUBLE, commbuffer, size_of_commbuffer, &position, MPI_COMM_WORLD);
        MPI_Pack (plasmamain[n].levden, nlte_levels, MPI_DOUBLE, commbuffer, size_of_commbuffer, &position, MPI_COMM_WORLD);
        MPI_Pack (&plasmamain[n].kappa_ff_factor, 1, MPI_DOUBLE, commbuffer, size_of_commbuffer, &position, MPI_COMM_WORLD);
        MPI_Pack (&plasmamain[n].nscat_es, 1, MPI_INT, commbuffer, size_of_commbuffer, &position, MPI_COMM_WORLD);
        MPI_Pack (plasmamain[n].recomb_simple, nphot_total, MPI_DOUBLE, commbuffer, size_of_commbuffer, &position, MPI_COMM_WORLD);
        MPI_Pack (plasmamain[n].recomb_simple_upweight, nphot_total, MPI_DOUBLE, commbuffer, size_of_commbuffer, &position, MPI_COMM_WORLD);
        MPI_Pack (&plasmamain[n].kpkt_emiss, 1, MPI_DOUBLE, commbuffer, size_of_commbuffer, &position, MPI_COMM_WORLD);
        MPI_Pack (&plasmamain[n].kpkt_abs, 1, MPI_DOUBLE, commbuffer, size_of_commbuffer, &position, MPI_COMM_WORLD);
        MPI_Pack (plasmamain[n].kbf_use, nphot_total, MPI_INT, commbuffer, size_of_commbuffer, &position, MPI_COMM_WORLD);
        MPI_Pack (&plasmamain[n].kbf_nuse, 1, MPI_INT, commbuffer, size_of_commbuffer, &position, MPI_COMM_WORLD);
        MPI_Pack (&plasmamain[n].t_r, 1, MPI_DOUBLE, commbuffer, size_of_commbuffer, &position, MPI_COMM_WORLD);
        MPI_Pack (&plasmamain[n].t_r_old, 1, MPI_DOUBLE, commbuffer, size_of_commbuffer, &position, MPI_COMM_WORLD);
        MPI_Pack (&plasmamain[n].t_e, 1, MPI_DOUBLE, commbuffer, size_of_commbuffer, &position, MPI_COMM_WORLD);
        MPI_Pack (&plasmamain[n].t_e_old, 1, MPI_DOUBLE, commbuffer, size_of_commbuffer, &position, MPI_COMM_WORLD);
        MPI_Pack (&plasmamain[n].dt_e, 1, MPI_DOUBLE, commbuffer, size_of_commbuffer, &position, MPI_COMM_WORLD);
        MPI_Pack (&plasmamain[n].dt_e_old, 1, MPI_DOUBLE, commbuffer, size_of_commbuffer, &position, MPI_COMM_WORLD);
        MPI_Pack (&plasmamain[n].heat_tot, 1, MPI_DOUBLE, commbuffer, size_of_commbuffer, &position, MPI_COMM_WORLD);
        MPI_Pack (&plasmamain[n].abs_tot, 1, MPI_DOUBLE, commbuffer, size_of_commbuffer, &position, MPI_COMM_WORLD);
        MPI_Pack (&plasmamain[n].heat_tot_old, 1, MPI_DOUBLE, commbuffer, size_of_commbuffer, &position, MPI_COMM_WORLD);
        MPI_Pack (&plasmamain[n].heat_lines, 1, MPI_DOUBLE, commbuffer, size_of_commbuffer, &position, MPI_COMM_WORLD);
        MPI_Pack (&plasmamain[n].heat_ff, 1, MPI_DOUBLE, commbuffer, size_of_commbuffer, &position, MPI_COMM_WORLD);
        MPI_Pack (&plasmamain[n].heat_comp, 1, MPI_DOUBLE, commbuffer, size_of_commbuffer, &position, MPI_COMM_WORLD);
        MPI_Pack (&plasmamain[n].heat_ind_comp, 1, MPI_DOUBLE, commbuffer, size_of_commbuffer, &position, MPI_COMM_WORLD);
        MPI_Pack (&plasmamain[n].heat_lines_macro, 1, MPI_DOUBLE, commbuffer, size_of_commbuffer, &position, MPI_COMM_WORLD);
        MPI_Pack (&plasmamain[n].heat_photo_macro, 1, MPI_DOUBLE, commbuffer, size_of_commbuffer, &position, MPI_COMM_WORLD);
        MPI_Pack (&plasmamain[n].heat_photo, 1, MPI_DOUBLE, commbuffer, size_of_commbuffer, &position, MPI_COMM_WORLD);
        MPI_Pack (&plasmamain[n].heat_auger, 1, MPI_DOUBLE, commbuffer, size_of_commbuffer, &position, MPI_COMM_WORLD);
        MPI_Pack (&plasmamain[n].abs_photo, 1, MPI_DOUBLE, commbuffer, size_of_commbuffer, &position, MPI_COMM_WORLD);
        MPI_Pack (&plasmamain[n].abs_auger, 1, MPI_DOUBLE, commbuffer, size_of_commbuffer, &position, MPI_COMM_WORLD);
        MPI_Pack (&plasmamain[n].heat_z, 1, MPI_DOUBLE, commbuffer, size_of_commbuffer, &position, MPI_COMM_WORLD);
        MPI_Pack (&plasmamain[n].w, 1, MPI_DOUBLE, commbuffer, size_of_commbuffer, &position, MPI_COMM_WORLD);
        MPI_Pack (&plasmamain[n].ntot, 1, MPI_INT, commbuffer, size_of_commbuffer, &position, MPI_COMM_WORLD);
        MPI_Pack (&plasmamain[n].ntot_star, 1, MPI_INT, commbuffer, size_of_commbuffer, &position, MPI_COMM_WORLD);
        MPI_Pack (&plasmamain[n].ntot_bl, 1, MPI_INT, commbuffer, size_of_commbuffer, &position, MPI_COMM_WORLD);
        MPI_Pack (&plasmamain[n].ntot_disk, 1, MPI_INT, commbuffer, size_of_commbuffer, &position, MPI_COMM_WORLD);
        MPI_Pack (&plasmamain[n].ntot_wind, 1, MPI_INT, commbuffer, size_of_commbuffer, &position, MPI_COMM_WORLD);
        MPI_Pack (&plasmamain[n].ntot_agn, 1, MPI_INT, commbuffer, size_of_commbuffer, &position, MPI_COMM_WORLD);
        MPI_Pack (&plasmamain[n].mean_ds, 1, MPI_DOUBLE, commbuffer, size_of_commbuffer, &position, MPI_COMM_WORLD);
        MPI_Pack (&plasmamain[n].n_ds, 1, MPI_INT, commbuffer, size_of_commbuffer, &position, MPI_COMM_WORLD);
        MPI_Pack (&plasmamain[n].nrad, 1, MPI_INT, commbuffer, size_of_commbuffer, &position, MPI_COMM_WORLD);
        MPI_Pack (&plasmamain[n].nioniz, 1, MPI_INT, commbuffer, size_of_commbuffer, &position, MPI_COMM_WORLD);
        MPI_Pack (plasmamain[n].ioniz, nions, MPI_DOUBLE, commbuffer, size_of_commbuffer, &position, MPI_COMM_WORLD);
        MPI_Pack (plasmamain[n].recomb, nions, MPI_DOUBLE, commbuffer, size_of_commbuffer, &position, MPI_COMM_WORLD);
        MPI_Pack (plasmamain[n].scatters, nions, MPI_INT, commbuffer, size_of_commbuffer, &position, MPI_COMM_WORLD);
        MPI_Pack (plasmamain[n].xscatters, nions, MPI_DOUBLE, commbuffer, size_of_commbuffer, &position, MPI_COMM_WORLD);
        MPI_Pack (plasmamain[n].heat_ion, nions, MPI_DOUBLE, commbuffer, size_of_commbuffer, &position, MPI_COMM_WORLD);
        MPI_Pack (plasmamain[n].cool_rr_ion, nions, MPI_DOUBLE, commbuffer, size_of_commbuffer, &position, MPI_COMM_WORLD);
        MPI_Pack (plasmamain[n].lum_rr_ion, nions, MPI_DOUBLE, commbuffer, size_of_commbuffer, &position, MPI_COMM_WORLD);
        MPI_Pack (&plasmamain[n].j, 1, MPI_DOUBLE, commbuffer, size_of_commbuffer, &position, MPI_COMM_WORLD);
        MPI_Pack (&plasmamain[n].j_direct, 1, MPI_DOUBLE, commbuffer, size_of_commbuffer, &position, MPI_COMM_WORLD);
        MPI_Pack (&plasmamain[n].j_scatt, 1, MPI_DOUBLE, commbuffer, size_of_commbuffer, &position, MPI_COMM_WORLD);
        MPI_Pack (&plasmamain[n].ave_freq, 1, MPI_DOUBLE, commbuffer, size_of_commbuffer, &position, MPI_COMM_WORLD);
        MPI_Pack (&plasmamain[n].cool_tot, 1, MPI_DOUBLE, commbuffer, size_of_commbuffer, &position, MPI_COMM_WORLD);
        MPI_Pack (plasmamain[n].xj, NXBANDS, MPI_DOUBLE, commbuffer, size_of_commbuffer, &position, MPI_COMM_WORLD);
        MPI_Pack (plasmamain[n].xave_freq, NXBANDS, MPI_DOUBLE, commbuffer, size_of_commbuffer, &position, MPI_COMM_WORLD);
        MPI_Pack (plasmamain[n].xsd_freq, NXBANDS, MPI_DOUBLE, commbuffer, size_of_commbuffer, &position, MPI_COMM_WORLD);
        MPI_Pack (plasmamain[n].nxtot, NXBANDS, MPI_INT, commbuffer, size_of_commbuffer, &position, MPI_COMM_WORLD);
        MPI_Pack (&plasmamain[n].max_freq, 1, MPI_DOUBLE, commbuffer, size_of_commbuffer, &position, MPI_COMM_WORLD);
        MPI_Pack (&plasmamain[n].lum_lines, 1, MPI_DOUBLE, commbuffer, size_of_commbuffer, &position, MPI_COMM_WORLD);
        MPI_Pack (&plasmamain[n].lum_ff, 1, MPI_DOUBLE, commbuffer, size_of_commbuffer, &position, MPI_COMM_WORLD);
        MPI_Pack (&plasmamain[n].cool_adiabatic, 1, MPI_DOUBLE, commbuffer, size_of_commbuffer, &position, MPI_COMM_WORLD);
        MPI_Pack (&plasmamain[n].comp_nujnu, 1, MPI_DOUBLE, commbuffer, size_of_commbuffer, &position, MPI_COMM_WORLD);
        MPI_Pack (&plasmamain[n].cool_comp, 1, MPI_DOUBLE, commbuffer, size_of_commbuffer, &position, MPI_COMM_WORLD);
        MPI_Pack (&plasmamain[n].cool_dr, 1, MPI_DOUBLE, commbuffer, size_of_commbuffer, &position, MPI_COMM_WORLD);
        MPI_Pack (&plasmamain[n].cool_di, 1, MPI_DOUBLE, commbuffer, size_of_commbuffer, &position, MPI_COMM_WORLD);
        MPI_Pack (&plasmamain[n].cool_rr, 1, MPI_DOUBLE, commbuffer, size_of_commbuffer, &position, MPI_COMM_WORLD);
        MPI_Pack (&plasmamain[n].lum_rr, 1, MPI_DOUBLE, commbuffer, size_of_commbuffer, &position, MPI_COMM_WORLD);
        MPI_Pack (&plasmamain[n].cool_rr_metals, 1, MPI_DOUBLE, commbuffer, size_of_commbuffer, &position, MPI_COMM_WORLD);
        MPI_Pack (&plasmamain[n].lum_rr_metals, 1, MPI_DOUBLE, commbuffer, size_of_commbuffer, &position, MPI_COMM_WORLD);
        MPI_Pack (&plasmamain[n].lum_tot, 1, MPI_DOUBLE, commbuffer, size_of_commbuffer, &position, MPI_COMM_WORLD);
        MPI_Pack (&plasmamain[n].lum_tot_old, 1, MPI_DOUBLE, commbuffer, size_of_commbuffer, &position, MPI_COMM_WORLD);
        MPI_Pack (&plasmamain[n].cool_tot_ioniz, 1, MPI_DOUBLE, commbuffer, size_of_commbuffer, &position, MPI_COMM_WORLD);
        MPI_Pack (&plasmamain[n].lum_lines_ioniz, 1, MPI_DOUBLE, commbuffer, size_of_commbuffer, &position, MPI_COMM_WORLD);
        MPI_Pack (&plasmamain[n].lum_ff_ioniz, 1, MPI_DOUBLE, commbuffer, size_of_commbuffer, &position, MPI_COMM_WORLD);
        MPI_Pack (&plasmamain[n].cool_adiabatic_ioniz, 1, MPI_DOUBLE, commbuffer, size_of_commbuffer, &position, MPI_COMM_WORLD);
        MPI_Pack (&plasmamain[n].cool_comp_ioniz, 1, MPI_DOUBLE, commbuffer, size_of_commbuffer, &position, MPI_COMM_WORLD);
        MPI_Pack (&plasmamain[n].cool_dr_ioniz, 1, MPI_DOUBLE, commbuffer, size_of_commbuffer, &position, MPI_COMM_WORLD);
        MPI_Pack (&plasmamain[n].cool_di_ioniz, 1, MPI_DOUBLE, commbuffer, size_of_commbuffer, &position, MPI_COMM_WORLD);
        MPI_Pack (&plasmamain[n].cool_rr_ioniz, 1, MPI_DOUBLE, commbuffer, size_of_commbuffer, &position, MPI_COMM_WORLD);
        MPI_Pack (&plasmamain[n].lum_rr_ioniz, 1, MPI_DOUBLE, commbuffer, size_of_commbuffer, &position, MPI_COMM_WORLD);
        MPI_Pack (&plasmamain[n].cool_rr_metals_ioniz, 1, MPI_DOUBLE, commbuffer, size_of_commbuffer, &position, MPI_COMM_WORLD);
        MPI_Pack (&plasmamain[n].lum_tot_ioniz, 1, MPI_DOUBLE, commbuffer, size_of_commbuffer, &position, MPI_COMM_WORLD);
        MPI_Pack (&plasmamain[n].heat_shock, 1, MPI_DOUBLE, commbuffer, size_of_commbuffer, &position, MPI_COMM_WORLD);
        MPI_Pack (plasmamain[n].dmo_dt, 3, MPI_DOUBLE, commbuffer, size_of_commbuffer, &position, MPI_COMM_WORLD);
        MPI_Pack (&plasmamain[n].gain, 1, MPI_DOUBLE, commbuffer, size_of_commbuffer, &position, MPI_COMM_WORLD);
        MPI_Pack (&plasmamain[n].converge_t_r, 1, MPI_DOUBLE, commbuffer, size_of_commbuffer, &position, MPI_COMM_WORLD);
        MPI_Pack (&plasmamain[n].converge_t_e, 1, MPI_DOUBLE, commbuffer, size_of_commbuffer, &position, MPI_COMM_WORLD);
        MPI_Pack (&plasmamain[n].converge_hc, 1, MPI_DOUBLE, commbuffer, size_of_commbuffer, &position, MPI_COMM_WORLD);
        MPI_Pack (&plasmamain[n].trcheck, 1, MPI_INT, commbuffer, size_of_commbuffer, &position, MPI_COMM_WORLD);
        MPI_Pack (&plasmamain[n].techeck, 1, MPI_INT, commbuffer, size_of_commbuffer, &position, MPI_COMM_WORLD);
        MPI_Pack (&plasmamain[n].hccheck, 1, MPI_INT, commbuffer, size_of_commbuffer, &position, MPI_COMM_WORLD);
        MPI_Pack (&plasmamain[n].converge_whole, 1, MPI_INT, commbuffer, size_of_commbuffer, &position, MPI_COMM_WORLD);
        MPI_Pack (&plasmamain[n].converging, 1, MPI_INT, commbuffer, size_of_commbuffer, &position, MPI_COMM_WORLD);
        MPI_Pack (plasmamain[n].spec_mod_type, NXBANDS, MPI_INT, commbuffer, size_of_commbuffer, &position, MPI_COMM_WORLD);
        MPI_Pack (plasmamain[n].pl_alpha, NXBANDS, MPI_DOUBLE, commbuffer, size_of_commbuffer, &position, MPI_COMM_WORLD);
        MPI_Pack (plasmamain[n].pl_log_w, NXBANDS, MPI_DOUBLE, commbuffer, size_of_commbuffer, &position, MPI_COMM_WORLD);
        MPI_Pack (plasmamain[n].exp_temp, NXBANDS, MPI_DOUBLE, commbuffer, size_of_commbuffer, &position, MPI_COMM_WORLD);
        MPI_Pack (plasmamain[n].exp_w, NXBANDS, MPI_DOUBLE, commbuffer, size_of_commbuffer, &position, MPI_COMM_WORLD);
        MPI_Pack (plasmamain[n].fmin_mod, NXBANDS, MPI_DOUBLE, commbuffer, size_of_commbuffer, &position, MPI_COMM_WORLD);
        MPI_Pack (plasmamain[n].fmax_mod, NXBANDS, MPI_DOUBLE, commbuffer, size_of_commbuffer, &position, MPI_COMM_WORLD);
        MPI_Pack (&plasmamain[n].ip, 1, MPI_DOUBLE, commbuffer, size_of_commbuffer, &position, MPI_COMM_WORLD);
        MPI_Pack (&plasmamain[n].ip_direct, 1, MPI_DOUBLE, commbuffer, size_of_commbuffer, &position, MPI_COMM_WORLD);
        MPI_Pack (&plasmamain[n].ip_scatt, 1, MPI_DOUBLE, commbuffer, size_of_commbuffer, &position, MPI_COMM_WORLD);
        MPI_Pack (&plasmamain[n].xi, 1, MPI_DOUBLE, commbuffer, size_of_commbuffer, &position, MPI_COMM_WORLD);
        MPI_Pack (&plasmamain[n].bf_simple_ionpool_in, 1, MPI_DOUBLE, commbuffer, size_of_commbuffer, &position, MPI_COMM_WORLD);
        MPI_Pack (&plasmamain[n].bf_simple_ionpool_out, 1, MPI_DOUBLE, commbuffer, size_of_commbuffer, &position, MPI_COMM_WORLD);
        MPI_Pack (&dt_e, 1, MPI_DOUBLE, commbuffer, size_of_commbuffer, &position, MPI_COMM_WORLD);
        MPI_Pack (&dt_r, 1, MPI_DOUBLE, commbuffer, size_of_commbuffer, &position, MPI_COMM_WORLD);
        MPI_Pack (&nmax_e, 1, MPI_INT, commbuffer, size_of_commbuffer, &position, MPI_COMM_WORLD);
        MPI_Pack (&nmax_r, 1, MPI_INT, commbuffer, size_of_commbuffer, &position, MPI_COMM_WORLD);
      }

      Log ("MPI task %d broadcasting plasma update information.\n", rank_global);
    }

    MPI_Barrier (MPI_COMM_WORLD);
    MPI_Bcast (commbuffer, size_of_commbuffer, MPI_PACKED, n_mpi, MPI_COMM_WORLD);
    MPI_Barrier (MPI_COMM_WORLD);
    Log ("MPI task %d survived broadcasting plasma update information.\n", rank_global);

    position = 0;

    if (rank_global != n_mpi)
    {
      MPI_Unpack (commbuffer, size_of_commbuffer, &position, &num_comm, 1, MPI_INT, MPI_COMM_WORLD);
      for (n_mpi2 = 0; n_mpi2 < num_comm; n_mpi2++)
      {
        MPI_Unpack (commbuffer, size_of_commbuffer, &position, &n, 1, MPI_INT, MPI_COMM_WORLD);
        MPI_Unpack (commbuffer, size_of_commbuffer, &position, &plasmamain[n].nwind, 1, MPI_INT, MPI_COMM_WORLD);
        MPI_Unpack (commbuffer, size_of_commbuffer, &position, &plasmamain[n].nplasma, 1, MPI_INT, MPI_COMM_WORLD);
        MPI_Unpack (commbuffer, size_of_commbuffer, &position, &plasmamain[n].ne, 1, MPI_DOUBLE, MPI_COMM_WORLD);
        MPI_Unpack (commbuffer, size_of_commbuffer, &position, &plasmamain[n].rho, 1, MPI_DOUBLE, MPI_COMM_WORLD);
        MPI_Unpack (commbuffer, size_of_commbuffer, &position, &plasmamain[n].vol, 1, MPI_DOUBLE, MPI_COMM_WORLD);
        MPI_Unpack (commbuffer, size_of_commbuffer, &position, plasmamain[n].density, nions, MPI_DOUBLE, MPI_COMM_WORLD);
        MPI_Unpack (commbuffer, size_of_commbuffer, &position, plasmamain[n].partition, nions, MPI_DOUBLE, MPI_COMM_WORLD);
        MPI_Unpack (commbuffer, size_of_commbuffer, &position, plasmamain[n].levden, nlte_levels, MPI_DOUBLE, MPI_COMM_WORLD);
        MPI_Unpack (commbuffer, size_of_commbuffer, &position, &plasmamain[n].kappa_ff_factor, 1, MPI_DOUBLE, MPI_COMM_WORLD);
        MPI_Unpack (commbuffer, size_of_commbuffer, &position, &plasmamain[n].nscat_es, 1, MPI_INT, MPI_COMM_WORLD);
        MPI_Unpack (commbuffer, size_of_commbuffer, &position, plasmamain[n].recomb_simple, nphot_total, MPI_DOUBLE, MPI_COMM_WORLD);
        MPI_Unpack (commbuffer, size_of_commbuffer, &position, plasmamain[n].recomb_simple_upweight, nphot_total, MPI_DOUBLE,
                    MPI_COMM_WORLD);
        MPI_Unpack (commbuffer, size_of_commbuffer, &position, &plasmamain[n].kpkt_emiss, 1, MPI_DOUBLE, MPI_COMM_WORLD);
        MPI_Unpack (commbuffer, size_of_commbuffer, &position, &plasmamain[n].kpkt_abs, 1, MPI_DOUBLE, MPI_COMM_WORLD);
        MPI_Unpack (commbuffer, size_of_commbuffer, &position, plasmamain[n].kbf_use, nphot_total, MPI_INT, MPI_COMM_WORLD);
        MPI_Unpack (commbuffer, size_of_commbuffer, &position, &plasmamain[n].kbf_nuse, 1, MPI_INT, MPI_COMM_WORLD);
        MPI_Unpack (commbuffer, size_of_commbuffer, &position, &plasmamain[n].t_r, 1, MPI_DOUBLE, MPI_COMM_WORLD);
        MPI_Unpack (commbuffer, size_of_commbuffer, &position, &plasmamain[n].t_r_old, 1, MPI_DOUBLE, MPI_COMM_WORLD);
        MPI_Unpack (commbuffer, size_of_commbuffer, &position, &plasmamain[n].t_e, 1, MPI_DOUBLE, MPI_COMM_WORLD);
        MPI_Unpack (commbuffer, size_of_commbuffer, &position, &plasmamain[n].t_e_old, 1, MPI_DOUBLE, MPI_COMM_WORLD);
        MPI_Unpack (commbuffer, size_of_commbuffer, &position, &plasmamain[n].dt_e, 1, MPI_DOUBLE, MPI_COMM_WORLD);
        MPI_Unpack (commbuffer, size_of_commbuffer, &position, &plasmamain[n].dt_e_old, 1, MPI_DOUBLE, MPI_COMM_WORLD);
        MPI_Unpack (commbuffer, size_of_commbuffer, &position, &plasmamain[n].heat_tot, 1, MPI_DOUBLE, MPI_COMM_WORLD);
        MPI_Unpack (commbuffer, size_of_commbuffer, &position, &plasmamain[n].abs_tot, 1, MPI_DOUBLE, MPI_COMM_WORLD);
        MPI_Unpack (commbuffer, size_of_commbuffer, &position, &plasmamain[n].heat_tot_old, 1, MPI_DOUBLE, MPI_COMM_WORLD);
        MPI_Unpack (commbuffer, size_of_commbuffer, &position, &plasmamain[n].heat_lines, 1, MPI_DOUBLE, MPI_COMM_WORLD);
        MPI_Unpack (commbuffer, size_of_commbuffer, &position, &plasmamain[n].heat_ff, 1, MPI_DOUBLE, MPI_COMM_WORLD);
        MPI_Unpack (commbuffer, size_of_commbuffer, &position, &plasmamain[n].heat_comp, 1, MPI_DOUBLE, MPI_COMM_WORLD);
        MPI_Unpack (commbuffer, size_of_commbuffer, &position, &plasmamain[n].heat_ind_comp, 1, MPI_DOUBLE, MPI_COMM_WORLD);
        MPI_Unpack (commbuffer, size_of_commbuffer, &position, &plasmamain[n].heat_lines_macro, 1, MPI_DOUBLE, MPI_COMM_WORLD);
        MPI_Unpack (commbuffer, size_of_commbuffer, &position, &plasmamain[n].heat_photo_macro, 1, MPI_DOUBLE, MPI_COMM_WORLD);
        MPI_Unpack (commbuffer, size_of_commbuffer, &position, &plasmamain[n].heat_photo, 1, MPI_DOUBLE, MPI_COMM_WORLD);
        MPI_Unpack (commbuffer, size_of_commbuffer, &position, &plasmamain[n].heat_auger, 1, MPI_DOUBLE, MPI_COMM_WORLD);
        MPI_Unpack (commbuffer, size_of_commbuffer, &position, &plasmamain[n].abs_photo, 1, MPI_DOUBLE, MPI_COMM_WORLD);
        MPI_Unpack (commbuffer, size_of_commbuffer, &position, &plasmamain[n].abs_auger, 1, MPI_DOUBLE, MPI_COMM_WORLD);
        MPI_Unpack (commbuffer, size_of_commbuffer, &position, &plasmamain[n].heat_z, 1, MPI_DOUBLE, MPI_COMM_WORLD);
        MPI_Unpack (commbuffer, size_of_commbuffer, &position, &plasmamain[n].w, 1, MPI_DOUBLE, MPI_COMM_WORLD);
        MPI_Unpack (commbuffer, size_of_commbuffer, &position, &plasmamain[n].ntot, 1, MPI_INT, MPI_COMM_WORLD);
        MPI_Unpack (commbuffer, size_of_commbuffer, &position, &plasmamain[n].ntot_star, 1, MPI_INT, MPI_COMM_WORLD);
        MPI_Unpack (commbuffer, size_of_commbuffer, &position, &plasmamain[n].ntot_bl, 1, MPI_INT, MPI_COMM_WORLD);
        MPI_Unpack (commbuffer, size_of_commbuffer, &position, &plasmamain[n].ntot_disk, 1, MPI_INT, MPI_COMM_WORLD);
        MPI_Unpack (commbuffer, size_of_commbuffer, &position, &plasmamain[n].ntot_wind, 1, MPI_INT, MPI_COMM_WORLD);
        MPI_Unpack (commbuffer, size_of_commbuffer, &position, &plasmamain[n].ntot_agn, 1, MPI_INT, MPI_COMM_WORLD);
        MPI_Unpack (commbuffer, size_of_commbuffer, &position, &plasmamain[n].mean_ds, 1, MPI_DOUBLE, MPI_COMM_WORLD);
        MPI_Unpack (commbuffer, size_of_commbuffer, &position, &plasmamain[n].n_ds, 1, MPI_INT, MPI_COMM_WORLD);
        MPI_Unpack (commbuffer, size_of_commbuffer, &position, &plasmamain[n].nrad, 1, MPI_INT, MPI_COMM_WORLD);
        MPI_Unpack (commbuffer, size_of_commbuffer, &position, &plasmamain[n].nioniz, 1, MPI_INT, MPI_COMM_WORLD);
        MPI_Unpack (commbuffer, size_of_commbuffer, &position, plasmamain[n].ioniz, nions, MPI_DOUBLE, MPI_COMM_WORLD);
        MPI_Unpack (commbuffer, size_of_commbuffer, &position, plasmamain[n].recomb, nions, MPI_DOUBLE, MPI_COMM_WORLD);
        MPI_Unpack (commbuffer, size_of_commbuffer, &position, plasmamain[n].scatters, nions, MPI_INT, MPI_COMM_WORLD);
        MPI_Unpack (commbuffer, size_of_commbuffer, &position, plasmamain[n].xscatters, nions, MPI_DOUBLE, MPI_COMM_WORLD);
        MPI_Unpack (commbuffer, size_of_commbuffer, &position, plasmamain[n].heat_ion, nions, MPI_DOUBLE, MPI_COMM_WORLD);
        MPI_Unpack (commbuffer, size_of_commbuffer, &position, plasmamain[n].cool_rr_ion, nions, MPI_DOUBLE, MPI_COMM_WORLD);
        MPI_Unpack (commbuffer, size_of_commbuffer, &position, plasmamain[n].lum_rr_ion, nions, MPI_DOUBLE, MPI_COMM_WORLD);
        MPI_Unpack (commbuffer, size_of_commbuffer, &position, &plasmamain[n].j, 1, MPI_DOUBLE, MPI_COMM_WORLD);
        MPI_Unpack (commbuffer, size_of_commbuffer, &position, &plasmamain[n].j_direct, 1, MPI_DOUBLE, MPI_COMM_WORLD);
        MPI_Unpack (commbuffer, size_of_commbuffer, &position, &plasmamain[n].j_scatt, 1, MPI_DOUBLE, MPI_COMM_WORLD);
        MPI_Unpack (commbuffer, size_of_commbuffer, &position, &plasmamain[n].ave_freq, 1, MPI_DOUBLE, MPI_COMM_WORLD);
        MPI_Unpack (commbuffer, size_of_commbuffer, &position, &plasmamain[n].cool_tot, 1, MPI_DOUBLE, MPI_COMM_WORLD);
        MPI_Unpack (commbuffer, size_of_commbuffer, &position, plasmamain[n].xj, NXBANDS, MPI_DOUBLE, MPI_COMM_WORLD);
        MPI_Unpack (commbuffer, size_of_commbuffer, &position, plasmamain[n].xave_freq, NXBANDS, MPI_DOUBLE, MPI_COMM_WORLD);
        MPI_Unpack (commbuffer, size_of_commbuffer, &position, plasmamain[n].xsd_freq, NXBANDS, MPI_DOUBLE, MPI_COMM_WORLD);
        MPI_Unpack (commbuffer, size_of_commbuffer, &position, plasmamain[n].nxtot, NXBANDS, MPI_INT, MPI_COMM_WORLD);
        MPI_Unpack (commbuffer, size_of_commbuffer, &position, &plasmamain[n].max_freq, 1, MPI_DOUBLE, MPI_COMM_WORLD);
        MPI_Unpack (commbuffer, size_of_commbuffer, &position, &plasmamain[n].lum_lines, 1, MPI_DOUBLE, MPI_COMM_WORLD);
        MPI_Unpack (commbuffer, size_of_commbuffer, &position, &plasmamain[n].lum_ff, 1, MPI_DOUBLE, MPI_COMM_WORLD);
        MPI_Unpack (commbuffer, size_of_commbuffer, &position, &plasmamain[n].cool_adiabatic, 1, MPI_DOUBLE, MPI_COMM_WORLD);
        MPI_Unpack (commbuffer, size_of_commbuffer, &position, &plasmamain[n].comp_nujnu, 1, MPI_DOUBLE, MPI_COMM_WORLD);
        MPI_Unpack (commbuffer, size_of_commbuffer, &position, &plasmamain[n].cool_comp, 1, MPI_DOUBLE, MPI_COMM_WORLD);
        MPI_Unpack (commbuffer, size_of_commbuffer, &position, &plasmamain[n].cool_dr, 1, MPI_DOUBLE, MPI_COMM_WORLD);
        MPI_Unpack (commbuffer, size_of_commbuffer, &position, &plasmamain[n].cool_di, 1, MPI_DOUBLE, MPI_COMM_WORLD);
        MPI_Unpack (commbuffer, size_of_commbuffer, &position, &plasmamain[n].cool_rr, 1, MPI_DOUBLE, MPI_COMM_WORLD);
        MPI_Unpack (commbuffer, size_of_commbuffer, &position, &plasmamain[n].lum_rr, 1, MPI_DOUBLE, MPI_COMM_WORLD);
        MPI_Unpack (commbuffer, size_of_commbuffer, &position, &plasmamain[n].cool_rr_metals, 1, MPI_DOUBLE, MPI_COMM_WORLD);
        MPI_Unpack (commbuffer, size_of_commbuffer, &position, &plasmamain[n].lum_rr_metals, 1, MPI_DOUBLE, MPI_COMM_WORLD);
        MPI_Unpack (commbuffer, size_of_commbuffer, &position, &plasmamain[n].lum_tot, 1, MPI_DOUBLE, MPI_COMM_WORLD);
        MPI_Unpack (commbuffer, size_of_commbuffer, &position, &plasmamain[n].lum_tot_old, 1, MPI_DOUBLE, MPI_COMM_WORLD);
        MPI_Unpack (commbuffer, size_of_commbuffer, &position, &plasmamain[n].cool_tot_ioniz, 1, MPI_DOUBLE, MPI_COMM_WORLD);
        MPI_Unpack (commbuffer, size_of_commbuffer, &position, &plasmamain[n].lum_lines_ioniz, 1, MPI_DOUBLE, MPI_COMM_WORLD);
        MPI_Unpack (commbuffer, size_of_commbuffer, &position, &plasmamain[n].lum_ff_ioniz, 1, MPI_DOUBLE, MPI_COMM_WORLD);
        MPI_Unpack (commbuffer, size_of_commbuffer, &position, &plasmamain[n].cool_adiabatic_ioniz, 1, MPI_DOUBLE, MPI_COMM_WORLD);
        MPI_Unpack (commbuffer, size_of_commbuffer, &position, &plasmamain[n].cool_comp_ioniz, 1, MPI_DOUBLE, MPI_COMM_WORLD);
        MPI_Unpack (commbuffer, size_of_commbuffer, &position, &plasmamain[n].cool_dr_ioniz, 1, MPI_DOUBLE, MPI_COMM_WORLD);
        MPI_Unpack (commbuffer, size_of_commbuffer, &position, &plasmamain[n].cool_di_ioniz, 1, MPI_DOUBLE, MPI_COMM_WORLD);
        MPI_Unpack (commbuffer, size_of_commbuffer, &position, &plasmamain[n].cool_rr_ioniz, 1, MPI_DOUBLE, MPI_COMM_WORLD);
        MPI_Unpack (commbuffer, size_of_commbuffer, &position, &plasmamain[n].lum_rr_ioniz, 1, MPI_DOUBLE, MPI_COMM_WORLD);
        MPI_Unpack (commbuffer, size_of_commbuffer, &position, &plasmamain[n].cool_rr_metals_ioniz, 1, MPI_DOUBLE, MPI_COMM_WORLD);
        MPI_Unpack (commbuffer, size_of_commbuffer, &position, &plasmamain[n].lum_tot_ioniz, 1, MPI_DOUBLE, MPI_COMM_WORLD);
        MPI_Unpack (commbuffer, size_of_commbuffer, &position, &plasmamain[n].heat_shock, 1, MPI_DOUBLE, MPI_COMM_WORLD);
        MPI_Unpack (commbuffer, size_of_commbuffer, &position, plasmamain[n].dmo_dt, 3, MPI_DOUBLE, MPI_COMM_WORLD);
        MPI_Unpack (commbuffer, size_of_commbuffer, &position, &plasmamain[n].gain, 1, MPI_DOUBLE, MPI_COMM_WORLD);
        MPI_Unpack (commbuffer, size_of_commbuffer, &position, &plasmamain[n].converge_t_r, 1, MPI_DOUBLE, MPI_COMM_WORLD);
        MPI_Unpack (commbuffer, size_of_commbuffer, &position, &plasmamain[n].converge_t_e, 1, MPI_DOUBLE, MPI_COMM_WORLD);
        MPI_Unpack (commbuffer, size_of_commbuffer, &position, &plasmamain[n].converge_hc, 1, MPI_DOUBLE, MPI_COMM_WORLD);
        MPI_Unpack (commbuffer, size_of_commbuffer, &position, &plasmamain[n].trcheck, 1, MPI_INT, MPI_COMM_WORLD);
        MPI_Unpack (commbuffer, size_of_commbuffer, &position, &plasmamain[n].techeck, 1, MPI_INT, MPI_COMM_WORLD);
        MPI_Unpack (commbuffer, size_of_commbuffer, &position, &plasmamain[n].hccheck, 1, MPI_INT, MPI_COMM_WORLD);
        MPI_Unpack (commbuffer, size_of_commbuffer, &position, &plasmamain[n].converge_whole, 1, MPI_INT, MPI_COMM_WORLD);
        MPI_Unpack (commbuffer, size_of_commbuffer, &position, &plasmamain[n].converging, 1, MPI_INT, MPI_COMM_WORLD);
        MPI_Unpack (commbuffer, size_of_commbuffer, &position, plasmamain[n].spec_mod_type, NXBANDS, MPI_INT, MPI_COMM_WORLD);
        MPI_Unpack (commbuffer, size_of_commbuffer, &position, plasmamain[n].pl_alpha, NXBANDS, MPI_DOUBLE, MPI_COMM_WORLD);
        MPI_Unpack (commbuffer, size_of_commbuffer, &position, plasmamain[n].pl_log_w, NXBANDS, MPI_DOUBLE, MPI_COMM_WORLD);
        MPI_Unpack (commbuffer, size_of_commbuffer, &position, plasmamain[n].exp_temp, NXBANDS, MPI_DOUBLE, MPI_COMM_WORLD);
        MPI_Unpack (commbuffer, size_of_commbuffer, &position, plasmamain[n].exp_w, NXBANDS, MPI_DOUBLE, MPI_COMM_WORLD);
        MPI_Unpack (commbuffer, size_of_commbuffer, &position, plasmamain[n].fmin_mod, NXBANDS, MPI_DOUBLE, MPI_COMM_WORLD);
        MPI_Unpack (commbuffer, size_of_commbuffer, &position, plasmamain[n].fmax_mod, NXBANDS, MPI_DOUBLE, MPI_COMM_WORLD);
        MPI_Unpack (commbuffer, size_of_commbuffer, &position, &plasmamain[n].ip, 1, MPI_DOUBLE, MPI_COMM_WORLD);
        MPI_Unpack (commbuffer, size_of_commbuffer, &position, &plasmamain[n].ip_direct, 1, MPI_DOUBLE, MPI_COMM_WORLD);
        MPI_Unpack (commbuffer, size_of_commbuffer, &position, &plasmamain[n].ip_scatt, 1, MPI_DOUBLE, MPI_COMM_WORLD);
        MPI_Unpack (commbuffer, size_of_commbuffer, &position, &plasmamain[n].xi, 1, MPI_DOUBLE, MPI_COMM_WORLD);
        MPI_Unpack (commbuffer, size_of_commbuffer, &position, &plasmamain[n].bf_simple_ionpool_in, 1, MPI_DOUBLE, MPI_COMM_WORLD);
        MPI_Unpack (commbuffer, size_of_commbuffer, &position, &plasmamain[n].bf_simple_ionpool_out, 1, MPI_DOUBLE, MPI_COMM_WORLD);
        MPI_Unpack (commbuffer, size_of_commbuffer, &position, &dt_e_temp, 1, MPI_DOUBLE, MPI_COMM_WORLD);
        MPI_Unpack (commbuffer, size_of_commbuffer, &position, &dt_r_temp, 1, MPI_DOUBLE, MPI_COMM_WORLD);
        MPI_Unpack (commbuffer, size_of_commbuffer, &position, &nmax_e_temp, 1, MPI_INT, MPI_COMM_WORLD);
        MPI_Unpack (commbuffer, size_of_commbuffer, &position, &nmax_r_temp, 1, MPI_INT, MPI_COMM_WORLD);

        /* JM 1409 -- Altered for issue #110 to ensure correct reporting in parallel */
        if (fabs (dt_e_temp) >= fabs (dt_e))
        {
          /* Check if any other threads found a higher maximum for te */
          dt_e = dt_e_temp;
          nmax_e = nmax_e_temp;
        }

        if (fabs (dt_r_temp) >= fabs (dt_r))
        {
          /* Check if any other threads found a higher maximum for tr */
          dt_r = dt_r_temp;
          nmax_r = nmax_r_temp;
        }

        t_r_ave += plasmamain[n].t_r;
        t_e_ave += plasmamain[n].t_e;
        iave++;

      }

    }

  }
  free (commbuffer);
#endif


  /* Now we need to updated the densities immediately outside the wind so that the density interpolation in resonate will work.
     In this case all we have done is to copy the densities from the cell which is just in the wind (as one goes outward) to the
     cell that is just inside (or outside) the wind.

     SS asked whether we should also be extending the wind for other parameters, especially ne.  At present we do not interpolate
     on ne so this is not necessary.  If we did do that it would be required.

     In cylindrical coordinates, the fast dimension is z; grid positions increase up in z, and then out in r.
     In spherical polar coordinates, the fast dimension is theta; the grid increases in theta (measured)
     from the z axis), and then in r.
     In spherical coordinates, the grid increases as one might expect in r..
     *
   */

  for (ndom = 0; ndom < geo.ndomain; ndom++)
  {
    if (zdom[ndom].coord_type == CYLIND)
      cylind_extend_density (ndom, w);
    else if (zdom[ndom].coord_type == RTHETA)
      rtheta_extend_density (ndom, w);
    else if (zdom[ndom].coord_type == SPHERICAL)
      spherical_extend_density (ndom, w);
    else if (zdom[ndom].coord_type == CYLVAR)
      cylvar_extend_density (ndom, w);
    else
    {
      Error ("Wind_update2d: Unknown coordinate type %d for domain %d \n", zdom[ndom].coord_type, ndom);
      Exit (0);
    }
  }

  /* Finished updating region outside of wind */

  num_updates++;
  strcpy (string, "");
  sprintf (string, "# Wind update: Number %d", num_updates);

  if (modes.zeus_connect == 1 && geo.hydro_domain_number > -1)  //If we are running in zeus connect mode - we open a file for heatcool rates
  {
    Log ("Outputting heatcool file for connecting to zeus\n");
    fptr = fopen ("py_heatcool.dat", "w");
    fprintf (fptr, "i j rcen thetacen vol temp xi ne heat_xray heat_comp heat_lines heat_ff cool_comp cool_lines cool_ff rho n_h\n");

  }

  /* Check the balance between the absorbed and the emitted flux */

  //NSH 0717 - first we need to ensure the cooling and luminosities reflect the current temperature

<<<<<<< HEAD
  cool_sum = wind_cooling ();       /*We call wind_cooling here to obtain an up to date set of cooling rates */
  lum_sum = wind_luminosity (0.0, VERY_BIG);       /*and we also call wind_luminosity to get the luminosities */
=======
  cool_sum = wind_cooling (0.0, VERY_BIG);      /*We call wind_cooling here to obtain an up to date set of cooling rates */
  lum_sum = wind_luminosity (0.0, VERY_BIG);    /*and we also call wind_luminosity to get the luminosities */
>>>>>>> c54bcc0f


  xsum = psum = ausum = lsum = fsum = csum = icsum = apsum = aausum = abstot = 0;       //1108 NSH zero the new csum counter for compton heating

  for (nplasma = 0; nplasma < NPLASMA; nplasma++)
  {
    if (sane_check (plasmamain[nplasma].heat_tot))
      Error ("wind_update:sane_check w(%d).heat_tot is %e\n", nplasma, plasmamain[nplasma].heat_tot);
    if (sane_check (plasmamain[nplasma].heat_photo))
      Error ("wind_update:sane_check w(%d).heat_photo is %e\n", nplasma, plasmamain[nplasma].heat_photo);
    if (sane_check (plasmamain[nplasma].heat_auger))
      Error ("wind_update:sane_check w(%d).heat_auger is %e\n", nplasma, plasmamain[nplasma].heat_auger);
    if (sane_check (plasmamain[nplasma].heat_photo_macro))
      Error ("wind_update:sane_check w(%d).heat_photo_macro is %e\n", nplasma, plasmamain[nplasma].heat_photo_macro);
    if (sane_check (plasmamain[nplasma].heat_ff))
      Error ("wind_update:sane_check w(%d).heat_ff is %e\n", nplasma, plasmamain[nplasma].heat_ff);
    if (sane_check (plasmamain[nplasma].heat_lines))
      Error ("wind_update:sane_check w(%d).heat_lines is %e\n", nplasma, plasmamain[nplasma].heat_lines);
    if (sane_check (plasmamain[nplasma].heat_lines_macro))
      Error ("wind_update:sane_check w(%d).heat_lines_macro is %e\n", nplasma, plasmamain[nplasma].heat_lines_macro);
    /* 1108 NSH extra Sane check for compton heating */
    if (sane_check (plasmamain[nplasma].heat_comp))
      Error ("wind_update:sane_check w(%d).heat_comp is %e\n", nplasma, plasmamain[nplasma].heat_comp);

    abstot += plasmamain[nplasma].abs_tot;
    xsum += plasmamain[nplasma].heat_tot;
    psum += plasmamain[nplasma].heat_photo;
    ausum += plasmamain[nplasma].heat_auger;
    fsum += plasmamain[nplasma].heat_ff;
    lsum += plasmamain[nplasma].heat_lines;
    csum += plasmamain[nplasma].heat_comp;      //1108 NSH Increment the compton heating counter
    icsum += plasmamain[nplasma].heat_ind_comp; //1205 NSH Increment the induced compton heating counter
    apsum += plasmamain[nplasma].abs_photo;
    aausum += plasmamain[nplasma].abs_auger;

    /* JM130621- bugfix for windsave bug- needed so that we have the luminosities from ionization
       cycles in the windsavefile even if the spectral cycles are run */

    plasmamain[nplasma].cool_tot_ioniz = plasmamain[nplasma].cool_tot;
    plasmamain[nplasma].lum_ff_ioniz = plasmamain[nplasma].lum_ff;
    plasmamain[nplasma].cool_rr_ioniz = plasmamain[nplasma].cool_rr;
    plasmamain[nplasma].lum_rr_ioniz = plasmamain[nplasma].lum_rr;
    plasmamain[nplasma].cool_rr_metals_ioniz = plasmamain[nplasma].cool_rr_metals;
    plasmamain[nplasma].lum_lines_ioniz = plasmamain[nplasma].lum_lines;
    plasmamain[nplasma].cool_comp_ioniz = plasmamain[nplasma].cool_comp;
    plasmamain[nplasma].cool_dr_ioniz = plasmamain[nplasma].cool_dr;
    plasmamain[nplasma].cool_di_ioniz = plasmamain[nplasma].cool_di;
    plasmamain[nplasma].lum_tot_ioniz = plasmamain[nplasma].lum_tot;
    plasmamain[nplasma].cool_adiabatic_ioniz = plasmamain[nplasma].cool_adiabatic;

  }



  /* JM130621- bugfix for windsave bug- needed so that we have the luminosities from ionization
     cycles in the windsavefile even if the spectral cycles are run */
  geo.lum_ff_ioniz = geo.lum_ff;
  geo.cool_rr_ioniz = geo.cool_rr;
  geo.lum_rr_ioniz = geo.lum_rr;
  geo.lum_lines_ioniz = geo.lum_lines;
  geo.cool_comp_ioniz = geo.cool_comp;
  geo.cool_dr_ioniz = geo.cool_dr;
  geo.cool_di_ioniz = geo.cool_di;
  geo.cool_adiabatic_ioniz = geo.cool_adiabatic;
  geo.lum_disk_ioniz = geo.lum_disk;
  geo.lum_star_ioniz = geo.lum_star;
  geo.lum_bl_ioniz = geo.lum_bl;
  geo.lum_wind_ioniz = geo.lum_wind;
  geo.lum_tot_ioniz = geo.lum_tot;

  /* Added this system which counts number of times two situations occur (See #91)
     We only report these every 100,000 times (one can typically get ) */
  Log ("wind_update: note, errors from mean intensity can be high in a working model\n");
  Log
    ("wind_update: can be a problem with photon numbers if there are also errors from spectral_estimators and low photon number warnings\n");
  Log ("wind_update: mean_intensity: %8.4e occurrences, this cycle, this thread of 'no model exists in a band'\n", (1.0 * nerr_no_Jmodel));
  Log
    ("wind_update: mean intensity: %8.4e occurrences, this cycle, this thread of 'photon freq is outside frequency range of spectral model'\n",
     (1.0 * nerr_Jmodel_wrong_freq));


  /* zero the counters which record diagnositics from mean_intensity */
  nerr_Jmodel_wrong_freq = 0;
  nerr_no_Jmodel = 0;






  if (modes.zeus_connect == 1 && geo.hydro_domain_number > -1)  //If we are running in zeus connect mode, we output heating and cooling rates.
  {
    for (nwind = zdom[geo.hydro_domain_number].nstart; nwind < zdom[geo.hydro_domain_number].nstop; nwind++)
    {
      if (wmain[nwind].vol > 0.0)
      {
        nplasma = wmain[nwind].nplasma;
        wind_n_to_ij (geo.hydro_domain_number, plasmamain[nplasma].nwind, &i, &j);
        i = i - 1;              //There is a radial 'ghost zone' in python, we need to make our i,j agree with zeus
        vol = w[plasmamain[nplasma].nwind].vol;
        fprintf (fptr, "%d %d %e %e %e ", i, j, w[plasmamain[nplasma].nwind].rcen, w[plasmamain[nplasma].nwind].thetacen / RADIAN, vol);        //output geometric things
        fprintf (fptr, "%e %e %e ", plasmamain[nplasma].t_e, plasmamain[nplasma].xi, plasmamain[nplasma].ne);   //output temp, xi and ne to ease plotting of heating rates
        fprintf (fptr, "%e ", (plasmamain[nplasma].heat_photo + plasmamain[nplasma].heat_auger) / vol); //Xray heating - or photoionization
        fprintf (fptr, "%e ", (plasmamain[nplasma].heat_comp) / vol);   //Compton heating
        fprintf (fptr, "%e ", (plasmamain[nplasma].heat_lines) / vol);  //Line heating 28/10/15 - not currently used in zeus
        fprintf (fptr, "%e ", (plasmamain[nplasma].heat_ff) / vol);     //FF heating 28/10/15 - not currently used in zeus
        fprintf (fptr, "%e ", (plasmamain[nplasma].cool_comp) / vol);   //Compton cooling
        fprintf (fptr, "%e ", (plasmamain[nplasma].lum_lines + plasmamain[nplasma].cool_rr + plasmamain[nplasma].cool_dr) / vol);       //Line cooling must include all recombination cooling
        fprintf (fptr, "%e ", (plasmamain[nplasma].lum_ff) / vol);      //ff cooling
        fprintf (fptr, "%e ", plasmamain[nplasma].rho); //density
        fprintf (fptr, "%e\n", plasmamain[nplasma].rho * rho2nh);       //hydrogen number density
      }
    }
    fclose (fptr);
  }
  else if (modes.zeus_connect == 1 && geo.hydro_domain_number < 0)
  {
    Error ("wind_updates2d:  Attempting to access a hydro domain in a non hydro run - not writing out hydro file\n");
  }

  /* The lines differ only in that Wind_heating adds mechanical heating, that is adiabatic heating */

  Log
    ("!!wind_update: Absorbed flux    %8.2e  (photo %8.2e ff %8.2e compton %8.2e auger %8.2e induced_compton %8.2e lines %8.2e)\n",
     abstot, apsum, fsum, csum, aausum, icsum, lsum);

  Log
    ("!!wind_update: Wind heating     %8.2e  (photo %8.2e ff %8.2e compton %8.2e auger %8.2e induced_compton %8.2e lines %8.2e adiabatic %8.2e)\n",
     xsum + geo.heat_adiabatic, psum, fsum, csum, ausum, icsum, lsum, geo.heat_adiabatic);

  /* 1108 NSH added commands to report compton cooling 1110 removed,
   * As was the case above, there are two almost identical lines.  Wind_cooling includes processes that do not produce photons,
   * not-only adiabatic cooling, but also goe.cool_comp, geo_cool_dr and geo.cool_di */
  Log
    ("!!wind_update: Wind luminosity  %8.2e (recomb %8.2e ff %8.2e lines %8.2e) after update\n",
     lum_sum, geo.lum_rr, geo.lum_ff, geo.lum_lines);


  rad_sum = wind_luminosity (xband.f1[0], xband.f2[xband.nbands - 1]);  /*and we also call wind_luminosity to get the luminosities */

  Log
    ("!!wind_update: Rad  luminosity  %8.2e (recomb %8.2e ff %8.2e lines %8.2e) after update\n",
     rad_sum, geo.lum_rr, geo.lum_ff, geo.lum_lines);

  Log
    ("!!wind_update: Wind cooling     %8.2e (recomb %8.2e ff %8.2e compton %8.2e DR %8.2e DI %8.2e lines %8.2e adiabatic %8.2e) after update\n",
     cool_sum, geo.cool_rr, geo.lum_ff, geo.cool_comp, geo.cool_dr, geo.cool_di, geo.lum_lines, geo.cool_adiabatic);

#if BF_SIMPLE_EMISSIVITY_APPROACH
  /* JM 1807 -- if we have "indivisible packet" mode on but are using the 
     BF_SIMPLE_EMISSIVITY_APPROACH then we report the flows into and out of the ion pool */
  if (geo.rt_mode == RT_MODE_MACRO)
    report_bf_simple_ionpool ();
#endif


  /* Print out some diagnostics of the changes in the wind update */

  if (modes.zeus_connect == 1 || modes.fixed_temp == 1) //There is no point in computing temperature changes, because we have fixed them!
  {
    Log ("!!wind_update: We are running in fixed temperature mode - no temperature report\n");
  }
  else
  {
    t_r_ave_old /= iave;
    t_e_ave_old /= iave;
    t_r_ave /= iave;
    t_e_ave /= iave;

    if (nmax_r != -1)
    {
      wind_n_to_ij (wmain[nmax_r].ndom, nmax_r, &i, &j);
      Log ("!!wind_update: Max change in t_r %6.0f at cell %4d (%d,%d)\n", dt_r, nmax_r, i, j);
      Log ("!!wind_update: Ave change in t_r %6.0f from %6.0f to %6.0f\n", (t_r_ave - t_r_ave_old), t_r_ave_old, t_r_ave);
    }
    else
      Log ("!!wind_update: t_r did not change in any cells this cycle\n");

    if (nmax_e != -1)
    {
      wind_n_to_ij (wmain[nmax_e].ndom, nmax_e, &i, &j);
      Log ("!!wind_update: Max change in t_e %6.0f at cell %4d (%d,%d)\n", dt_e, nmax_e, i, j);
      Log ("!!wind_update: Ave change in t_e %6.0f from %6.0f to %6.0f\n", (t_e_ave - t_e_ave_old), t_e_ave_old, t_e_ave);
    }
    else
      Log ("!!wind_update: t_e did not change in any cells this cycle\n");


    Log ("Summary  t_r  %6.0f   %6.0f  #t_r and dt_r on this update\n", t_r_ave, (t_r_ave - t_r_ave_old));
    Log ("Summary  t_e  %6.0f   %6.0f  #t_e and dt_e on this update\n", t_e_ave, (t_e_ave - t_e_ave_old));
  }

  check_convergence ();

  /* Summarize the radiative temperatures (ksl 04 mar) */

  xtemp_rad (w);

/* This next block is to allow the output of data relating to the abundances of ions when python is being tested
 * with thin shell mode.We will only want this to run if the wind mode is 9, for test or thin shell mode.
 *
 * Note that this section is very dependent on the peculiar structure of the single shell model, which has only
 * one element (namely element 2) in the wind.  nshell below correspond to that particular plasma shell. Recognizing
 * this was a key element to solving bug #412.
 */
  for (ndom = 0; ndom < geo.ndomain; ndom++)
  {

    if (zdom[ndom].wind_type == SHELL)
    {

      /* nshell is the plasma cell that correspond to the second wind cell for the shell_wind model */
      nshell = wmain[zdom[ndom].nstart + 1].nplasma;
      n = plasmamain[nshell].nwind;
      for (i = 0; i < geo.nxfreq; i++)
      {                         /*loop over number of bands */
        Log
          ("Band %i f1 %e f2 %e model %i pl_alpha %f pl_log_w %e exp_t %e exp_w %e\n",
           i, geo.xfreq[i], geo.xfreq[i + 1],
           plasmamain[nshell].spec_mod_type[i],
           plasmamain[nshell].pl_alpha[i], plasmamain[nshell].pl_log_w[i], plasmamain[nshell].exp_temp[i], plasmamain[nshell].exp_w[i]);
      }
      /* Get some line diagnostics */

      lum_h_line = 0.0;
      lum_he_line = 0.0;
      lum_c_line = 0.0;
      lum_n_line = 0.0;
      lum_o_line = 0.0;
      lum_fe_line = 0.0;

      for (i = 0; i < nlines; i++)
      {
        if (lin_ptr[i]->z == 1)
          lum_h_line = lum_h_line + lin_ptr[i]->pow;
        else if (lin_ptr[i]->z == 2)
          lum_he_line = lum_he_line + lin_ptr[i]->pow;
        else if (lin_ptr[i]->z == 6)
          lum_c_line = lum_c_line + lin_ptr[i]->pow;
        else if (lin_ptr[i]->z == 7)
          lum_n_line = lum_n_line + lin_ptr[i]->pow;
        else if (lin_ptr[i]->z == 8)
          lum_o_line = lum_o_line + lin_ptr[i]->pow;
        else if (lin_ptr[i]->z == 26)
          lum_fe_line = lum_fe_line + lin_ptr[i]->pow;
      }
      agn_ip = geo.const_agn * (((pow (50000 / HEV, geo.alpha_agn + 1.0)) - pow (100 / HEV, geo.alpha_agn + 1.0)) / (geo.alpha_agn + 1.0));
      agn_ip /= (w[n].r * w[n].r);
      agn_ip /= plasmamain[nshell].rho * rho2nh;
      /* Report luminosities, IP and other diagnositic quantities */
      Log
        ("OUTPUT Lum_agn= %e T_e= %e N_h= %e N_e= %e alpha= %f IP(sim_2010)= %e Measured_IP(cloudy)= %e Measured_Xi= %e distance= %e volume= %e mean_ds=%e\n",
         geo.lum_agn, plasmamain[nshell].t_e,
         plasmamain[nshell].rho * rho2nh, plasmamain[nshell].ne,
         geo.alpha_agn, agn_ip, plasmamain[nshell].ip,
         plasmamain[nshell].xi, w[n].r, w[n].vol, plasmamain[nshell].mean_ds / plasmamain[nshell].n_ds);

      /* 1108 NSH Added commands to report compton heating */
      Log
        ("OUTPUT Absorbed_flux(ergs-1cm-3)    %8.2e  (photo %8.2e ff %8.2e compton %8.2e induced_compton %8.2e lines %8.2e auger %8.2e )\n",
         xsum / w[n].vol, psum / w[n].vol, fsum / w[n].vol, csum / w[n].vol, icsum / w[n].vol, lsum / w[n].vol, ausum / w[n].vol);

      /* 1110 NSH Added this line to report all cooling mechanisms, including those that do not generate photons. */
      Log
        ("OUTPUT Wind_cooling(ergs-1cm-3)     %8.2e (recomb %8.2e ff %8.2e compton %8.2e DR %8.2e DI %8.2e adiabatic %8.2e lines %8.2e ) after update\n",
         cool_sum / w[n].vol, geo.cool_rr / w[n].vol,
         geo.lum_ff / w[n].vol, geo.cool_comp / w[n].vol,
         geo.cool_dr / w[n].vol, geo.cool_di / w[n].vol, geo.cool_adiabatic / w[n].vol, geo.lum_lines / w[n].vol);
      Log
        ("OUTPUT Wind_luminosity(ergs-1cm-3)     %8.2e (recomb %8.2e ff %8.2e lines %8.2e ) after update\n",
         lum_sum / w[n].vol, geo.lum_rr / w[n].vol, geo.lum_ff / w[n].vol, geo.lum_lines / w[n].vol);
      /* NSH 1701 calculate the recombination cooling for other elements */

      c_rec = n_rec = o_rec = fe_rec = 0.0;
      c_lum = n_lum = o_lum = fe_lum = 0.0;
      h_dr = he_dr = c_dr = n_dr = o_dr = fe_dr = 0.0;
      cool_dr_metals = 0.0;

      for (nn = 0; nn < nions; nn++)
      {
        if (ion[nn].z == 6)
        {
          c_dr = c_dr + plasmamain[nshell].cool_dr_ion[nn];
          c_rec = c_rec + plasmamain[nshell].cool_rr_ion[nn];
          c_lum = c_lum + plasmamain[nshell].lum_rr_ion[nn];

        }
        if (ion[nn].z == 7)
        {
          n_dr = n_dr + plasmamain[nshell].cool_dr_ion[nn];
          n_rec = n_rec + plasmamain[nshell].cool_rr_ion[nn];
          n_lum = n_lum + plasmamain[nshell].lum_rr_ion[nn];
        }
        if (ion[nn].z == 8)
        {
          o_dr = o_dr + plasmamain[nshell].cool_dr_ion[nn];
          o_rec = o_rec + plasmamain[nshell].cool_rr_ion[nn];
          o_lum = o_lum + plasmamain[nshell].lum_rr_ion[nn];
        }
        if (ion[nn].z == 26)
        {
          fe_dr = fe_dr + plasmamain[nshell].cool_dr_ion[nn];
          fe_rec = fe_rec + plasmamain[nshell].cool_rr_ion[nn];
          fe_lum = fe_lum + plasmamain[nshell].lum_rr_ion[nn];
        }
        if (ion[nn].z > 2)
          cool_dr_metals = cool_dr_metals + plasmamain[nshell].cool_dr_ion[nn];
      }

      Log ("OUTPUT Wind_line_cooling(ergs-1cm-3)  H %8.2e He %8.2e C %8.2e N %8.2e O %8.2e Fe %8.2e Metals %8.2e\n", lum_h_line / w[n].vol,
           lum_he_line / w[n].vol, lum_c_line / w[n].vol, lum_n_line / w[n].vol, lum_o_line / w[n].vol, lum_fe_line / w[n].vol);
      Log ("OUTPUT Wind_recomb_cooling(ergs-1cm-3)  H %8.2e He %8.2e C %8.2e N %8.2e O %8.2e Fe %8.2e Metals %8.2e\n",
           plasmamain[nshell].cool_rr_ion[0] / w[n].vol, (plasmamain[nshell].cool_rr_ion[2] + plasmamain[nshell].cool_rr_ion[3]) / w[n].vol,
           c_rec / w[n].vol, n_rec / w[n].vol, o_rec / w[n].vol, fe_rec / w[n].vol, plasmamain[nshell].cool_rr_metals / w[n].vol);
      Log ("OUTPUT Wind_recomb_lum(ergs-1cm-3)  H %8.2e He %8.2e C %8.2e N %8.2e O %8.2e Fe %8.2e Metals %8.2e\n",
           plasmamain[nshell].lum_rr_ion[0] / w[n].vol, (plasmamain[nshell].lum_rr_ion[2] + plasmamain[nshell].lum_rr_ion[3]) / w[n].vol,
           c_lum / w[n].vol, n_lum / w[n].vol, o_lum / w[n].vol, fe_lum / w[n].vol, plasmamain[nshell].lum_rr_metals / w[n].vol);
      Log ("OUTPUT Wind_dr_cooling(ergs-1cm-3)  H %8.2e He %8.2e C %8.2e N %8.2e O %8.2e Fe %8.2e Metals %8.2e\n",
           plasmamain[nshell].cool_dr_ion[0] / w[n].vol, (plasmamain[nshell].cool_dr_ion[2] + plasmamain[nshell].cool_dr_ion[3]) / w[n].vol,
           c_dr / w[n].vol, n_dr / w[n].vol, o_dr / w[n].vol, fe_dr / w[n].vol, cool_dr_metals / w[n].vol);
      /* 1110 NSH Added this line to report all cooling mechanisms, including those that do not generate photons. */
      Log
        ("OUTPUT Balance      Cooling=%8.2e Heating=%8.2e Lum=%8.2e T_e=%e after update\n",
         cool_sum, xsum, lum_sum, plasmamain[nshell].t_e);

      for (n = 0; n < nelements; n++)
      {
        first = ele[n].firstion;
        last = first + ele[n].nions;
        Log ("OUTPUT %-5s ", ele[n].name);
        tot = 0;
        for (m = first; m < last; m++)
          tot += plasmamain[nshell].density[m];
        for (m = first; m < last; m++)
        {
          Log (" %8.2e", plasmamain[nshell].density[m] / tot);
        }
        Log ("\n");
      }
    }
  }


  return (0);
}




/**********************************************************/
/**
 * @brief      zeros those portions of the wind which contain the radiation properties
 * 	of the wind, i.e those portions which should be set to zeroed when the structure of the
 * 	wind has been changed or when you simply want to start off a calculation in a known state
 *
 * @return    Always returns 0
 *
 * @details
 * The routine is called at the beginning of each ionization calculation
 * cycle.  It should zero all heating and radiation induced cooling in the wind array.  Since
 * cooling is recalculated in wind_update, one needs to be sure that all of the appropriate
 * cooling terms are also rezeroed there as well.
 *
 * ### Notes ###
 *
 **********************************************************/

int
wind_rad_init ()
{
  int n, i;
  int njump;
  double alpha_store;


  for (n = 0; n < NPLASMA; n++)
  {
    plasmamain[n].j = plasmamain[n].ave_freq = plasmamain[n].ntot = 0;
    plasmamain[n].j_direct = plasmamain[n].j_scatt = 0.0;       //NSH 1309 zero j banded by number of scatters
    plasmamain[n].ip = 0.0;
    plasmamain[n].xi = 0.0;
    plasmamain[n].ip_direct = plasmamain[n].ip_scatt = 0.0;
    plasmamain[n].mean_ds = 0.0;
    plasmamain[n].n_ds = 0;
    plasmamain[n].ntot_disk = plasmamain[n].ntot_agn = 0;       //NSH 15/4/11 counters to see where photons come from
    plasmamain[n].ntot_star = plasmamain[n].ntot_bl = plasmamain[n].ntot_wind = 0;
    plasmamain[n].heat_tot = plasmamain[n].heat_ff = plasmamain[n].heat_photo = plasmamain[n].heat_lines = 0.0;
    plasmamain[n].abs_tot = plasmamain[n].abs_auger = plasmamain[n].abs_photo = 0.0;

    plasmamain[n].heat_z = 0.0;
    plasmamain[n].max_freq = 0.0;       //NSH 120814 Zero the counter which works out the maximum frequency seen in a cell and hence the maximum applicable frequency of the power law estimators.
    plasmamain[n].cool_tot = plasmamain[n].lum_tot = plasmamain[n].lum_lines = plasmamain[n].lum_ff = 0.0;
    plasmamain[n].cool_rr = plasmamain[n].cool_rr_metals = plasmamain[n].lum_rr = 0.0;
    plasmamain[n].nrad = plasmamain[n].nioniz = 0;
    plasmamain[n].comp_nujnu = -1e99;   //1701 NSH Zero the integrated specific intensity for the cell
    plasmamain[n].cool_comp = 0.0;      //1108 NSH Zero the compton luminosity for the cell
    plasmamain[n].heat_comp = 0.0;      //1108 NSH Zero the compton heating for the cell
    plasmamain[n].heat_ind_comp = 0.0;  //1108 NSH Zero the induced compton heating for the cell
    plasmamain[n].heat_auger = 0.0;     //1108 NSH Zero the auger heating for the cell

    /* zero the counters that record the flow into and out of the 
       ionization pool in indivisible packet mode */
    plasmamain[n].bf_simple_ionpool_out = 0.0;
    plasmamain[n].bf_simple_ionpool_in = 0.0;

    if (geo.rt_mode == RT_MODE_MACRO)
      macromain[n].kpkt_rates_known = -1;

/* 1108 NSH Loop to zero the frequency banded radiation estimators */
/* 71 - 111279 - ksl - Small modification to reflect the fact that nxfreq has been moved into the geo structure */
    for (i = 0; i < geo.nxfreq; i++)
    {
      plasmamain[n].xj[i] = plasmamain[n].xave_freq[i] = plasmamain[n].nxtot[i] = 0;
      plasmamain[n].xsd_freq[i] = 0.0;  /* NSH 120815 Zero the standard deviation counter */
      plasmamain[n].fmin[i] = geo.xfreq[i + 1]; /* Set the minium frequency to the max frequency in the band */
      plasmamain[n].fmax[i] = geo.xfreq[i];     /* Set the maximum frequency to the min frequency in the band */
    }




    for (i = 0; i < nions; i++)
    {
      plasmamain[n].ioniz[i] = plasmamain[n].recomb[i] = plasmamain[n].heat_ion[i] = plasmamain[n].cool_rr_ion[i] =
        plasmamain[n].lum_rr_ion[i] = 0.0;

    }

    /*Block added (Dec 08) to zero the auger rate estimators */
    /* commented out by NSH 2018 - removed code */
//    for (i = 0; i < nauger; i++)
//    {
//      plasmamain[n].gamma_inshl[i] = 0.0;
//    }

    /* Next blocks added by SS Mar 2004 to zero the Macro Atom estimators. */

    /* 57h -- 0608 -- These sections actually involve enough calculations that
       they are noticeable in term sof the overall speed.  One would if possible
       like to avoid this section, since it requires the creation of macromain,
       even though macromain is not used -- ksl */


    for (i = 0; i < nlevels_macro; i++) //57h
    {
      for (njump = 0; njump < config[i].n_bbu_jump; njump++)
      {
        macromain[n].jbar[config[i].bbu_indx_first + njump] = 0.0;      // mean intensity
      }
      for (njump = 0; njump < config[i].n_bfu_jump; njump++)
      {
        macromain[n].gamma[config[i].bfu_indx_first + njump] = 0.0;
        macromain[n].gamma_e[config[i].bfu_indx_first + njump] = 0.0;
        macromain[n].alpha_st[config[i].bfd_indx_first + njump] = 0.0;  //stimulated recombination
        macromain[n].alpha_st_e[config[i].bfd_indx_first + njump] = 0.0;
      }


      /* Next block to set spontaneous recombination rates for next iteration. (SS July 04) */
      for (njump = 0; njump < config[i].n_bfd_jump; njump++)
      {
        if (plasmamain[n].t_e > 1.0)
        {
          //04Jul--ksl-modified these calls to reflect changed alpha_sp
          macromain[n].recomb_sp[config[i].bfd_indx_first + njump] = alpha_sp (&phot_top[config[i].bfd_jump[njump]], &plasmamain[n], 0);
          macromain[n].recomb_sp_e[config[i].bfd_indx_first + njump] = alpha_sp (&phot_top[config[i].bfd_jump[njump]], &plasmamain[n], 2);
        }
        else
        {
          macromain[n].recomb_sp[config[i].bfd_indx_first + njump] = 0.0;
          macromain[n].recomb_sp_e[config[i].bfd_indx_first + njump] = 0.0;
        }

      }
    }


    for (i = 0; i < ntop_phot; i++)
    {
      /* 57h -- recomb_simple is only required for we are using a macro atom approach, and only non-zero when
         this particular phot_tob xsection is treated as a simple x-section. Stuart, is this correct?? I've added
         checks so that macro_info is only 0 (false) or true (1), and so the logic of the next section can be
         simplified.  0608-ksl */
      if ((geo.macro_simple == 0 && phot_top[i].macro_info == 1) || geo.rt_mode == RT_MODE_2LEVEL)
      {
        plasmamain[n].recomb_simple[i] = 0.0;
        plasmamain[n].recomb_simple_upweight[i] = 1.0;
      }
      else
      {                         //we want a macro approach, but not for this ion so need recomb_simple
        plasmamain[n].recomb_simple[i] = alpha_store = alpha_sp (&phot_top[i], &plasmamain[n], 2);
        plasmamain[n].recomb_simple_upweight[i] = alpha_sp (&phot_top[i], &plasmamain[n], 1) / alpha_store;
      }
    }


    //zero the emissivities that are needed for the spectral synthesis step.
    plasmamain[n].kpkt_emiss = 0.0;
    plasmamain[n].kpkt_abs = 0.0;
    for (i = 0; i < nlevels_macro; i++) //57h
    {
      macromain[n].matom_abs[i] = 0.0;

      macromain[n].matom_emiss[i] = 0.0;

    }

    /* End of added material. */
  }


  return (0);
}

/**********************************************************/
/**
 * @brief This summarises the flows into and out of the ionization pool for
 *        simple ions in RT_MODE_MACRO
 *
 * @return    Always returns 0
 *
 **********************************************************/
int
report_bf_simple_ionpool ()
{
  int n;
  double total_in = 0.0;
  double total_out = 0.0;

  for (n = 0; n < NPLASMA; n++)
  {
    total_in += plasmamain[n].bf_simple_ionpool_in;
    total_out += plasmamain[n].bf_simple_ionpool_out;

    if (plasmamain[n].bf_simple_ionpool_out > plasmamain[n].bf_simple_ionpool_in)
    {
      Error ("The net flow out of simple ion pool (%8.4e) > than the net flow in (%8.4e) in cell %d\n",
             plasmamain[n].bf_simple_ionpool_out, plasmamain[n].bf_simple_ionpool_in, n);
    }
  }

  Log ("!! report_bf_simple_ionpool: Total flow into: %8.4e and out of: %8.4e bf_simple ion pool\n", total_in, total_out);

  return (0);
}<|MERGE_RESOLUTION|>--- conflicted
+++ resolved
@@ -656,13 +656,9 @@
 
   //NSH 0717 - first we need to ensure the cooling and luminosities reflect the current temperature
 
-<<<<<<< HEAD
   cool_sum = wind_cooling ();       /*We call wind_cooling here to obtain an up to date set of cooling rates */
   lum_sum = wind_luminosity (0.0, VERY_BIG);       /*and we also call wind_luminosity to get the luminosities */
-=======
-  cool_sum = wind_cooling (0.0, VERY_BIG);      /*We call wind_cooling here to obtain an up to date set of cooling rates */
-  lum_sum = wind_luminosity (0.0, VERY_BIG);    /*and we also call wind_luminosity to get the luminosities */
->>>>>>> c54bcc0f
+
 
 
   xsum = psum = ausum = lsum = fsum = csum = icsum = apsum = aausum = abstot = 0;       //1108 NSH zero the new csum counter for compton heating
