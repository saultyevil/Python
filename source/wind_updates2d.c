/* The routines in this file are generic.  There is no dependence on a particlar wind model or
 * any coordinate system dependences.
 */

#include <stdio.h>
#include <stdlib.h>
#include <string.h>
#include <math.h>


#include "atomic.h"
#include "python.h"
#define LINELEN 132

/***********************************************************
                                       Space Telescope Science Institute

 Synopsis: wind_update(w) updates the parameters in the wind that are 
	affected by radiation.

 Arguments:		
	WindPtr w;

Returns:
 
Description:	
	
Notes:
	There is not much point in calling this until you have propagated a few photons
	The routine should not be called until at least some photons have been propagated 
	through the wind because the radiation and electron temperatures are calculated from 
	the frequency moment
History:
 	97jan      ksl	Coding on python began.
 	97sep13	ksl	Added the possibility of fixing the concentrations of the ions to specific
 			values, but this really should not be called because in that case there
 			is little point in updating the wind since the only thing which wind_update
 			really does is to change the ionization fractions.  This change was really
 			for consistency.
 	97oct2	ksl	Modified relation between t_e and t_r to use CK's prescription derived from
 			Cloudy comparisons.
 	98may3	ksl	Fixed problems with the portion of the routine which placed new densities in
 			the regions just outside the wind.  These densities are used for interpolation
 			purposes.
 	98may16	ksl	Added some checks to indicate how great the changes in t_e and t_r in each
 			wind_update
 	98may17	ksl	Changed some of the logic to (hopefully) eliminate some calculations outside
 			the wind which should not be necessary.   Added some additional tracking of 
 			changes to see how things converge, and where the biggest changes in t_e 
 			and t_r are.
 	98may24	ksl	Changed code so that w[].vol > 0 is the primary criterion for attempting to
 			recalculate the ionization abundances
 	98may31 ksl	Corrected error in calculating dilution factor because cells are actually two 
 			cells one above and one below the plane of the disk.
 	98dec	ksl	Relocated section of code which chose between various ways of calculating
 			ion abundances 	to a subroutine ion_abundances.  Removed section of code
 			in which contained estimates of what t_e ought to be based on t_r, w, etc.
	99jan	ksl	Modified how t_e and t_r change in the event there were no photons in
			a cell.  Old solution was to set t_e and t_r to zero; new solution was
			to leave t_r at old value and drop t_e by the maximum amount 0.7*t_e_old
			being used in one_shot.  
        04May   SS      Removed extra factor of two in calculation of the radiation density since 
			the cell
                        volume now includes ares both above and below the plane.
	05apr	ksl	55d: Began work to make more compatible with 1-d coordinate systems.
	05apr	ksl	56: Moved functionality that extends the ion densityies
			to cylindrical.c, rtheta.c, and spherical.c in 
			continuing effort to isolate difference between
			coordinate system types.
	06may	ksl	57+: Began splitting of wind and plasma structure.  This routine loops
			over the entire grid and ultimately eveything here is likely to be
			contained in the plasma structure.  Therefore here we want to use
			plasmamain
	11aug	nsh	70: modifications made to wind_update  and wind_rad_init to incorporate 
			compton heating and cooling.
        12apr	nh	72: modifications makde to wind_update and wind_rad_init to incoprorate
			induced copmton heating.
        130621  jm      76: added lines to store luminosities from ionization cycles in geo and plasma
			structure to solve windsave bug
   	13jul	nsh	76: added lines to deal with the case when adiacaitc cooling becomes heating in
			complex wind geometries
	13nov	nsh	77: Some changes in the parallel communications for new variables.
	14jul	nsh	78a: Changed the length of the communications array to take account of
			dynamically allocated arrays in plasma structure. Also changed some of the pack
			and unpack commands for the same reason.
	14sept	nsh	78b: Changes to deal with the inclusion of direct recombination
	14nov 	JM 78b: Changed volume to be the filled volume
	15aug	ksl	Updated for domains


**************************************************************/


int num_updates = 0;

int
wind_update (w)
WindPtr (w);
{
  int n, i, j;
  double trad, nh;

  /*1108 NSH csum added to sum compton heating 1204 NSH icsum added to sum induced compton heating */
  double wtest, xsum, asum, psum, fsum, lsum, csum, icsum, ausum;	

  double volume;
  double vol;
  char string[LINELEN];
  double t_r_old, t_e_old, dt_r, dt_e;
  double t_r_ave_old, t_r_ave, t_e_ave_old, t_e_ave;
  int iave, nmax_r, nmax_e;
  int nplasma;
  int nwind;
  int first, last, m;
  double tot, agn_ip;
  double nsh_lum_hhe;
  double nsh_lum_metals;
  int my_nmin, my_nmax;	//Note that these variables are still used even without MPI on
  int ndom;
  FILE *fptr, *fopen (); /*This is the file to communicate with zeus */
  

#ifdef MPI_ON
  int num_mpi_cells, num_mpi_extra, position, ndo, n_mpi, num_comm, n_mpi2;
  int size_of_commbuffer;
  char *commbuffer;

  /* JM 1409 -- Added for issue #110 to ensure correct reporting in parallel */
  int nmax_r_temp, nmax_e_temp;
  double dt_e_temp, dt_r_temp;


  /* the commbuffer needs to be larger enough to pack all variables in MPI_Pack and MPI_Unpack routines NSH 1407 - the 
  NIONS changed to nions for the 12 arrays in plasma that are now dynamically allocated */
  size_of_commbuffer = 8 * (12*nions + NLTE_LEVELS + 2*NTOP_PHOT + 12*NXBANDS + 2*LPDF + NAUGER + 106)*(floor(NPLASMA/np_mpi_global)+1);
  commbuffer = (char *) malloc(size_of_commbuffer*sizeof(char));

  /* JM 1409 -- Initialise parallel only variables */
  nmax_r_temp = nmax_e_temp = -1;
  dt_e_temp = dt_r_temp = 0.0;
      
#endif
  dt_r = dt_e = 0.0;
  iave = 0;
  nmax_r = nmax_e = -1;
  t_r_ave_old = t_r_ave = t_e_ave_old = t_e_ave = 0.0;


  /* For MPI parallelisation, the following loop will be distributed over mutiple tasks. 
     Note that the mynmim and mynmax variables are still used even without MPI on */
  my_nmin = 0;
  my_nmax = NPLASMA;
#ifdef MPI_ON
  num_mpi_cells = floor(NPLASMA/np_mpi_global);
  num_mpi_extra = NPLASMA - (np_mpi_global*num_mpi_cells);

  /* this section distributes the remainder over the threads if the cells
     do not divide evenly by thread */
  if (rank_global < num_mpi_extra)
    {
      my_nmin = rank_global*(num_mpi_cells+1);
      my_nmax = (rank_global+1)*(num_mpi_cells+1);     
    }
  else
    {
      my_nmin = num_mpi_extra*(num_mpi_cells+1) + (rank_global-num_mpi_extra)*(num_mpi_cells);
      my_nmax = num_mpi_extra*(num_mpi_cells+1) + (rank_global-num_mpi_extra+1)*(num_mpi_cells);
    }
  ndo = my_nmax-my_nmin;
#endif

  /* Before we do anything let's record the average tr and te from the last cycel */
  /* JM 1409 -- Added for issue #110 to ensure correct reporting in parallel */
  for (n=0; n<NPLASMA; n++)
  {
  	t_r_ave_old += plasmamain[n].t_r;
    t_e_ave_old += plasmamain[n].t_e;
  }

  /* we now know how many cells this thread has to process - note this will be 
     0-NPLASMA in serial mode */

  for (n = my_nmin; n < my_nmax; n++)
    {


      nwind = plasmamain[n].nwind;
      volume = w[nwind].vol;
      //volume = plasmamain[n].vol; 	// 1411 JM -- we want volume to be the filled volume
      //1504 -- JM No we don't! The mean intensity shouldn't change if we *just* clump


      /* Start with a call to the routine which normalises all the macro atom 
         monte carlo radiation field estimators. It's best to do this first since
         some of the estimators include temperature terms (stimulated correction
         terms) which were included during the monte carlo simulation so we want 
         to be sure that the SAME temperatures are used here. (SS - Mar 2004). */

      if (geo.rt_mode == 2 && geo.macro_simple == 0)	//test for macro atoms
	{		
	  mc_estimator_normalise (nwind);  
	  macromain[n].kpkt_rates_known = -1;
	}

      /* Store some information so one can determine how much the temps are changing */
      t_r_old = plasmamain[n].t_r;
      t_e_old = plasmamain[n].t_e;
      iave++;

      if (plasmamain[n].ntot < 100)
	{
	  Log
	    ("!!wind_update: Cell %d  with volume %8.2e r=%e theta=%e has only %d photons\n",
	     n, volume, w[nwind].rcen,w[nwind].thetacen,plasmamain[n].ntot);
	}

      if (plasmamain[n].ntot > 0)
	{
	  wtest = plasmamain[n].ave_freq;
	  plasmamain[n].ave_freq /= plasmamain[n].j;	/* Normalization to frequency moment */
	  if (sane_check (plasmamain[n].ave_freq))
	    {
	      Error ("wind_update:sane_check %d ave_freq %e j %e ntot %d\n",
		     n, wtest, plasmamain[n].j, plasmamain[n].ntot);
	    }

	  plasmamain[n].j /= (4. * PI * volume);	//Factor of 2 has been removed from this line (SS, May04)
	  plasmamain[n].j_direct /= (4. * PI * volume);
	  plasmamain[n].j_scatt /= (4. * PI * volume);



	  trad = plasmamain[n].t_r =
	    H * plasmamain[n].ave_freq / (BOLTZMANN * 3.832);
	  plasmamain[n].w =
	    PI * plasmamain[n].j / (STEFAN_BOLTZMANN * trad * trad * trad *
				    trad);


	  if (plasmamain[n].w > 1e10)
	    {
	      Error
		("wind_update: Huge w %8.2e in cell %d trad %10.2e j %8.2e\n",
		 plasmamain[n].w, n, trad, plasmamain[n].j);
	    }
	  if (sane_check (trad) || sane_check (plasmamain[n].w))
	    {
	      Error ("wind_update:sane_check %d trad %8.2e w %8.2g\n", n,
		     trad, plasmamain[n].w);
	      Error ("wind_update: ave_freq %8.2e j %8.2e\n",
		     plasmamain[n].ave_freq, plasmamain[n].j);
	      exit (0);
	    }
	}
      else
	{			// It is not clear what to do with no photons in a cell

	  plasmamain[n].j = plasmamain[n].j_direct = plasmamain[n].j_scatt = 0;
	  trad = plasmamain[n].t_r;
	  plasmamain[n].t_e *= 0.7;
	  if (plasmamain[n].t_e < TMIN)
	    plasmamain[n].t_e = TMIN;
	  plasmamain[n].w = 0;
	}


      /* 1108 NSH/KSL  This loop is to calculate the frequency banded j and ave_freq variables */

      /* 71 - 111279 - ksl - Small modification to reflect the fact that nxfreq has been moved into the geo structure */
      for (i = 0; i < geo.nxfreq; i++)	/*loop over number of bands */
	{
	  if (plasmamain[n].nxtot[i] > 0)	/*Check we actually have some photons in the cell in this band */
	    {

	      plasmamain[n].xave_freq[i] /= plasmamain[n].xj[i];	/*Normalise the average frequency */
	      plasmamain[n].xsd_freq[i] /= plasmamain[n].xj[i];	/*Normalise the mean square frequency */
	      plasmamain[n].xsd_freq[i] = sqrt (plasmamain[n].xsd_freq[i] - (plasmamain[n].xave_freq[i] * plasmamain[n].xave_freq[i]));	/*Compute standard deviation */
	      plasmamain[n].xj[i] /= (4 * PI * volume);	/*Convert to radiation density */

	    }
	  else
	    {
	      plasmamain[n].xj[i] = 0;	/*If no photons, set both radiation estimators to zero */
	      plasmamain[n].xave_freq[i] = 0;
	      plasmamain[n].xsd_freq[i] = 0;	/*NSH 120815 and also the SD ???? */
	    }
	}

/* 1108 NSH End of loop */



      nh = plasmamain[n].rho * rho2nh;

/* 1110 NSH Normalise IP, which at this point should be the number of photons in a cell by dividing by volume and number density of hydrogen in the cell */

      plasmamain[n].ip /= (C * volume * nh);
      plasmamain[n].ip_direct /= (C * volume * nh);
      plasmamain[n].ip_scatt /= (C * volume * nh);
	  
/* 1510 NSH Normalise xi, which at this point should be the luminosity of ionizing photons in a cell (just the sum of photon weights) */

		plasmamain[n].xi *= 4.*PI;
		plasmamain[n].xi /= ( volume * nh);

/* 1510 NSH Normalise xi, which at this point should be the luminosity of ionizing photons in a cell (just the sum of photon weights) */

		plasmamain[n].xi *= 4.*PI;
		plasmamain[n].xi /= ( volume * nh);

      /* If geo.adiabatic is true, then alculate the adiabatic cooling using the current, i.e 
       * previous value of t_e.  Note that this may not be  best way to determien the cooling. 
       * Changes made here should also be reflected in wind2d.c.  At present, adiabatic colling
       * is not included in updates to the temperature, even if the adiabatic cooling is calculated
       * here. 04nov -- ksl 
       * 05apr -- ksl -- The index being used was incorrect.  This has been fixed now 
       * 11sep -- nsh -- The index for the wind (&w) for adiabatic cooling was incorrect - 
       * was being called with the plasma cell rather than the approriate wind cell - fixed 
       * old: adiabatic_cooling (&w[n], plasmamain[n].t_e);
       */

      if (geo.adiabatic)
	plasmamain[n].lum_adiabatic = adiabatic_cooling (&w[nwind], plasmamain[n].t_e);
      else
	plasmamain[n].lum_adiabatic = 0.0;


      /* Calculate the densities in various ways depending on the ioniz_mode */

      ion_abundances (&plasmamain[n], geo.ioniz_mode);



      /* Perform checks to see how much temperatures have changed in this iteration */

      if ((fabs (t_r_old - plasmamain[n].t_r)) > fabs (dt_r))
	{
	  dt_r = plasmamain[n].t_r - t_r_old;
	  nmax_r = n;
	}
      if ((fabs (t_e_old - plasmamain[n].t_e)) > fabs (dt_e))
	{
	  dt_e = plasmamain[n].t_e - t_e_old;
	  nmax_e = n;
	}
      t_r_ave += plasmamain[n].t_r;
      t_e_ave += plasmamain[n].t_e;
    }



  /*This is the end of the update loop that is parallised. We now need to exchange data between the tasks. */
#ifdef MPI_ON
  for (n_mpi=0; n_mpi < np_mpi_global; n_mpi++)
    {
      position = 0;
      
      if (rank_global == n_mpi)
	{
	  Log("MPI task %d is working on cells %d to max %d (total size %d).\n", rank_global, my_nmin, my_nmax, NPLASMA);
	  MPI_Pack(&ndo, 1, MPI_INT, commbuffer, size_of_commbuffer, &position, MPI_COMM_WORLD);
	  for (n = my_nmin; n < my_nmax; n++)
	    {
	      MPI_Pack(&n, 1, MPI_INT, commbuffer, size_of_commbuffer, &position, MPI_COMM_WORLD);
	      MPI_Pack(&plasmamain[n].nwind, 1, MPI_INT, commbuffer, size_of_commbuffer, &position, MPI_COMM_WORLD);
	      MPI_Pack(&plasmamain[n].nplasma, 1, MPI_INT, commbuffer, size_of_commbuffer, &position, MPI_COMM_WORLD);
	      MPI_Pack(&plasmamain[n].ne, 1, MPI_DOUBLE, commbuffer, size_of_commbuffer, &position, MPI_COMM_WORLD);
	      MPI_Pack(&plasmamain[n].rho, 1, MPI_DOUBLE, commbuffer, size_of_commbuffer, &position, MPI_COMM_WORLD);
	      MPI_Pack(&plasmamain[n].vol, 1, MPI_DOUBLE, commbuffer, size_of_commbuffer, &position, MPI_COMM_WORLD);
	      MPI_Pack(plasmamain[n].density, nions, MPI_DOUBLE, commbuffer, size_of_commbuffer, &position, MPI_COMM_WORLD);
	      MPI_Pack(plasmamain[n].partition, nions, MPI_DOUBLE, commbuffer, size_of_commbuffer, &position, MPI_COMM_WORLD);
	      MPI_Pack(plasmamain[n].levden, NLTE_LEVELS, MPI_DOUBLE, commbuffer, size_of_commbuffer, &position, MPI_COMM_WORLD);
	      MPI_Pack(plasmamain[n].PWdenom, nions, MPI_DOUBLE, commbuffer, size_of_commbuffer, &position, MPI_COMM_WORLD);
	      MPI_Pack(plasmamain[n].PWdtemp, nions, MPI_DOUBLE, commbuffer, size_of_commbuffer, &position, MPI_COMM_WORLD);
	      MPI_Pack(plasmamain[n].PWnumer, nions, MPI_DOUBLE, commbuffer, size_of_commbuffer, &position, MPI_COMM_WORLD);
	      MPI_Pack(plasmamain[n].PWntemp, nions, MPI_DOUBLE, commbuffer, size_of_commbuffer, &position, MPI_COMM_WORLD);
	      MPI_Pack(&plasmamain[n].kappa_ff_factor, 1, MPI_DOUBLE, commbuffer, size_of_commbuffer, &position, MPI_COMM_WORLD);
	      MPI_Pack(&plasmamain[n].nscat_es, 1, MPI_INT, commbuffer, size_of_commbuffer, &position, MPI_COMM_WORLD); 
	      MPI_Pack(plasmamain[n].recomb_simple, NTOP_PHOT, MPI_DOUBLE, commbuffer, size_of_commbuffer, &position, MPI_COMM_WORLD);
	      MPI_Pack(&plasmamain[n].kpkt_emiss, 1, MPI_DOUBLE, commbuffer, size_of_commbuffer, &position, MPI_COMM_WORLD);
	      MPI_Pack(&plasmamain[n].kpkt_abs, 1, MPI_DOUBLE, commbuffer, size_of_commbuffer, &position, MPI_COMM_WORLD);
	      MPI_Pack(plasmamain[n].kbf_use, NTOP_PHOT, MPI_INT, commbuffer, size_of_commbuffer, &position, MPI_COMM_WORLD);
	      MPI_Pack(&plasmamain[n].kbf_nuse, 1, MPI_INT, commbuffer, size_of_commbuffer, &position, MPI_COMM_WORLD);
	      MPI_Pack(&plasmamain[n].t_r, 1, MPI_DOUBLE, commbuffer, size_of_commbuffer, &position, MPI_COMM_WORLD);
	      MPI_Pack(&plasmamain[n].t_r_old, 1, MPI_DOUBLE, commbuffer, size_of_commbuffer, &position, MPI_COMM_WORLD);
	      MPI_Pack(&plasmamain[n].t_e, 1, MPI_DOUBLE, commbuffer, size_of_commbuffer, &position, MPI_COMM_WORLD);
	      MPI_Pack(&plasmamain[n].t_e_old, 1, MPI_DOUBLE, commbuffer, size_of_commbuffer, &position, MPI_COMM_WORLD);
	      MPI_Pack(&plasmamain[n].dt_e, 1, MPI_DOUBLE, commbuffer, size_of_commbuffer, &position, MPI_COMM_WORLD);
	      MPI_Pack(&plasmamain[n].dt_e_old, 1, MPI_DOUBLE, commbuffer, size_of_commbuffer, &position, MPI_COMM_WORLD);
	      MPI_Pack(&plasmamain[n].heat_tot, 1, MPI_DOUBLE, commbuffer, size_of_commbuffer, &position, MPI_COMM_WORLD);
	      MPI_Pack(&plasmamain[n].heat_tot_old, 1, MPI_DOUBLE, commbuffer, size_of_commbuffer, &position, MPI_COMM_WORLD);
	      MPI_Pack(&plasmamain[n].heat_lines, 1, MPI_DOUBLE, commbuffer, size_of_commbuffer, &position, MPI_COMM_WORLD);
	      MPI_Pack(&plasmamain[n].heat_ff, 1, MPI_DOUBLE, commbuffer, size_of_commbuffer, &position, MPI_COMM_WORLD);
	      MPI_Pack(&plasmamain[n].heat_comp, 1, MPI_DOUBLE, commbuffer, size_of_commbuffer, &position, MPI_COMM_WORLD);
	      MPI_Pack(&plasmamain[n].heat_ind_comp, 1, MPI_DOUBLE, commbuffer, size_of_commbuffer, &position, MPI_COMM_WORLD);
	      MPI_Pack(&plasmamain[n].heat_lines_macro, 1, MPI_DOUBLE, commbuffer, size_of_commbuffer, &position, MPI_COMM_WORLD);
	      MPI_Pack(&plasmamain[n].heat_photo_macro, 1, MPI_DOUBLE, commbuffer, size_of_commbuffer, &position, MPI_COMM_WORLD);
	      MPI_Pack(&plasmamain[n].heat_photo, 1, MPI_DOUBLE, commbuffer, size_of_commbuffer, &position, MPI_COMM_WORLD);
	      MPI_Pack(&plasmamain[n].heat_auger, 1, MPI_DOUBLE, commbuffer, size_of_commbuffer, &position, MPI_COMM_WORLD);
	      MPI_Pack(&plasmamain[n].heat_z, 1, MPI_DOUBLE, commbuffer, size_of_commbuffer, &position, MPI_COMM_WORLD);
	      MPI_Pack(&plasmamain[n].w, 1, MPI_DOUBLE, commbuffer, size_of_commbuffer, &position, MPI_COMM_WORLD);
	      MPI_Pack(&plasmamain[n].ntot, 1, MPI_INT, commbuffer, size_of_commbuffer, &position, MPI_COMM_WORLD);
	      MPI_Pack(&plasmamain[n].ntot_star, 1, MPI_INT, commbuffer, size_of_commbuffer, &position, MPI_COMM_WORLD);
	      MPI_Pack(&plasmamain[n].ntot_bl, 1, MPI_INT, commbuffer, size_of_commbuffer, &position, MPI_COMM_WORLD);
	      MPI_Pack(&plasmamain[n].ntot_disk, 1, MPI_INT, commbuffer, size_of_commbuffer, &position, MPI_COMM_WORLD);
	      MPI_Pack(&plasmamain[n].ntot_wind, 1, MPI_INT, commbuffer, size_of_commbuffer, &position, MPI_COMM_WORLD);
	      MPI_Pack(&plasmamain[n].ntot_agn, 1, MPI_INT, commbuffer, size_of_commbuffer, &position, MPI_COMM_WORLD);
	      MPI_Pack(&plasmamain[n].mean_ds, 1, MPI_DOUBLE, commbuffer, size_of_commbuffer, &position, MPI_COMM_WORLD);
	      MPI_Pack(&plasmamain[n].n_ds, 1, MPI_INT, commbuffer, size_of_commbuffer, &position, MPI_COMM_WORLD);
	      MPI_Pack(&plasmamain[n].nrad, 1, MPI_INT, commbuffer, size_of_commbuffer, &position, MPI_COMM_WORLD);
	      MPI_Pack(&plasmamain[n].nioniz, 1, MPI_INT, commbuffer, size_of_commbuffer, &position, MPI_COMM_WORLD);
	      MPI_Pack(plasmamain[n].ioniz, nions, MPI_DOUBLE, commbuffer, size_of_commbuffer, &position, MPI_COMM_WORLD);
	      MPI_Pack(plasmamain[n].recomb, nions, MPI_DOUBLE, commbuffer, size_of_commbuffer, &position, MPI_COMM_WORLD);
	      MPI_Pack(plasmamain[n].scatters, nions, MPI_INT, commbuffer, size_of_commbuffer, &position, MPI_COMM_WORLD);
	      MPI_Pack(plasmamain[n].xscatters, nions, MPI_DOUBLE, commbuffer, size_of_commbuffer, &position, MPI_COMM_WORLD);
	      MPI_Pack(plasmamain[n].heat_ion, nions, MPI_DOUBLE, commbuffer, size_of_commbuffer, &position, MPI_COMM_WORLD);
	      MPI_Pack(plasmamain[n].lum_ion, nions, MPI_DOUBLE, commbuffer, size_of_commbuffer, &position, MPI_COMM_WORLD);
	      MPI_Pack(&plasmamain[n].j, 1, MPI_DOUBLE, commbuffer, size_of_commbuffer, &position, MPI_COMM_WORLD);
	      MPI_Pack(&plasmamain[n].j_direct, 1, MPI_DOUBLE, commbuffer, size_of_commbuffer, &position, MPI_COMM_WORLD);
	      MPI_Pack(&plasmamain[n].j_scatt, 1, MPI_DOUBLE, commbuffer, size_of_commbuffer, &position, MPI_COMM_WORLD);
	      MPI_Pack(&plasmamain[n].ave_freq, 1, MPI_DOUBLE, commbuffer, size_of_commbuffer, &position, MPI_COMM_WORLD);
	      MPI_Pack(&plasmamain[n].lum, 1, MPI_DOUBLE, commbuffer, size_of_commbuffer, &position, MPI_COMM_WORLD);
	      MPI_Pack(plasmamain[n].xj, NXBANDS, MPI_DOUBLE, commbuffer, size_of_commbuffer, &position, MPI_COMM_WORLD);
	      MPI_Pack(plasmamain[n].xave_freq, NXBANDS, MPI_DOUBLE, commbuffer, size_of_commbuffer, &position, MPI_COMM_WORLD);
	      MPI_Pack(plasmamain[n].xsd_freq, NXBANDS, MPI_DOUBLE, commbuffer, size_of_commbuffer, &position, MPI_COMM_WORLD);
	      MPI_Pack(plasmamain[n].nxtot, NXBANDS, MPI_INT, commbuffer, size_of_commbuffer, &position, MPI_COMM_WORLD);
	      MPI_Pack(&plasmamain[n].max_freq, 1, MPI_DOUBLE, commbuffer, size_of_commbuffer, &position, MPI_COMM_WORLD);
	      MPI_Pack(&plasmamain[n].lum_lines, 1, MPI_DOUBLE, commbuffer, size_of_commbuffer, &position, MPI_COMM_WORLD);
	      MPI_Pack(&plasmamain[n].lum_ff, 1, MPI_DOUBLE, commbuffer, size_of_commbuffer, &position, MPI_COMM_WORLD);
	      MPI_Pack(&plasmamain[n].lum_adiabatic, 1, MPI_DOUBLE, commbuffer, size_of_commbuffer, &position, MPI_COMM_WORLD);
	      MPI_Pack(&plasmamain[n].lum_comp, 1, MPI_DOUBLE, commbuffer, size_of_commbuffer, &position, MPI_COMM_WORLD);
	      MPI_Pack(&plasmamain[n].lum_dr, 1, MPI_DOUBLE, commbuffer, size_of_commbuffer, &position, MPI_COMM_WORLD);
	      MPI_Pack(&plasmamain[n].lum_di, 1, MPI_DOUBLE, commbuffer, size_of_commbuffer, &position, MPI_COMM_WORLD);
	      MPI_Pack(&plasmamain[n].lum_fb, 1, MPI_DOUBLE, commbuffer, size_of_commbuffer, &position, MPI_COMM_WORLD);
	      MPI_Pack(&plasmamain[n].lum_z, 1, MPI_DOUBLE, commbuffer, size_of_commbuffer, &position, MPI_COMM_WORLD);
	      MPI_Pack(&plasmamain[n].lum_rad, 1, MPI_DOUBLE, commbuffer, size_of_commbuffer, &position, MPI_COMM_WORLD);
	      MPI_Pack(&plasmamain[n].lum_rad_old, 1, MPI_DOUBLE, commbuffer, size_of_commbuffer, &position, MPI_COMM_WORLD);
	      MPI_Pack(&plasmamain[n].lum_ioniz, 1, MPI_DOUBLE, commbuffer, size_of_commbuffer, &position, MPI_COMM_WORLD);
	      MPI_Pack(&plasmamain[n].lum_lines_ioniz, 1, MPI_DOUBLE, commbuffer, size_of_commbuffer, &position, MPI_COMM_WORLD);
	      MPI_Pack(&plasmamain[n].lum_ff_ioniz, 1, MPI_DOUBLE, commbuffer, size_of_commbuffer, &position, MPI_COMM_WORLD);
	      MPI_Pack(&plasmamain[n].lum_adiabatic_ioniz, 1, MPI_DOUBLE, commbuffer, size_of_commbuffer, &position, MPI_COMM_WORLD);
	      MPI_Pack(&plasmamain[n].lum_comp_ioniz, 1, MPI_DOUBLE, commbuffer, size_of_commbuffer, &position, MPI_COMM_WORLD);
	      MPI_Pack(&plasmamain[n].lum_dr_ioniz, 1, MPI_DOUBLE, commbuffer, size_of_commbuffer, &position, MPI_COMM_WORLD);
	      MPI_Pack(&plasmamain[n].lum_di_ioniz, 1, MPI_DOUBLE, commbuffer, size_of_commbuffer, &position, MPI_COMM_WORLD);
	      MPI_Pack(&plasmamain[n].lum_fb_ioniz, 1, MPI_DOUBLE, commbuffer, size_of_commbuffer, &position, MPI_COMM_WORLD);
	      MPI_Pack(&plasmamain[n].lum_z_ioniz, 1, MPI_DOUBLE, commbuffer, size_of_commbuffer, &position, MPI_COMM_WORLD);
	      MPI_Pack(&plasmamain[n].lum_rad_ioniz, 1, MPI_DOUBLE, commbuffer, size_of_commbuffer, &position, MPI_COMM_WORLD);
	      MPI_Pack(plasmamain[n].dmo_dt, 3, MPI_DOUBLE, commbuffer, size_of_commbuffer, &position, MPI_COMM_WORLD);
	      MPI_Pack(&plasmamain[n].npdf, 1, MPI_INT, commbuffer, size_of_commbuffer, &position, MPI_COMM_WORLD);
	      MPI_Pack(plasmamain[n].pdf_x, LPDF, MPI_INT, commbuffer, size_of_commbuffer, &position, MPI_COMM_WORLD);
	      MPI_Pack(plasmamain[n].pdf_y, LPDF, MPI_DOUBLE, commbuffer, size_of_commbuffer, &position, MPI_COMM_WORLD);
	      MPI_Pack(&plasmamain[n].gain, 1, MPI_DOUBLE, commbuffer, size_of_commbuffer, &position, MPI_COMM_WORLD);
	      MPI_Pack(&plasmamain[n].converge_t_r, 1, MPI_DOUBLE, commbuffer, size_of_commbuffer, &position, MPI_COMM_WORLD);
	      MPI_Pack(&plasmamain[n].converge_t_e, 1, MPI_DOUBLE, commbuffer, size_of_commbuffer, &position, MPI_COMM_WORLD);
	      MPI_Pack(&plasmamain[n].converge_hc, 1, MPI_DOUBLE, commbuffer, size_of_commbuffer, &position, MPI_COMM_WORLD);
	      MPI_Pack(&plasmamain[n].trcheck, 1, MPI_INT, commbuffer, size_of_commbuffer, &position, MPI_COMM_WORLD);
	      MPI_Pack(&plasmamain[n].techeck, 1, MPI_INT, commbuffer, size_of_commbuffer, &position, MPI_COMM_WORLD);
	      MPI_Pack(&plasmamain[n].hccheck, 1, MPI_INT, commbuffer, size_of_commbuffer, &position, MPI_COMM_WORLD);
	      MPI_Pack(&plasmamain[n].converge_whole, 1, MPI_INT, commbuffer, size_of_commbuffer, &position, MPI_COMM_WORLD);
	      MPI_Pack(&plasmamain[n].converging, 1, MPI_INT, commbuffer, size_of_commbuffer, &position, MPI_COMM_WORLD);
	      MPI_Pack(plasmamain[n].gamma_inshl, NAUGER, MPI_DOUBLE, commbuffer, size_of_commbuffer, &position, MPI_COMM_WORLD);
	      MPI_Pack(plasmamain[n].spec_mod_type, NXBANDS, MPI_INT, commbuffer, size_of_commbuffer, &position, MPI_COMM_WORLD);
	      MPI_Pack(plasmamain[n].pl_alpha, NXBANDS, MPI_DOUBLE, commbuffer, size_of_commbuffer, &position, MPI_COMM_WORLD);
	      MPI_Pack(plasmamain[n].pl_log_w, NXBANDS, MPI_DOUBLE, commbuffer, size_of_commbuffer, &position, MPI_COMM_WORLD);
	      MPI_Pack(plasmamain[n].exp_temp, NXBANDS, MPI_DOUBLE, commbuffer, size_of_commbuffer, &position, MPI_COMM_WORLD);
	      MPI_Pack(plasmamain[n].exp_w, NXBANDS, MPI_DOUBLE, commbuffer, size_of_commbuffer, &position, MPI_COMM_WORLD);
	      MPI_Pack(plasmamain[n].fmin_mod, NXBANDS, MPI_DOUBLE, commbuffer, size_of_commbuffer, &position, MPI_COMM_WORLD);
	      MPI_Pack(plasmamain[n].fmax_mod, NXBANDS, MPI_DOUBLE, commbuffer, size_of_commbuffer, &position, MPI_COMM_WORLD);
	      MPI_Pack(&plasmamain[n].sim_ip, 1, MPI_DOUBLE, commbuffer, size_of_commbuffer, &position, MPI_COMM_WORLD);
	      MPI_Pack(&plasmamain[n].ferland_ip, 1, MPI_DOUBLE, commbuffer, size_of_commbuffer, &position, MPI_COMM_WORLD);
	      MPI_Pack(&plasmamain[n].ip, 1, MPI_DOUBLE, commbuffer, size_of_commbuffer, &position, MPI_COMM_WORLD);
	      MPI_Pack(&plasmamain[n].ip_direct, 1, MPI_DOUBLE, commbuffer, size_of_commbuffer, &position, MPI_COMM_WORLD);
	      MPI_Pack(&plasmamain[n].ip_scatt, 1, MPI_DOUBLE, commbuffer, size_of_commbuffer, &position, MPI_COMM_WORLD);
	      MPI_Pack(&plasmamain[n].xi, 1, MPI_DOUBLE, commbuffer, size_of_commbuffer, &position, MPI_COMM_WORLD);
	      MPI_Pack(&dt_e, 1, MPI_DOUBLE, commbuffer, size_of_commbuffer, &position, MPI_COMM_WORLD);
	      MPI_Pack(&dt_r, 1, MPI_DOUBLE, commbuffer, size_of_commbuffer, &position, MPI_COMM_WORLD);
	      MPI_Pack(&nmax_e, 1, MPI_INT, commbuffer, size_of_commbuffer, &position, MPI_COMM_WORLD);
	      MPI_Pack(&nmax_r, 1, MPI_INT, commbuffer, size_of_commbuffer, &position, MPI_COMM_WORLD);
	    }
	  
	  Log("MPI task %d broadcasting plasma update information.\n", rank_global);
	}
      MPI_Barrier(MPI_COMM_WORLD);
      MPI_Bcast(commbuffer, size_of_commbuffer, MPI_PACKED, n_mpi, MPI_COMM_WORLD);
      MPI_Barrier(MPI_COMM_WORLD);
      Log("MPI task %d survived broadcasting plasma update information.\n", rank_global);

      position = 0;
      
      if (rank_global != n_mpi)
	{
	  MPI_Unpack(commbuffer, size_of_commbuffer, &position, &num_comm, 1, MPI_INT, MPI_COMM_WORLD);
	  for (n_mpi2 = 0; n_mpi2 < num_comm; n_mpi2++)
	    {
	      MPI_Unpack(commbuffer, size_of_commbuffer, &position, &n, 1, MPI_INT, MPI_COMM_WORLD);
	      MPI_Unpack(commbuffer, size_of_commbuffer, &position, &plasmamain[n].nwind, 1, MPI_INT, MPI_COMM_WORLD);
	      MPI_Unpack(commbuffer, size_of_commbuffer, &position, &plasmamain[n].nplasma, 1, MPI_INT, MPI_COMM_WORLD);
	      MPI_Unpack(commbuffer, size_of_commbuffer, &position, &plasmamain[n].ne, 1, MPI_DOUBLE, MPI_COMM_WORLD);
	      MPI_Unpack(commbuffer, size_of_commbuffer, &position, &plasmamain[n].rho, 1, MPI_DOUBLE, MPI_COMM_WORLD);
	      MPI_Unpack(commbuffer, size_of_commbuffer, &position, &plasmamain[n].vol, 1, MPI_DOUBLE, MPI_COMM_WORLD);
	      MPI_Unpack(commbuffer, size_of_commbuffer, &position, plasmamain[n].density, nions, MPI_DOUBLE, MPI_COMM_WORLD);
	      MPI_Unpack(commbuffer, size_of_commbuffer, &position, plasmamain[n].partition, nions, MPI_DOUBLE, MPI_COMM_WORLD);
	      MPI_Unpack(commbuffer, size_of_commbuffer, &position, plasmamain[n].levden, NLTE_LEVELS, MPI_DOUBLE, MPI_COMM_WORLD);
	      MPI_Unpack(commbuffer, size_of_commbuffer, &position, plasmamain[n].PWdenom, nions, MPI_DOUBLE, MPI_COMM_WORLD);
	      MPI_Unpack(commbuffer, size_of_commbuffer, &position, plasmamain[n].PWdtemp, nions, MPI_DOUBLE, MPI_COMM_WORLD);
	      MPI_Unpack(commbuffer, size_of_commbuffer, &position, plasmamain[n].PWnumer, nions, MPI_DOUBLE, MPI_COMM_WORLD);
	      MPI_Unpack(commbuffer, size_of_commbuffer, &position, plasmamain[n].PWntemp, nions, MPI_DOUBLE, MPI_COMM_WORLD);	  
	      MPI_Unpack(commbuffer, size_of_commbuffer, &position, &plasmamain[n].kappa_ff_factor, 1, MPI_DOUBLE, MPI_COMM_WORLD);
	      MPI_Unpack(commbuffer, size_of_commbuffer, &position, &plasmamain[n].nscat_es, 1, MPI_INT, MPI_COMM_WORLD);
	      MPI_Unpack(commbuffer, size_of_commbuffer, &position, plasmamain[n].recomb_simple, NTOP_PHOT, MPI_DOUBLE, MPI_COMM_WORLD);	  
	      MPI_Unpack(commbuffer, size_of_commbuffer, &position, &plasmamain[n].kpkt_emiss, 1, MPI_DOUBLE, MPI_COMM_WORLD);
	      MPI_Unpack(commbuffer, size_of_commbuffer, &position, &plasmamain[n].kpkt_abs, 1, MPI_DOUBLE, MPI_COMM_WORLD);
	      MPI_Unpack(commbuffer, size_of_commbuffer, &position, plasmamain[n].kbf_use, NTOP_PHOT, MPI_INT, MPI_COMM_WORLD);	  
	      MPI_Unpack(commbuffer, size_of_commbuffer, &position, &plasmamain[n].kbf_nuse, 1, MPI_INT, MPI_COMM_WORLD);
	      MPI_Unpack(commbuffer, size_of_commbuffer, &position, &plasmamain[n].t_r, 1, MPI_DOUBLE, MPI_COMM_WORLD);
	      MPI_Unpack(commbuffer, size_of_commbuffer, &position, &plasmamain[n].t_r_old, 1, MPI_DOUBLE, MPI_COMM_WORLD);
	      MPI_Unpack(commbuffer, size_of_commbuffer, &position, &plasmamain[n].t_e, 1, MPI_DOUBLE, MPI_COMM_WORLD);
	      MPI_Unpack(commbuffer, size_of_commbuffer, &position, &plasmamain[n].t_e_old, 1, MPI_DOUBLE, MPI_COMM_WORLD);
	      MPI_Unpack(commbuffer, size_of_commbuffer, &position, &plasmamain[n].dt_e, 1, MPI_DOUBLE, MPI_COMM_WORLD);
	      MPI_Unpack(commbuffer, size_of_commbuffer, &position, &plasmamain[n].dt_e_old, 1, MPI_DOUBLE, MPI_COMM_WORLD);
	      MPI_Unpack(commbuffer, size_of_commbuffer, &position, &plasmamain[n].heat_tot, 1, MPI_DOUBLE, MPI_COMM_WORLD);
	      MPI_Unpack(commbuffer, size_of_commbuffer, &position, &plasmamain[n].heat_tot_old, 1, MPI_DOUBLE, MPI_COMM_WORLD);
	      MPI_Unpack(commbuffer, size_of_commbuffer, &position, &plasmamain[n].heat_lines, 1, MPI_DOUBLE, MPI_COMM_WORLD);
	      MPI_Unpack(commbuffer, size_of_commbuffer, &position, &plasmamain[n].heat_ff, 1, MPI_DOUBLE, MPI_COMM_WORLD);
	      MPI_Unpack(commbuffer, size_of_commbuffer, &position, &plasmamain[n].heat_comp, 1, MPI_DOUBLE, MPI_COMM_WORLD);
	      MPI_Unpack(commbuffer, size_of_commbuffer, &position, &plasmamain[n].heat_ind_comp, 1, MPI_DOUBLE, MPI_COMM_WORLD);
	      MPI_Unpack(commbuffer, size_of_commbuffer, &position, &plasmamain[n].heat_lines_macro, 1, MPI_DOUBLE, MPI_COMM_WORLD);
	      MPI_Unpack(commbuffer, size_of_commbuffer, &position, &plasmamain[n].heat_photo_macro, 1, MPI_DOUBLE, MPI_COMM_WORLD);
	      MPI_Unpack(commbuffer, size_of_commbuffer, &position, &plasmamain[n].heat_photo, 1, MPI_DOUBLE, MPI_COMM_WORLD);
	      MPI_Unpack(commbuffer, size_of_commbuffer, &position, &plasmamain[n].heat_auger, 1, MPI_DOUBLE, MPI_COMM_WORLD);
	      MPI_Unpack(commbuffer, size_of_commbuffer, &position, &plasmamain[n].heat_z, 1, MPI_DOUBLE, MPI_COMM_WORLD);
	      MPI_Unpack(commbuffer, size_of_commbuffer, &position, &plasmamain[n].w, 1, MPI_DOUBLE, MPI_COMM_WORLD);
	      MPI_Unpack(commbuffer, size_of_commbuffer, &position, &plasmamain[n].ntot, 1, MPI_INT, MPI_COMM_WORLD);
	      MPI_Unpack(commbuffer, size_of_commbuffer, &position, &plasmamain[n].ntot_star, 1, MPI_INT, MPI_COMM_WORLD);
	      MPI_Unpack(commbuffer, size_of_commbuffer, &position, &plasmamain[n].ntot_bl, 1, MPI_INT, MPI_COMM_WORLD);
	      MPI_Unpack(commbuffer, size_of_commbuffer, &position, &plasmamain[n].ntot_disk, 1, MPI_INT, MPI_COMM_WORLD);
	      MPI_Unpack(commbuffer, size_of_commbuffer, &position, &plasmamain[n].ntot_wind, 1, MPI_INT, MPI_COMM_WORLD);
	      MPI_Unpack(commbuffer, size_of_commbuffer, &position, &plasmamain[n].ntot_agn, 1, MPI_INT, MPI_COMM_WORLD);
	      MPI_Unpack(commbuffer, size_of_commbuffer, &position, &plasmamain[n].mean_ds, 1, MPI_DOUBLE, MPI_COMM_WORLD);
	      MPI_Unpack(commbuffer, size_of_commbuffer, &position, &plasmamain[n].n_ds, 1, MPI_INT, MPI_COMM_WORLD);
	      MPI_Unpack(commbuffer, size_of_commbuffer, &position, &plasmamain[n].nrad, 1, MPI_INT, MPI_COMM_WORLD);
	      MPI_Unpack(commbuffer, size_of_commbuffer, &position, &plasmamain[n].nioniz, 1, MPI_INT, MPI_COMM_WORLD);
	      MPI_Unpack(commbuffer, size_of_commbuffer, &position, plasmamain[n].ioniz, nions, MPI_DOUBLE, MPI_COMM_WORLD);	  
	      MPI_Unpack(commbuffer, size_of_commbuffer, &position, plasmamain[n].recomb, nions, MPI_DOUBLE, MPI_COMM_WORLD);	  
	      MPI_Unpack(commbuffer, size_of_commbuffer, &position, plasmamain[n].scatters, nions, MPI_INT, MPI_COMM_WORLD);	  
	      MPI_Unpack(commbuffer, size_of_commbuffer, &position, plasmamain[n].xscatters, nions, MPI_DOUBLE, MPI_COMM_WORLD);	  
	      MPI_Unpack(commbuffer, size_of_commbuffer, &position, plasmamain[n].heat_ion, nions, MPI_DOUBLE, MPI_COMM_WORLD);	  
	      MPI_Unpack(commbuffer, size_of_commbuffer, &position, plasmamain[n].lum_ion, nions, MPI_DOUBLE, MPI_COMM_WORLD);	  
	      MPI_Unpack(commbuffer, size_of_commbuffer, &position, &plasmamain[n].j, 1, MPI_DOUBLE, MPI_COMM_WORLD);
	      MPI_Unpack(commbuffer, size_of_commbuffer, &position, &plasmamain[n].j_direct, 1, MPI_DOUBLE, MPI_COMM_WORLD);
	      MPI_Unpack(commbuffer, size_of_commbuffer, &position, &plasmamain[n].j_scatt, 1, MPI_DOUBLE, MPI_COMM_WORLD);
	      MPI_Unpack(commbuffer, size_of_commbuffer, &position, &plasmamain[n].ave_freq, 1, MPI_DOUBLE, MPI_COMM_WORLD);
	      MPI_Unpack(commbuffer, size_of_commbuffer, &position, &plasmamain[n].lum, 1, MPI_DOUBLE, MPI_COMM_WORLD);
	      MPI_Unpack(commbuffer, size_of_commbuffer, &position, plasmamain[n].xj, NXBANDS, MPI_DOUBLE, MPI_COMM_WORLD);	  
	      MPI_Unpack(commbuffer, size_of_commbuffer, &position, plasmamain[n].xave_freq, NXBANDS, MPI_DOUBLE, MPI_COMM_WORLD);	  
	      MPI_Unpack(commbuffer, size_of_commbuffer, &position, plasmamain[n].xsd_freq, NXBANDS, MPI_DOUBLE, MPI_COMM_WORLD);	  
	      MPI_Unpack(commbuffer, size_of_commbuffer, &position, plasmamain[n].nxtot, NXBANDS, MPI_INT, MPI_COMM_WORLD);	  
	      MPI_Unpack(commbuffer, size_of_commbuffer, &position, &plasmamain[n].max_freq, 1, MPI_DOUBLE, MPI_COMM_WORLD);
	      MPI_Unpack(commbuffer, size_of_commbuffer, &position, &plasmamain[n].lum_lines, 1, MPI_DOUBLE, MPI_COMM_WORLD);
	      MPI_Unpack(commbuffer, size_of_commbuffer, &position, &plasmamain[n].lum_ff, 1, MPI_DOUBLE, MPI_COMM_WORLD);
	      MPI_Unpack(commbuffer, size_of_commbuffer, &position, &plasmamain[n].lum_adiabatic, 1, MPI_DOUBLE, MPI_COMM_WORLD);
	      MPI_Unpack(commbuffer, size_of_commbuffer, &position, &plasmamain[n].lum_comp, 1, MPI_DOUBLE, MPI_COMM_WORLD);
	      MPI_Unpack(commbuffer, size_of_commbuffer, &position, &plasmamain[n].lum_dr, 1, MPI_DOUBLE, MPI_COMM_WORLD);
	      MPI_Unpack(commbuffer, size_of_commbuffer, &position, &plasmamain[n].lum_di, 1, MPI_DOUBLE, MPI_COMM_WORLD);
	      MPI_Unpack(commbuffer, size_of_commbuffer, &position, &plasmamain[n].lum_fb, 1, MPI_DOUBLE, MPI_COMM_WORLD);
	      MPI_Unpack(commbuffer, size_of_commbuffer, &position, &plasmamain[n].lum_z, 1, MPI_DOUBLE, MPI_COMM_WORLD);
	      MPI_Unpack(commbuffer, size_of_commbuffer, &position, &plasmamain[n].lum_rad, 1, MPI_DOUBLE, MPI_COMM_WORLD);
	      MPI_Unpack(commbuffer, size_of_commbuffer, &position, &plasmamain[n].lum_rad_old, 1, MPI_DOUBLE, MPI_COMM_WORLD);
	      MPI_Unpack(commbuffer, size_of_commbuffer, &position, &plasmamain[n].lum_ioniz, 1, MPI_DOUBLE, MPI_COMM_WORLD);
	      MPI_Unpack(commbuffer, size_of_commbuffer, &position, &plasmamain[n].lum_lines_ioniz, 1, MPI_DOUBLE, MPI_COMM_WORLD);
	      MPI_Unpack(commbuffer, size_of_commbuffer, &position, &plasmamain[n].lum_ff_ioniz, 1, MPI_DOUBLE, MPI_COMM_WORLD);
	      MPI_Unpack(commbuffer, size_of_commbuffer, &position, &plasmamain[n].lum_adiabatic_ioniz, 1, MPI_DOUBLE, MPI_COMM_WORLD);
	      MPI_Unpack(commbuffer, size_of_commbuffer, &position, &plasmamain[n].lum_comp_ioniz, 1, MPI_DOUBLE, MPI_COMM_WORLD);
	      MPI_Unpack(commbuffer, size_of_commbuffer, &position, &plasmamain[n].lum_dr_ioniz, 1, MPI_DOUBLE, MPI_COMM_WORLD);
	      MPI_Unpack(commbuffer, size_of_commbuffer, &position, &plasmamain[n].lum_di_ioniz, 1, MPI_DOUBLE, MPI_COMM_WORLD);
	      MPI_Unpack(commbuffer, size_of_commbuffer, &position, &plasmamain[n].lum_fb_ioniz, 1, MPI_DOUBLE, MPI_COMM_WORLD);
	      MPI_Unpack(commbuffer, size_of_commbuffer, &position, &plasmamain[n].lum_z_ioniz, 1, MPI_DOUBLE, MPI_COMM_WORLD);
	      MPI_Unpack(commbuffer, size_of_commbuffer, &position, &plasmamain[n].lum_rad_ioniz, 1, MPI_DOUBLE, MPI_COMM_WORLD);
	      MPI_Unpack(commbuffer, size_of_commbuffer, &position, plasmamain[n].dmo_dt, 3, MPI_DOUBLE, MPI_COMM_WORLD);
	      MPI_Unpack(commbuffer, size_of_commbuffer, &position, &plasmamain[n].npdf, 1, MPI_INT, MPI_COMM_WORLD);
	      MPI_Unpack(commbuffer, size_of_commbuffer, &position, plasmamain[n].pdf_x, LPDF, MPI_INT, MPI_COMM_WORLD);
	      MPI_Unpack(commbuffer, size_of_commbuffer, &position, plasmamain[n].pdf_y, LPDF, MPI_DOUBLE, MPI_COMM_WORLD);
	      MPI_Unpack(commbuffer, size_of_commbuffer, &position, &plasmamain[n].gain, 1, MPI_DOUBLE, MPI_COMM_WORLD);
	      MPI_Unpack(commbuffer, size_of_commbuffer, &position, &plasmamain[n].converge_t_r, 1, MPI_DOUBLE, MPI_COMM_WORLD);
	      MPI_Unpack(commbuffer, size_of_commbuffer, &position, &plasmamain[n].converge_t_e, 1, MPI_DOUBLE, MPI_COMM_WORLD);
	      MPI_Unpack(commbuffer, size_of_commbuffer, &position, &plasmamain[n].converge_hc, 1, MPI_DOUBLE, MPI_COMM_WORLD);
	      MPI_Unpack(commbuffer, size_of_commbuffer, &position, &plasmamain[n].trcheck, 1, MPI_INT, MPI_COMM_WORLD);
	      MPI_Unpack(commbuffer, size_of_commbuffer, &position, &plasmamain[n].techeck, 1, MPI_INT, MPI_COMM_WORLD);
	      MPI_Unpack(commbuffer, size_of_commbuffer, &position, &plasmamain[n].hccheck, 1, MPI_INT, MPI_COMM_WORLD);
	      MPI_Unpack(commbuffer, size_of_commbuffer, &position, &plasmamain[n].converge_whole, 1, MPI_INT, MPI_COMM_WORLD);
	      MPI_Unpack(commbuffer, size_of_commbuffer, &position, &plasmamain[n].converging, 1, MPI_INT, MPI_COMM_WORLD);
	      MPI_Unpack(commbuffer, size_of_commbuffer, &position, plasmamain[n].gamma_inshl, NAUGER, MPI_DOUBLE, MPI_COMM_WORLD);
	      MPI_Unpack(commbuffer, size_of_commbuffer, &position, plasmamain[n].spec_mod_type, NXBANDS, MPI_INT, MPI_COMM_WORLD);
	      MPI_Unpack(commbuffer, size_of_commbuffer, &position, plasmamain[n].pl_alpha, NXBANDS, MPI_DOUBLE, MPI_COMM_WORLD);
	      MPI_Unpack(commbuffer, size_of_commbuffer, &position, plasmamain[n].pl_log_w, NXBANDS, MPI_DOUBLE, MPI_COMM_WORLD);
	      MPI_Unpack(commbuffer, size_of_commbuffer, &position, plasmamain[n].exp_temp, NXBANDS, MPI_DOUBLE, MPI_COMM_WORLD);
	      MPI_Unpack(commbuffer, size_of_commbuffer, &position, plasmamain[n].exp_w, NXBANDS, MPI_DOUBLE, MPI_COMM_WORLD);
	      MPI_Unpack(commbuffer, size_of_commbuffer, &position, plasmamain[n].fmin_mod, NXBANDS, MPI_DOUBLE, MPI_COMM_WORLD);
	      MPI_Unpack(commbuffer, size_of_commbuffer, &position, plasmamain[n].fmax_mod, NXBANDS, MPI_DOUBLE, MPI_COMM_WORLD);
	      MPI_Unpack(commbuffer, size_of_commbuffer, &position, &plasmamain[n].sim_ip, 1, MPI_DOUBLE, MPI_COMM_WORLD);
	      MPI_Unpack(commbuffer, size_of_commbuffer, &position, &plasmamain[n].ferland_ip, 1, MPI_DOUBLE, MPI_COMM_WORLD);
	      MPI_Unpack(commbuffer, size_of_commbuffer, &position, &plasmamain[n].ip, 1, MPI_DOUBLE, MPI_COMM_WORLD);
	      MPI_Unpack(commbuffer, size_of_commbuffer, &position, &plasmamain[n].ip_direct, 1, MPI_DOUBLE, MPI_COMM_WORLD);
	      MPI_Unpack(commbuffer, size_of_commbuffer, &position, &plasmamain[n].ip_scatt, 1, MPI_DOUBLE, MPI_COMM_WORLD);
	      MPI_Unpack(commbuffer, size_of_commbuffer, &position, &plasmamain[n].xi, 1, MPI_DOUBLE, MPI_COMM_WORLD);
	      MPI_Unpack(commbuffer, size_of_commbuffer, &position, &dt_e_temp, 1, MPI_DOUBLE, MPI_COMM_WORLD);
	      MPI_Unpack(commbuffer, size_of_commbuffer, &position, &dt_r_temp, 1, MPI_DOUBLE, MPI_COMM_WORLD);
	      MPI_Unpack(commbuffer, size_of_commbuffer, &position, &nmax_e_temp, 1, MPI_INT, MPI_COMM_WORLD);
	      MPI_Unpack(commbuffer, size_of_commbuffer, &position, &nmax_r_temp, 1, MPI_INT, MPI_COMM_WORLD);

          /* JM 1409 -- Altered for issue #110 to ensure correct reporting in parallel */
	      if (fabs(dt_e_temp) >= fabs(dt_e))
	      {
	      	/* Check if any other threads found a higher maximum for te */
	      	dt_e = dt_e_temp;
	      	nmax_e = nmax_e_temp;
	      }

	      if (fabs(dt_r_temp) >= fabs(dt_r))
	      {
	      	/* Check if any other threads found a higher maximum for tr */
	      	dt_r = dt_r_temp;
	      	nmax_r = nmax_r_temp;
	      }

	      t_r_ave += plasmamain[n].t_r;
	      t_e_ave += plasmamain[n].t_e;
	      iave++;
	      
	    }

	}

    }
  free (commbuffer);
#endif


  /* Now we need to updated the densities immediately outside the wind so that the density interpolation in resonate will work.
     In this case all we have done is to copy the densities from the cell which is just in the wind (as one goes outward) to the
     cell that is just inside (or outside) the wind. 

     SS asked whether we should also be extending the wind for other parameters, especially ne.  At present we do not interpolate
     on ne so this is not necessary.  If we did do that it would be required.

     In cylindrical coordinates, the fast dimension is z; grid positions increase up in z, and then out in r.
     In spperical polar coordinates, the fast dimension is theta; the grid increases in theta (measured)
     from the z axis), and then in r.
     In spherical coordinates, the grid increases as one might expect in r..
     *
   */

for ( ndom = 0; ndom < geo.ndomain; ndom++)
{
  if (zdom[ndom].coord_type == CYLIND)
    cylind_extend_density (ndom, w);
  else if (zdom[ndom].coord_type == RTHETA)
    rtheta_extend_density (ndom, w);
  else if (zdom[ndom].coord_type == SPHERICAL)
    spherical_extend_density (ndom, w);
  else if (zdom[ndom].coord_type == CYLVAR)
    cylvar_extend_density (ndom, w);
  else
    {
      Error ("Wind_update2d: Unknown coordinate type %d for domain %d \n", zdom[ndom].coord_type,ndom);
      exit (0);
    }
}

  /* Finished updatating region outside of wind */

  num_updates++;
  strcpy (string, "");
  sprintf (string, "# Wind update: Number %d", num_updates);

  if (modes.zeus_connect==1) //If we are running in zeus connect mode - we open a file for heatcool rates
  {
	  Log("Outputting heatcool file for connecting to zeus\n");
      fptr = fopen ("py_heatcool.dat", "w");
 	 fprintf(fptr,"i j rcen thetacen vol temp xi ne heat_xray heat_comp heat_lines heat_ff cool_comp cool_lines cool_ff\n");
	  
  }


  if (modes.zeus_connect==1) //If we are running in zeus connect mode - we open a file for heatcool rates
  {
	  Log("Outputting heatcool file for connecting to zeus\n");
      fptr = fopen ("py_heatcool.dat", "w");
   	 fprintf(fptr,"i j rcen thetacen vol temp xi ne heat_xray heat_comp heat_lines heat_ff cool_comp cool_lines cool_ff\n");
	  
  }

  /* Check the balance between the absorbed and the emitted flux */

  xsum = psum = ausum = lsum = fsum = csum = icsum = 0;	//1108 NSH zero the new csum counter for compton heating

  for (nplasma = 0; nplasma < NPLASMA; nplasma++)
    {
      if (sane_check (plasmamain[nplasma].heat_tot))
	Error ("wind_update:sane_check w(%d).heat_tot is %e\n", nplasma,
	       plasmamain[nplasma].heat_tot);
      if (sane_check (plasmamain[nplasma].heat_photo))
	Error ("wind_update:sane_check w(%d).heat_photo is %e\n", nplasma,
	       plasmamain[nplasma].heat_photo);
	  if (sane_check (plasmamain[nplasma].heat_auger))
	 	Error ("wind_update:sane_check w(%d).heat_auger is %e\n", nplasma,
	 	       plasmamain[nplasma].heat_auger);
      if (sane_check (plasmamain[nplasma].heat_photo_macro))
	Error ("wind_update:sane_check w(%d).heat_photo_macro is %e\n",
	       nplasma, plasmamain[nplasma].heat_photo_macro);
      if (sane_check (plasmamain[nplasma].heat_ff))
	Error ("wind_update:sane_check w(%d).heat_ff is %e\n", nplasma,
	       plasmamain[nplasma].heat_ff);
      if (sane_check (plasmamain[nplasma].heat_lines))
	Error ("wind_update:sane_check w(%d).heat_lines is %e\n", nplasma,
	       plasmamain[nplasma].heat_lines);
      if (sane_check (plasmamain[nplasma].heat_lines_macro))
	Error ("wind_update:sane_check w(%d).heat_lines_macro is %e\n",
	       nplasma, plasmamain[nplasma].heat_lines_macro);
      /* 1108 NSH extra Sane check for compton heating */
      if (sane_check (plasmamain[nplasma].heat_comp))
	Error ("wind_update:sane_check w(%d).heat_comp is %e\n", nplasma,
	       plasmamain[nplasma].heat_comp);
      xsum += plasmamain[nplasma].heat_tot;
      psum += plasmamain[nplasma].heat_photo;
      ausum += plasmamain[nplasma].heat_auger;
      fsum += plasmamain[nplasma].heat_ff;
      lsum += plasmamain[nplasma].heat_lines;
      csum += plasmamain[nplasma].heat_comp;	//1108 NSH Increment the compton heating counter
      icsum += plasmamain[nplasma].heat_ind_comp;	//1205 NSH Increment the induced compton heating counter


      /* JM130621- bugfix for windsave bug- needed so that we have the luminosities from ionization
         cycles in the windsavefile even if the spectral cycles are run */
      plasmamain[nplasma].lum_ioniz = plasmamain[nplasma].lum;
      plasmamain[nplasma].lum_ff_ioniz = plasmamain[nplasma].lum_ff;
      plasmamain[nplasma].lum_fb_ioniz = plasmamain[nplasma].lum_fb;
      plasmamain[nplasma].lum_z_ioniz = plasmamain[nplasma].lum_z;
      plasmamain[nplasma].lum_lines_ioniz = plasmamain[nplasma].lum_lines;
      plasmamain[nplasma].lum_comp_ioniz = plasmamain[nplasma].lum_comp;
      plasmamain[nplasma].lum_dr_ioniz = plasmamain[nplasma].lum_dr;
      plasmamain[nplasma].lum_di_ioniz = plasmamain[nplasma].lum_di;
      plasmamain[nplasma].lum_rad_ioniz = plasmamain[nplasma].lum_rad;
      plasmamain[nplasma].lum_adiabatic_ioniz = plasmamain[nplasma].lum_adiabatic;

	  if (modes.zeus_connect==1) //If we are running in zeus connect mode, we output heating and cooling rates.
	  {
<<<<<<< HEAD
		  wind_n_to_ij (geo.wind_domain_number,plasmamain[nplasma].nwind, &i, &j);
		  vol=w[plasmamain[nplasma].nwind].vol;
		  fprintf(fptr,"%d %d %e %e %e ",i,j,w[plasmamain[nplasma].nwind].rcen,w[plasmamain[nplasma].nwind].thetacen/RADIAN,vol); //output geometric things
		  fprintf(fptr,"%e %e %e ",plasmamain[nplasma].t_e,plasmamain[nplasma].xi,plasmamain[nplasma].ne); //output temp, xi and ne to ease plotting of heating rates
		  fprintf(fptr,"%e ",(plasmamain[nplasma].heat_photo+plasmamain[nplasma].heat_auger)/vol); //Xray heating - or photoionization
		  fprintf(fptr,"%e ",(plasmamain[nplasma].heat_comp)/vol); //Compton heating
		  fprintf(fptr,"%e ",(plasmamain[nplasma].heat_lines)/vol); //Line heating 28/10/15 - not currently used in zeus
		  fprintf(fptr,"%e ",(plasmamain[nplasma].heat_ff)/vol); //FF heating 28/10/15 - not currently used in zeus
		  fprintf(fptr,"%e ",(plasmamain[nplasma].lum_comp)/vol); //Compton cooling
		  fprintf(fptr,"%e ",(plasmamain[nplasma].lum_lines+plasmamain[nplasma].lum_fb+plasmamain[nplasma].lum_dr)/vol); //Line cooling must include all recombinatiobs cooling
		  fprintf(fptr,"%e\n",(plasmamain[nplasma].lum_ff)/vol); //ff cooling
=======
	 		 wind_n_to_ij (plasmamain[nplasma].nwind, &i, &j);
			 vol=w[plasmamain[nplasma].nwind].vol;
   		  fprintf(fptr,"%d %d %e %e %e ",i,j,w[plasmamain[nplasma].nwind].rcen,w[plasmamain[nplasma].nwind].thetacen/RADIAN,vol); //output geometric things
   		  fprintf(fptr,"%e %e %e ",plasmamain[nplasma].t_e,plasmamain[nplasma].xi,plasmamain[nplasma].ne); //output temp, xi and ne to ease plotting of heating rates
   		  fprintf(fptr,"%e ",(plasmamain[nplasma].heat_photo+plasmamain[nplasma].heat_auger)/vol); //Xray heating - or photoionization
   		  fprintf(fptr,"%e ",(plasmamain[nplasma].heat_comp)/vol); //Compton heating
   		  fprintf(fptr,"%e ",(plasmamain[nplasma].heat_lines)/vol); //Line heating 28/10/15 - not currently used in zeus
   		  fprintf(fptr,"%e ",(plasmamain[nplasma].heat_ff)/vol); //FF heating 28/10/15 - not currently used in zeus
   		  fprintf(fptr,"%e ",(plasmamain[nplasma].lum_comp)/vol); //Compton cooling
   		  fprintf(fptr,"%e ",(plasmamain[nplasma].lum_lines+plasmamain[nplasma].lum_fb+plasmamain[nplasma].lum_dr)/vol); //Line cooling must include all recombinatiobs cooling
   		  fprintf(fptr,"%e\n",(plasmamain[nplasma].lum_ff)/vol); //ff cooling
>>>>>>> d7fecba7
	   }
    }
	
    if (modes.zeus_connect==1) 
        fclose(fptr);

  /* JM130621- bugfix for windsave bug- needed so that we have the luminosities from ionization
     cycles in the windsavefile even if the spectral cycles are run */
  geo.lum_ff_ioniz = geo.lum_ff;
  geo.lum_fb_ioniz = geo.lum_fb;
  geo.lum_lines_ioniz = geo.lum_lines;
  geo.lum_comp_ioniz = geo.lum_comp;
  geo.lum_dr_ioniz = geo.lum_dr;
  geo.lum_di_ioniz = geo.lum_di;
  geo.lum_adiabatic_ioniz = geo.lum_adiabatic;
  geo.lum_disk_ioniz = geo.lum_disk;
  geo.lum_star_ioniz = geo.lum_star;
  geo.lum_bl_ioniz = geo.lum_bl;
  geo.lum_wind_ioniz = geo.lum_wind;
  geo.lum_tot_ioniz = geo.lum_tot;

  /* Added this system which counts number of times two situations occur (See #91)
     We only report these every 100,000 times (one can typically get ) */
  Log ("wind_update: note, errors from mean intensity can be high in a working model\n");
  Log ("wind_update: can be a problem with photon numbers if there are also errors from spectral_estimators and low photon number warnings\n");
  Log ("wind_update: mean_intensity: %8.4e occurrences, this cycle, this thread of 'no model exists in a band'\n",
  	  	      (1.0*nerr_no_Jmodel));
  Log ("wind_update: mean intensity: %8.4e occurrences, this cycle, this thread of 'photon freq is outside frequency range of spectral model'\n",
  	  	     (1.0*nerr_Jmodel_wrong_freq));


  /* zero the counters which record diagnositics from mean_intensity */
  nerr_Jmodel_wrong_freq = 0;
  nerr_no_Jmodel = 0;



  asum = wind_luminosity (0.0, VERY_BIG);  /*We call wind_luminosity here to obtain an up to date set of cooling rates*/


  /* 1108 NSH Added commands to report compton heating */
  Log ("!!wind_update: Absorbed flux    %8.2e  (photo %8.2e ff %8.2e compton %8.2e auger %8.2e induced_compton %8.2e lines %8.2e)\n", 
        xsum, psum, fsum, csum, ausum, icsum, lsum);
	
  /* 1306 Added line to split out absorbed flux from wind heating */
  Log ("!!wind_update: Wind heating     %8.2e  (photo %8.2e ff %8.2e compton %8.2e auger %8.2e induced_compton %8.2e lines %8.2e adiabatic %8.2e)\n", 
        xsum+geo.heat_adiabatic, psum, fsum, csum, ausum, icsum, lsum, geo.heat_adiabatic);
	
  /* 1108 NSH added commands to report compton cooling 1110 removed, 
   * this line now just reports cooling mechanisms that will generate photons */
  Log ("!!wind_update: Wind luminosity  %8.2e (recomb %8.2e ff %8.2e lines %8.2e) after update\n", 
        asum, geo.lum_fb, geo.lum_ff, geo.lum_lines);	

  /* 1110 NSH Added this line to report all cooling mechanisms, including those that do not generate photons. */
  Log ("!!wind_update: Wind cooling     %8.2e (recomb %8.2e ff %8.2e compton %8.2e DR %8.2e DI %8.2e lines %8.2e adiabatic %8.2e) after update\n", 
        asum + geo.lum_comp + geo.lum_dr + geo.lum_di + geo.lum_adiabatic, geo.lum_fb, geo.lum_ff, geo.lum_comp, 
        geo.lum_dr, geo.lum_di, geo.lum_lines, geo.lum_adiabatic);	

		  printf ("NSH iave=%i\n",iave);

  /* Print out some diagnositics of the changes in the wind update */
<<<<<<< HEAD
		  
	if (modes.zeus_connect==1 || modes.fixed_temp==1)	     //There is no point in computing temperature changes, because we have fixed them!
	{
		Log ("!!wind_update: We are running in fixed temperature mode - no temperature report\n");
		
	}
	else
	
	{
  t_r_ave_old /= iave;
=======
		if (modes.zeus_connect==1 || modes.fixed_temp==1)	     //There is no point in computing temperature changes, because we have fixed them!
   	{
   		Log ("!!wind_update: We are running in fixed temperature mode - no temperature report\n");
		
   	} 
		else
		{
 	t_r_ave_old /= iave;
>>>>>>> d7fecba7
  t_e_ave_old /= iave;
  t_r_ave /= iave;
  t_e_ave /= iave;

  wind_n_to_ij (wmain[nmax_r].ndom, nmax_r, &i, &j);
  Log ("!!wind_update: Max change in t_r %6.0f at cell %4d (%d,%d)\n", dt_r,
       nmax_r, i, j);
  Log ("!!wind_update: Ave change in t_r %6.0f from %6.0f to %6.0f\n",
       (t_r_ave - t_r_ave_old), t_r_ave_old, t_r_ave);
  
  wind_n_to_ij (wmain[nmax_e].ndom, nmax_e, &i, &j);
  Log ("!!wind_update: Max change in t_e %6.0f at cell %4d (%d,%d)\n", dt_e,
       nmax_e, i, j);
  Log ("!!wind_update: Ave change in t_e %6.0f from %6.0f to %6.0f\n",
       (t_e_ave - t_e_ave_old), t_e_ave_old, t_e_ave);

  Log ("Summary  t_e  %6.0f   %6.0f  #t_e and dt_e on this update\n", t_e_ave,
       (t_e_ave - t_e_ave_old));
  Log ("Summary  t_r  %6.0f   %6.0f  #t_r and dt_r on this update\n", t_r_ave,
       (t_r_ave - t_r_ave_old));
<<<<<<< HEAD
} 
	 
	check_convergence ();
=======
   } 
 

  check_convergence ();
>>>>>>> d7fecba7
  /* Summarize the radiative temperatures (ksl 04 mar)*/
  xtemp_rad (w);




/* This next block is to allow the output of data relating to the abundances of ions when python is being tested
 * with thin shell mode.We will only want this to run if the wind mode is 9, for test or thin shell mode.
 */

  if (geo.wind_type == 9)
    {
      n = plasmamain[0].nwind;
      for (i = 0; i < geo.nxfreq; i++)	/*loop over number of bands */
	{
	  Log
	    ("Band %i f1 %e f2 %e model %i pl_alpha %f pl_log_w %e exp_t %e exp_w %e\n",
	     i, geo.xfreq[i], geo.xfreq[i + 1],
	     plasmamain[0].spec_mod_type[i], plasmamain[0].pl_alpha[i],
	     plasmamain[0].pl_log_w[i], plasmamain[0].exp_temp[i],
	     plasmamain[0].exp_w[i]);
	}
      /* Get some line diagnostics */
      nsh_lum_hhe = 0.0;
      nsh_lum_metals = 0.0;

      for (i = 0; i < nlines; i++)
	{
	  if (lin_ptr[i]->z < 3)
	    nsh_lum_hhe = nsh_lum_hhe + lin_ptr[i]->pow;
	  else
	    nsh_lum_metals = nsh_lum_metals + lin_ptr[i]->pow;
	}
      agn_ip =
	geo.const_agn *
	(((pow (50000 / HEV, geo.alpha_agn + 1.0)) -
	  pow (100 / HEV, geo.alpha_agn + 1.0)) / (geo.alpha_agn + 1.0));
      agn_ip /= (w[n].r * w[n].r);
      agn_ip /= plasmamain[0].rho * rho2nh;
      /* Report luminosities, IP and other diagnositic quantities */
      Log
<<<<<<< HEAD
	  	("OUTPUT Lum_agn= %e T_e= %e N_h= %e N_e= %e alpha= %f IP(sim_2010)= %e Measured_IP(cloudy)= %e Measured_Xi= %e distance= %e volume= %e mean_ds=%e\n",
	  	 geo.lum_agn, plasmamain[0].t_e, plasmamain[0].rho * rho2nh,
	  	 plasmamain[0].ne, geo.alpha_agn, agn_ip, plasmamain[0].ip, plasmamain[0].xi,w[n].r,
	  	 w[n].vol, plasmamain[0].mean_ds / plasmamain[0].n_ds);

=======
	("OUTPUT Lum_agn= %e T_e= %e N_h= %e N_e= %e alpha= %f IP(sim_2010)= %e Meaured_IP(cloudy)= %e Measured_Xi= %e distance= %e volume= %e mean_ds=%e\n",
	 geo.lum_agn, plasmamain[0].t_e, plasmamain[0].rho * rho2nh,
	 plasmamain[0].ne, geo.alpha_agn, agn_ip, plasmamain[0].ip, plasmamain[0].xi,w[n].r,
	 w[n].vol, plasmamain[0].mean_ds / plasmamain[0].n_ds);
>>>>>>> d7fecba7

      /* 1108 NSH Added commands to report compton heating */
      Log ("OUTPUT Absorbed_flux(ergs-1cm-3)    %8.2e  (photo %8.2e ff %8.2e compton %8.2e induced_compton %8.2e lines %8.2e auger %8.2e )\n", 
            xsum / w[n].vol, psum / w[n].vol,  fsum / w[n].vol, csum / w[n].vol, icsum / w[n].vol, lsum / w[n].vol, ausum / w[n].vol);	

      /* 1110 NSH Added this line to report all cooling mechanisms, including those that do not generate photons.*/
      Log ("OUTPUT Wind_cooling(ergs-1cm-3)     %8.2e (recomb %8.2e ff %8.2e compton %8.2e DR %8.2e DI %8.2e adiabatic %8.2e lines %8.2e ) after update\n",
           (asum + geo.lum_comp + geo.lum_dr + geo.lum_di +geo.lum_adiabatic) / w[n].vol, geo.lum_fb / w[n].vol, geo.lum_ff / w[n].vol, 
           geo.lum_comp / w[n].vol, geo.lum_dr / w[n].vol,  geo.lum_di / w[n].vol,geo.lum_adiabatic / w[n].vol, geo.lum_lines / w[n].vol);	

      Log ("OUTPUT Wind_line_cooling(ergs-1cm-3)  HHe %8.2e Metals %8.2e\n",
	   nsh_lum_hhe / w[n].vol, nsh_lum_metals / w[n].vol);

    /* 1110 NSH Added this line to report all cooling mechanisms, including those that do not generate photons. */
      Log ("OUTPUT Balance      Cooling=%8.2e Heating=%8.2e Lum=%8.2e T_e=%e after update\n", asum + geo.lum_comp + geo.lum_dr + geo.lum_di + geo.lum_adiabatic, xsum, asum, plasmamain[0].t_e);

      for (n = 0; n < nelements; n++)
	{
	  first = ele[n].firstion;
	  last = first + ele[n].nions;
	  Log ("OUTPUT %-5s ", ele[n].name);
	  tot = 0;
	  for (m = first; m < last; m++)
	    tot += plasmamain[0].density[m];
	  for (m = first; m < last; m++)
	    {
	      Log (" %8.2e", plasmamain[0].density[m] / tot);
	    }
	  Log ("\n");
	}
    }







  return (0);
}


/***********************************************************
                                       Space Telescope Science Institute

 Synopsis: wind_rad_init(w) zeros those portions of the wind which contain the radiation properties 
	of the wind, i.e those portions which should be set to zeroed when the structure of the 
	wind has been changed or when you simply want to start off a calculation in a known state

 Arguments:		
	WindPtr w;

Returns:
 
Description:	
	
Notes:
	The routine is called by the main program at the beginning of each ionization calculation
	cycle.  It should zero all heating and radiation induced cooling in the wind array.  Since
	cooling is recalculated in wind_update, one needs to be sure that all of the appropriate
	cooling terms are also rezeroed there as well.
	

History:
 	97jan	ksl	Coding on python began.
 	98apr	ksl	Fixed major problem with this routine, previously I had only been 
 			reinitializing the first NDIM portions of the wind.
 	98may	ksl	Added initialization for .ioniz and .recomb
 	98sept	ksl	Added initialization for heating of h, he1, he2,z. and also for the remaining
 			luminosities.
	03jul	ksl	Updated to reflect modified wind structure with heat and cooling
			for all ions
	04mar	ss	Added additional quantities to zero for macro-atoms
        04July  SS      Modified to include setting the spontaneous recombination rates.
        04 Nov  SS      Modified to include setting the recomb_simple rates (needed for cooling in
                        simple continuua).
	06may	ksl	Modified to use wmain and plasmamain, in process of redefining all of
			the structures.  Most if not all of this will end up in plasmamain
	06jul	ksl	57+ -- Added to changes to allow for a separate macro structure
	06aug	ksl	57h -- Additional changes to allow for the fact that marcomain
			is not created at all if no macro atoms.
	13dec	nsh	77 zero various new plasma variables

**************************************************************/


int
wind_rad_init ()
{
  int n, i;
  int njump;


  for (n = 0; n < NPLASMA; n++)
    {
      plasmamain[n].j = plasmamain[n].ave_freq = plasmamain[n].ntot = 0;
      plasmamain[n].j_direct = plasmamain[n].j_scatt = 0,0;  //NSH 1309 zero j banded by number of scatters
      plasmamain[n].ip = 0.0;
      plasmamain[n].xi = 0.0;
      plasmamain[n].ip_direct = plasmamain[n].ip_scatt = 0.0;
      plasmamain[n].mean_ds = 0.0;
      plasmamain[n].n_ds = 0;
      plasmamain[n].ntot_disk = plasmamain[n].ntot_agn = 0;	//NSH 15/4/11 counters to see where photons come from
      plasmamain[n].ntot_star = plasmamain[n].ntot_bl =
	  plasmamain[n].ntot_wind = 0;
      plasmamain[n].heat_tot = plasmamain[n].heat_ff =
	  plasmamain[n].heat_photo = plasmamain[n].heat_lines = 0.0;
      plasmamain[n].heat_z = 0.0;
      plasmamain[n].max_freq = 0.0;	//NSH 120814 Zero the counter which works out the maximum frequency seen in a cell and hence the maximum applicable frequency of the power law estimators.
      plasmamain[n].lum = plasmamain[n].lum_rad = plasmamain[n].lum_lines =
	  plasmamain[n].lum_ff = 0.0;
      plasmamain[n].lum_fb = plasmamain[n].lum_z = 0.0;
      plasmamain[n].nrad = plasmamain[n].nioniz = 0;
      plasmamain[n].lum_comp = 0.0;	//1108 NSH Zero the compton luminosity for the cell
      plasmamain[n].heat_comp = 0.0;	//1108 NSH Zero the compton heating for the cell
      plasmamain[n].heat_ind_comp = 0.0;	//1108 NSH Zero the induced compton heating for the cell
      plasmamain[n].heat_auger = 0.0;	//1108 NSH Zero the auger heating for the cell
	  
      if (nlevels_macro > 1)
	macromain[n].kpkt_rates_known = -1;

/* 1108 NSH Loop to zero the frequency banded radiation estimators */
/* 71 - 111279 - ksl - Small modification to reflect the fact that nxfreq has been moved into the geo structure */
      for (i = 0; i < geo.nxfreq; i++)
	{
	  plasmamain[n].xj[i] = plasmamain[n].xave_freq[i] =
	    plasmamain[n].nxtot[i] = 0;
	  plasmamain[n].xsd_freq[i] = 0.0;	/* NSH 120815 Zero the standard deviation counter */
          plasmamain[n].fmin[i] = geo.xfreq[i+1]; /* Set the minium frequency to the max frequency in the band */
          plasmamain[n].fmax[i] = geo.xfreq[i]; /* Set the maximum frequency to the min frequency in the band */
	}




      for (i = 0; i < nions; i++)
	{
	  plasmamain[n].ioniz[i] = plasmamain[n].recomb[i] =
	    plasmamain[n].heat_ion[i] = plasmamain[n].lum_ion[i] = 0.0;
	  
	}

      /*Block added (Dec 08) to zero the auger rate estimators */
      for (i = 0; i < nauger; i++)
	{
	  plasmamain[n].gamma_inshl[i] = 0.0;
	}

      /* Next blocks added by SS Mar 2004 to zero the Macro Atom estimators. */

      /* 57h -- 0608 -- These sections actually involve enough calculations that
         they are noticeable in term sof the overall speed.  One would if possible
         like to avoid this section, since it requires the creation of macromain, 
         even though macromain is not used -- ksl */


      for (i = 0; i < nlevels_macro; i++)	//57h
	{
	  for (njump = 0; njump < config[i].n_bbu_jump; njump++)
	    {
	      macromain[n].jbar[config[i].bbu_indx_first + njump] = 0.0;	// mean intensity
	    }
	  for (njump = 0; njump < config[i].n_bfu_jump; njump++)
	    {
	      macromain[n].gamma[config[i].bfu_indx_first + njump] = 0.0;
	      macromain[n].gamma_e[config[i].bfu_indx_first + njump] = 0.0;
	      macromain[n].alpha_st[config[i].bfd_indx_first + njump] = 0.0;	//stimulated recombination
	      macromain[n].alpha_st_e[config[i].bfd_indx_first + njump] = 0.0;
	    }


	  /* Next block to set spontaneous recombination rates for next iteration. (SS July 04) */
	  for (njump = 0; njump < config[i].n_bfd_jump; njump++)
	    {
	      if (plasmamain[n].t_e > 1.0)
		{
		  //04Jul--ksl-modified these calls to reflect changed alpha_sp
		  macromain[n].recomb_sp[config[i].bfd_indx_first + njump] =
		    alpha_sp (&phot_top[config[i].bfd_jump[njump]],
			      &plasmamain[n], 0);
		  macromain[n].recomb_sp_e[config[i].bfd_indx_first + njump] =
		    alpha_sp (&phot_top[config[i].bfd_jump[njump]],
			      &plasmamain[n], 2);
		}
	      else
		{
		  macromain[n].recomb_sp[config[i].bfd_indx_first + njump] =
		    0.0;
		  macromain[n].recomb_sp_e[config[i].bfd_indx_first + njump] =
		    0.0;
		}

	    }
	}

      for (i = 0; i < ntop_phot; i++)
	{
	  /* 57h -- recomb_simple is only required for we are using a macro atom approach, and only non-zero when
	     this particular phot_tob xsection is treated as a simple x-section. Stuart, is this correct?? I've added
	     checks so that macro_info is only 0 (false) or true (1), and so the logic of the next section can be 
	     simplified.  0608-ksl */
	  if (geo.macro_simple || phot_top[i].macro_info)
	    {

	      plasmamain[n].recomb_simple[i] = 0.0;
	    }
	  else
	    {			//we want a macro approach, but not for this ion so need recomb_simple
	      plasmamain[n].recomb_simple[i] =
		alpha_sp (&phot_top[i], &plasmamain[n], 2);
	    }
	}


      //zero the emissivities that are needed for the spectral synthesis step.
      plasmamain[n].kpkt_emiss = 0.0;
      plasmamain[n].kpkt_abs = 0.0;
      for (i = 0; i < nlevels_macro; i++)	//57h
	{
	  macromain[n].matom_abs[i] = 0.0;

	  macromain[n].matom_emiss[i] = 0.0;

	}

      /* End of added material. */
    }


  return (0);
}

/***********************************************************
                                       Space Telescope Science Institute

 Synopsis: wind_rad_summary(w,filename,mode) writes out a file which sumarizes the
	the properties of the radiation field in each cell in the wind. 
Arguments:		
	WindPtr w;
	char filename[]		Name of the output file
	char mode[]		Either "w" to write a new file or "a" to append to
						and existing file
Returns:
 
Description:	
	
Notes:
	There is not much point in calling this until you have propagated a few photons
History:
 	97jan      ksl	Coding on python began.
	06may	ksl	57+: Began modificatioins to split structures.  Much of this
			will end up in the plasma structure.

**************************************************************/

int istat_wind_rad_summary = 0;

int
wind_rad_summary (w, filename, mode)
     WindPtr w;
     char filename[], mode[];
{
  FILE *fopen (), *fptr;
  int n;
  int nplasma;


  /* Open or reopen the file where you want to put the summary of the radiation properties of the wind */
  if (istat_wind_rad_summary == 0)
    {				/*First time through recreate the file regardless */
      if ((fptr = fopen (filename, "w")) == NULL)
	{
	  Error ("wind_rad_summary: Unable to open %s\n", filename);
	  exit (0);
	}

    }
  else
    {
      if ((fptr = fopen (filename, mode)) == NULL)
	{
	  Error ("wind_rad_summary: Unable to reopen %s with mode %s\n",
		 filename, mode);
	  exit (0);
	}
    }

  istat_wind_rad_summary++;

  fprintf (fptr,
	   "n       x         z         j       ntot    ave_freq    T_rad      W       Lum     Lum_abs\n");
  for (n = 0; n < NDIM2 - 1; n++)
    {
      nplasma = w[n].nplasma;
      fprintf (fptr,
	       "%-3d %8.3e %8.3e %8.3e %8d %8.3e %8.3e %8.3e %8.3e %8.3e\n",
	       n, w[n].x[0], w[n].x[2], plasmamain[n].j, plasmamain[n].ntot,
	       plasmamain[nplasma].ave_freq, plasmamain[nplasma].t_r,
	       plasmamain[nplasma].w, plasmamain[nplasma].lum,
	       plasmamain[nplasma].heat_tot);

    }

  fclose (fptr);

  return (0);
}








/***********************************************************
                                       Space Telescope Science Institute

 Synopsis: wind_ip() populates the plasma object ferland_ip which is intended to be an 
      estimate of the ionization parameter for that cell. It assumes all ionizaing photons
      are produces from the origin.

Arguments:		

Returns:
 
Description:	
	
Notes:
	There is not much point in calling this until you have propagated a few photons
History:
 	11Oct - NSH Coded to try and provide a 'correct' ionisation parameter for the wind,
               calculated exactly as per the ionization parameter in hazy1 (eq 5.4)

**************************************************************/


int
wind_ip ()
{
  int n;
  float r;
  for (n = 0; n < NPLASMA; n++)
    {
      r =
	sqrt ((wmain[plasmamain[n].nwind].xcen[0] *
	       wmain[plasmamain[n].nwind].xcen[0] +
	       wmain[plasmamain[n].nwind].xcen[1] *
	       wmain[plasmamain[n].nwind].xcen[1] +
	       wmain[plasmamain[n].nwind].xcen[2] *
	       wmain[plasmamain[n].nwind].xcen[2]));

      plasmamain[n].ferland_ip =
	geo.n_ioniz / (4 * PI * C * plasmamain[n].rho * rho2nh * (r * r));

      r =
	sqrt ((wmain[plasmamain[n].nwind].x[0] *
	       wmain[plasmamain[n].nwind].x[0] +
	       wmain[plasmamain[n].nwind].x[1] *
	       wmain[plasmamain[n].nwind].x[1] +
	       wmain[plasmamain[n].nwind].x[2] *
	       wmain[plasmamain[n].nwind].x[2]));

      plasmamain[n].ferland_ip =
	geo.n_ioniz / (4 * PI * C * plasmamain[n].rho * rho2nh * (r * r));

    }
  return (0);
}<|MERGE_RESOLUTION|>--- conflicted
+++ resolved
@@ -745,7 +745,6 @@
 
 	  if (modes.zeus_connect==1) //If we are running in zeus connect mode, we output heating and cooling rates.
 	  {
-<<<<<<< HEAD
 		  wind_n_to_ij (geo.wind_domain_number,plasmamain[nplasma].nwind, &i, &j);
 		  vol=w[plasmamain[nplasma].nwind].vol;
 		  fprintf(fptr,"%d %d %e %e %e ",i,j,w[plasmamain[nplasma].nwind].rcen,w[plasmamain[nplasma].nwind].thetacen/RADIAN,vol); //output geometric things
@@ -757,19 +756,6 @@
 		  fprintf(fptr,"%e ",(plasmamain[nplasma].lum_comp)/vol); //Compton cooling
 		  fprintf(fptr,"%e ",(plasmamain[nplasma].lum_lines+plasmamain[nplasma].lum_fb+plasmamain[nplasma].lum_dr)/vol); //Line cooling must include all recombinatiobs cooling
 		  fprintf(fptr,"%e\n",(plasmamain[nplasma].lum_ff)/vol); //ff cooling
-=======
-	 		 wind_n_to_ij (plasmamain[nplasma].nwind, &i, &j);
-			 vol=w[plasmamain[nplasma].nwind].vol;
-   		  fprintf(fptr,"%d %d %e %e %e ",i,j,w[plasmamain[nplasma].nwind].rcen,w[plasmamain[nplasma].nwind].thetacen/RADIAN,vol); //output geometric things
-   		  fprintf(fptr,"%e %e %e ",plasmamain[nplasma].t_e,plasmamain[nplasma].xi,plasmamain[nplasma].ne); //output temp, xi and ne to ease plotting of heating rates
-   		  fprintf(fptr,"%e ",(plasmamain[nplasma].heat_photo+plasmamain[nplasma].heat_auger)/vol); //Xray heating - or photoionization
-   		  fprintf(fptr,"%e ",(plasmamain[nplasma].heat_comp)/vol); //Compton heating
-   		  fprintf(fptr,"%e ",(plasmamain[nplasma].heat_lines)/vol); //Line heating 28/10/15 - not currently used in zeus
-   		  fprintf(fptr,"%e ",(plasmamain[nplasma].heat_ff)/vol); //FF heating 28/10/15 - not currently used in zeus
-   		  fprintf(fptr,"%e ",(plasmamain[nplasma].lum_comp)/vol); //Compton cooling
-   		  fprintf(fptr,"%e ",(plasmamain[nplasma].lum_lines+plasmamain[nplasma].lum_fb+plasmamain[nplasma].lum_dr)/vol); //Line cooling must include all recombinatiobs cooling
-   		  fprintf(fptr,"%e\n",(plasmamain[nplasma].lum_ff)/vol); //ff cooling
->>>>>>> d7fecba7
 	   }
     }
 	
@@ -828,30 +814,17 @@
         asum + geo.lum_comp + geo.lum_dr + geo.lum_di + geo.lum_adiabatic, geo.lum_fb, geo.lum_ff, geo.lum_comp, 
         geo.lum_dr, geo.lum_di, geo.lum_lines, geo.lum_adiabatic);	
 
-		  printf ("NSH iave=%i\n",iave);
 
   /* Print out some diagnositics of the changes in the wind update */
-<<<<<<< HEAD
 		  
 	if (modes.zeus_connect==1 || modes.fixed_temp==1)	     //There is no point in computing temperature changes, because we have fixed them!
 	{
-		Log ("!!wind_update: We are running in fixed temperature mode - no temperature report\n");
-		
+		Log ("!!wind_update: We are running in fixed temperature mode - no temperature report\n");	
 	}
 	else
 	
 	{
   t_r_ave_old /= iave;
-=======
-		if (modes.zeus_connect==1 || modes.fixed_temp==1)	     //There is no point in computing temperature changes, because we have fixed them!
-   	{
-   		Log ("!!wind_update: We are running in fixed temperature mode - no temperature report\n");
-		
-   	} 
-		else
-		{
- 	t_r_ave_old /= iave;
->>>>>>> d7fecba7
   t_e_ave_old /= iave;
   t_r_ave /= iave;
   t_e_ave /= iave;
@@ -872,16 +845,10 @@
        (t_e_ave - t_e_ave_old));
   Log ("Summary  t_r  %6.0f   %6.0f  #t_r and dt_r on this update\n", t_r_ave,
        (t_r_ave - t_r_ave_old));
-<<<<<<< HEAD
 } 
 	 
-	check_convergence ();
-=======
-   } 
- 
-
   check_convergence ();
->>>>>>> d7fecba7
+
   /* Summarize the radiative temperatures (ksl 04 mar)*/
   xtemp_rad (w);
 
@@ -923,18 +890,12 @@
       agn_ip /= plasmamain[0].rho * rho2nh;
       /* Report luminosities, IP and other diagnositic quantities */
       Log
-<<<<<<< HEAD
 	  	("OUTPUT Lum_agn= %e T_e= %e N_h= %e N_e= %e alpha= %f IP(sim_2010)= %e Measured_IP(cloudy)= %e Measured_Xi= %e distance= %e volume= %e mean_ds=%e\n",
 	  	 geo.lum_agn, plasmamain[0].t_e, plasmamain[0].rho * rho2nh,
 	  	 plasmamain[0].ne, geo.alpha_agn, agn_ip, plasmamain[0].ip, plasmamain[0].xi,w[n].r,
 	  	 w[n].vol, plasmamain[0].mean_ds / plasmamain[0].n_ds);
 
-=======
-	("OUTPUT Lum_agn= %e T_e= %e N_h= %e N_e= %e alpha= %f IP(sim_2010)= %e Meaured_IP(cloudy)= %e Measured_Xi= %e distance= %e volume= %e mean_ds=%e\n",
-	 geo.lum_agn, plasmamain[0].t_e, plasmamain[0].rho * rho2nh,
-	 plasmamain[0].ne, geo.alpha_agn, agn_ip, plasmamain[0].ip, plasmamain[0].xi,w[n].r,
-	 w[n].vol, plasmamain[0].mean_ds / plasmamain[0].n_ds);
->>>>>>> d7fecba7
+
 
       /* 1108 NSH Added commands to report compton heating */
       Log ("OUTPUT Absorbed_flux(ergs-1cm-3)    %8.2e  (photo %8.2e ff %8.2e compton %8.2e induced_compton %8.2e lines %8.2e auger %8.2e )\n", 
