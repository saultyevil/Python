--- conflicted
+++ resolved
@@ -307,18 +307,11 @@
   double d1, d2, z, energy, rb, tot, omega;
   int nplasma;
 
-<<<<<<< HEAD
-  iline=0;
-  i_matom_search=0;
-  rdint ("line (0=C-IV, 1=Hα, 2=Hβ, 3=Matom line)", &iline);
-  switch(iline)
-=======
   iline = 0;
   lambda=0;
   i_matom_search = 0;
   rdint ("line (0=C-IV, 1=Hα, 2=Hβ, 3=Matom", &iline);
   switch (iline)
->>>>>>> eca33a69
   {
     case 0: //Carbon-IV
       element = 6; istate = 4; lambda = 1548.1949e-8;
@@ -652,8 +645,6 @@
 
   return (0);
 }
-<<<<<<< HEAD
-=======
 
 
 int collision_summary (w, rootname, ochoice)
@@ -718,5 +709,4 @@
   if (ochoice) fclose (fptr);
 
   return (0);
-}
->>>>>>> eca33a69
+}