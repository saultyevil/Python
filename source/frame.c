--- conflicted
+++ resolved
@@ -408,11 +408,7 @@
  *      in the local frame given a distance in the observer
  *      frame
  *
-<<<<<<< HEAD
- * @param [in] PhotPtr  p        The photon in the observer frame                
-=======
  * @param [in] PhotPtr  p_obs    The photon in the observer frame                
->>>>>>> 42bc8fea
  * @param [in] double   ds_obs   The distance from a starting point
                                  for the photon to travel
  *
@@ -428,13 +424,8 @@
  **********************************************************/
 
 double
-<<<<<<< HEAD
-observer_to_local_frame_ds (p, ds_obs)
-     PhotPtr p;
-=======
 observer_to_local_frame_ds (p_obs, ds_obs)
      PhotPtr p_obs;
->>>>>>> 42bc8fea
      double ds_obs;
 {
   WindPtr one;
@@ -449,17 +440,6 @@
   }
 
   /* Calculate the local velocity of the wind at this position */
-<<<<<<< HEAD
-  one = &wmain[p->grid];
-  ndom = one->ndom;
-  vwind_xyz (ndom, p, v);
-  vel = dot (p->lmn, v);
-
-  gamma = 1. / sqrt (1 - (dot (v, v) / (VLIGHT * VLIGHT)));
-
-
-  ds_cmf = gamma * (1 + dot (p->lmn, v) / VLIGHT) * ds_obs;
-=======
   one = &wmain[p_obs->grid];
   ndom = one->ndom;
   vwind_xyz (ndom, p_obs, v);
@@ -471,15 +451,12 @@
 
 
   ds_cmf *= gamma * (1 - dot (p_obs->lmn, v) / VLIGHT);
->>>>>>> 42bc8fea
 
 
   return (ds_cmf);
 
 
 
-<<<<<<< HEAD
-=======
 }
 
 /**********************************************************/
@@ -661,5 +638,4 @@
   return length (v_obs);
 
 
->>>>>>> 42bc8fea
 }