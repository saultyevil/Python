--- conflicted
+++ resolved
@@ -229,15 +229,8 @@
   double rho_max, rho_min, rho_inner, rho_outer, rmin, rmax;
   double zmin, zmax;
   double cell_inner[3], cell_outer[3];
-<<<<<<< HEAD
-  double x_inner, y_inner, z_inner;
-  double x_inner_next, z_inner_next;
-  double x_outer, y_outer, z_outer;
-  double x_outer_next, z_outer_next;
-=======
   double x_inner, z_inner_next;
   double z_outer, x_outer_next;
->>>>>>> ec0811ea
 
 
   /* Now set up wind boundaries so they are harmless.
@@ -245,10 +238,7 @@
    * to the equator
    */
 
-<<<<<<< HEAD
-=======
   rho_inner = rho_outer = 0;
->>>>>>> ec0811ea
   rmax = rho_max = zmax = 0;
   rmin = rho_min = zmin = VERY_BIG;
 
@@ -270,47 +260,26 @@
        * next inner cell
        */
 
-<<<<<<< HEAD
-      x_inner = cell_inner[0] = imported_model[ndom].r[n_inner] * sin (imported_model[ndom].theta[n_inner]);
-      y_inner = cell_inner[1] = 0;
-      z_inner = cell_inner[2] = imported_model[ndom].r[n_inner] * cos (imported_model[ndom].theta[n_inner]);
-      rho_inner = length (cell_inner);
-
-      x_inner_next = imported_model[ndom].r[n_inner + 1] * sin (imported_model[ndom].theta[n_inner + 1]);
-      z_inner_next = imported_model[ndom].r[n_inner + 1] * cos (imported_model[ndom].theta[n_inner + 1]);
-=======
       x_inner = cell_inner[0] = imported_model[ndom].r[n_inner] * sin (imported_model[ndom].theta[n_inner] / RADIAN);
       cell_inner[1] = 0;
       cell_inner[2] = imported_model[ndom].r[n_inner] * cos (imported_model[ndom].theta[n_inner] / RADIAN);
       rho_inner = length (cell_inner);
 
       z_inner_next = imported_model[ndom].r[n_inner + 1] * cos (imported_model[ndom].theta[n_inner + 1] / RADIAN);
->>>>>>> ec0811ea
 
       /*
        * Calculate the x, y and z coordinates for the outer side of the cell
        * and for the next inner/outer cell
        */
 
-<<<<<<< HEAD
-      x_outer = cell_outer[0] = imported_model[ndom].r[n_outer] * sin (imported_model[ndom].theta[n_outer]);
-      y_outer = cell_outer[1] = 0;
-      z_outer = cell_outer[2] = imported_model[ndom].r[n_outer] * cos (imported_model[ndom].theta[n_outer]);
-=======
       cell_outer[0] = imported_model[ndom].r[n_outer] * sin (imported_model[ndom].theta[n_outer] / RADIAN);
       cell_outer[1] = 0;
       z_outer = cell_outer[2] = imported_model[ndom].r[n_outer] * cos (imported_model[ndom].theta[n_outer] / RADIAN);
->>>>>>> ec0811ea
 
       if (n_outer < zdom[ndom].ndim2)
         rho_outer = length (cell_outer);
 
-<<<<<<< HEAD
-      x_outer_next = imported_model[ndom].r[n_outer + 1] * sin (imported_model[ndom].theta[n_outer + 1]);
-      z_outer_next = imported_model[ndom].r[n_outer + 1] * cos (imported_model[ndom].theta[n_outer + 1]);
-=======
       x_outer_next = imported_model[ndom].r[n_outer + 1] * sin (imported_model[ndom].theta[n_outer + 1] / RADIAN);
->>>>>>> ec0811ea
 
       /*
        * Now we need to check if this cell is within the currently set boundaries.
@@ -344,7 +313,7 @@
         rho_min = x_inner;
       }
 
-      if (rmin > rho_inner)
+      if (rmin > r_inner)
       {
         rmin = rho_inner;
       }
