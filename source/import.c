--- conflicted
+++ resolved
@@ -378,11 +378,7 @@
  * ************************************************************************** */
 
 double
-<<<<<<< HEAD
-model_temp (int ndom, double x[])
-=======
 model_temp (int ndom, double *x)
->>>>>>> fcbfea67
 {
   int n;
   double t_r;
@@ -394,9 +390,6 @@
     return zdom[ndom].twind;
   }
 
-<<<<<<< HEAD
-  t_r = wmain[n].import_t_r;
-=======
   /*
    * TODO:
    * Will need to double check that the element number in the imported model
@@ -416,7 +409,6 @@
   {
     t_r = zdom[ndom].twind;
   }
->>>>>>> fcbfea67
 
   return t_r;
 }