


/**************************************************************************
                    Space Telescope Science Institute


  Synopsis:  These are routines needed to implement AGN into python

  Description:	

  Arguments:  


  Returns:

  Notes:


  History:
10oct	nsh	oded as part of initial effort to include a power law component
		to AGN

 ************************************************************************/

#include <stdio.h>
#include <strings.h>
#include <math.h>
#include <string.h>
#include <stdlib.h>
#include "atomic.h"
#include "python.h"

#include "log.h"

/***********************************************************
Space Telescope Science Institute

Synopsis: agn_init (r, lum, alpha, freqmin, freqmax, ioniz_or_final, f)

 Arguments:              
 Returns:
 Description:    
	This is essentially a parallel routine that is set up for other types of 
	sources.  It actually does not do very much.

 
	This routine calculates the luminosity of the star and the 
	luminosity within the frequency boundaries.  BB functions are assumed 

Notes:
History:
**************************************************************/


double
agn_init (r, lum, alpha, freqmin, freqmax, ioniz_or_final, f)
     double r, lum, alpha, freqmin, freqmax, *f;
     int ioniz_or_final;
{

  double t;
  double emit, emittance_bb (), emittance_continuum ();
  int spectype;


  if (ioniz_or_final == 1)
    spectype = geo.agn_spectype;	/* type for final spectrum */
  else
    spectype = geo.agn_ion_spectype;	/*type for ionization calculation */
  if (spectype >= 0)
    {
      /* Assume that if we simulate the continuum for an AGN that emit is the luminosity in a specific range */
      emit = emittance_continuum (spectype, freqmin, freqmax, lum, alpha);
      *f = emit;
    }
  else if (spectype == SPECTYPE_POW)
    {
      /* Emittance_pow actucally returns the specific luminosity directly */
      emit = emittance_pow (freqmin, freqmax, lum, alpha);
      *f = emit;
    }
  else if (spectype == SPECTYPE_BB)
    {

      t = alpha;		/* For this case the second variable is t */
      /* Note that emittane_bb is really the energy radiated per unit area  so
       * this must be multiplied by the area of the object */
      emit = emittance_bb (freqmin, freqmax, t);
      *f = emit;
      *f *= (4. * PI * r * r);
    }
  else if (spectype == SPECTYPE_CL_TAB)
    {
      /* Emittance_pow actucally returns the specific luminosity directly */
      emit = emittance_bpow (freqmin, freqmax, lum, alpha);
      *f = emit;
    }
	else if (spectype == SPECTYPE_BREM)
	{
		emit=qromb(integ_brem,freqmin,freqmax,1e-4);
		*f=emit;
	}

  return (*f);			/* Return the luminosity    */
}


/* This routine returns the specific luminosity, that is the luminosity within the frequency interval */
double
emittance_pow (freqmin, freqmax, lum, alpha)
     double freqmin, freqmax, lum, alpha;
{
  double constant, emit;
  /* these are the frequencies over which the power law is defined - currently set to the
     equivalent of 2 to 10 keV */


#define   XFREQMIN  4.84e17
#define   XFREQMAX  2.42e18

  /* first we need to calculate the constant for the power law function */
  constant = lum / (((pow (XFREQMAX, alpha + 1.)) - pow (XFREQMIN, alpha + 1.0)) / (alpha + 1.0));	/*NSH 1205 - this seems a bit unnecessary now. The constant is calculaed elsewhere, and with the broken power law we could probably get rid of this - is it even working properly now */

  /* now we need to work out the luminosity between our limited frequency range */
  /* we may need some checking routines to make sure that the requested frequency range is within the defined range,
     or it could default to zero outside the defined range */

  emit =
    constant * ((pow (freqmax, alpha + 1.0) - pow (freqmin, alpha + 1.0)) /
		(alpha + 1.0));

  return (emit);
}




/**************************************************************************
                    Southampton University


  Synopsis:  emittance_bpow computes the emittance of a broken power law coded to try to replicate the cloudy table type power law. There are three sections - a central bit, which should cover the 2-10kev portion of the spectrum, a low frequency tail and a high frequency tail . 

  Description:	

  Arguments:  freqmin and freqmax are the min and max frequencies that we are generating photons over, lum is the 2-10kev luminosity and alpha is the 2-10kev slope.


  Returns:   The emittance of the whole power law.

  Notes:


  History:
10oct	nsh	oded as part of initial effort to include a power law component
		to AGN

 ************************************************************************/

double
emittance_bpow (freqmin, freqmax, lum, alpha)
     double freqmin, freqmax, lum, alpha;
{
  double constant, constant_low, constant_hi, emit;
  double e1, e2, e3;
  double atemp, ctemp, f1, f2;
  double pl_low, pl_hi;
  /* these are the frequencies over which the power law is defined - currently set to the
     equivalent of 2 to 10 keV */


#define   XFREQMIN  4.84e17
#define   XFREQMAX  2.42e18
  f1 = freqmin;			/* NSH - 130506 added to reomve 03 compile errors */
  f2 = freqmax;			/* NSH - 130506 added to reomve 03 compile errors */
  e1 = e2 = e3 = 0.0;		/* NSH - 130506 added to reomve 03 compile errors */
  /* first we need to calculate the constant for the 2-10 kev power law function */
  constant =
    lum / (((pow (XFREQMAX, alpha + 1.)) - pow (XFREQMIN, alpha + 1.0)) /
	   (alpha + 1.0));


/* convert broken power law bands to freq */

  pl_low = geo.agn_cltab_low / HEV;
  pl_hi = geo.agn_cltab_hi / HEV;


  constant_low = xband.pl_const[0];	//we have already worked out the constants
  constant_hi = xband.pl_const[xband.nbands - 1];



  /* now we need to work out the luminosity between our limited frequency range */
  emit = 0.0;


  /* energy in low frequency tail */
  if (freqmin >= pl_low)
    {
      e1 = 0.0;			//Our frequencies start above the cutoff
      Log
	("Broken power law: Lowest frequency is above low frequency break\n");
    }
  else if (freqmax < pl_low)	//wierd situation, where all power is in the low frequency tail
    {
      atemp = geo.agn_cltab_low_alpha;
      f1 = freqmin;
      f2 = freqmax;
      ctemp = constant_low;
      e1 =
	ctemp * ((pow (f2, atemp + 1.0) - pow (f1, atemp + 1.0)) /
		 (atemp + 1.0));
      Log ("Broken power law: Emittance below low frequency break is %e\n",
	   e1);
    }
  else
    {
      atemp = geo.agn_cltab_low_alpha;
      f1 = freqmin;
      f2 = pl_low;
      ctemp = constant_low;
      e1 =
	ctemp * ((pow (f2, atemp + 1.0) - pow (f1, atemp + 1.0)) /
		 (atemp + 1.0));
      Log ("Broken power law: Emittance below low frequency break is %e\n",
	   e1);
    }

  /* energy in main frequency band */
  if (freqmax > pl_low && freqmin < pl_hi)	//If there is any part of the required range between our central range
    {
      if (freqmin <= pl_low && freqmax >= pl_hi)
	{
	  f1 = pl_low;
	  f2 = pl_hi;
	}
      else if (freqmin <= pl_low && freqmax < pl_hi)
	{
	  f1 = pl_low;
	  f2 = freqmax;
	}
      else if (freqmin > pl_low && freqmax < pl_hi)
	{
	  f1 = freqmin;
	  f2 = freqmax;
	}
      else if (freqmin > pl_low && freqmax >= pl_hi)
	{
	  f1 = freqmin;
	  f2 = pl_hi;
	}
      atemp = alpha;
      ctemp = constant;
      e2 =
	ctemp * ((pow (f2, atemp + 1.0) - pow (f1, atemp + 1.0)) /
		 (atemp + 1.0));
      Log ("Broken power law: Emittance in centre is %e\n", e2);
    }
  else
    {
      Log ("Broken power law: No luminosity in central range\n");
    }

  /* energy in high frequency tail */
  if (freqmax <= pl_hi)
    {
      e3 = 0.0;			//Our frequencies stop below the cutoff
      Log
	("Broken power law: Highest frequency is below high frequency break\n");
    }
  else if (freqmin > pl_hi)	//Odd situation where all power is in high frequency tail
    {
      atemp = geo.agn_cltab_hi_alpha;
      f1 = freqmin;
      f2 = freqmax;
      ctemp = constant_hi;
      e3 =
	ctemp * ((pow (f2, atemp + 1.0) - pow (f1, atemp + 1.0)) /
		 (atemp + 1.0));
      Log ("Broken power law: Emittance above high frequency break is %e\n",
	   e3);
    }
  else				//normal situation where we run from boundary to the max frequency
    {
      atemp = geo.agn_cltab_hi_alpha;
      f1 = pl_hi;
      f2 = freqmax;
      ctemp = constant_hi;
      e3 =
	ctemp * ((pow (f2, atemp + 1.0) - pow (f1, atemp + 1.0)) /
		 (atemp + 1.0));
      Log ("Broken power law: Emittance above high frequency break is %e\n",
	   e3);
    }

  emit = e1 + e2 + e3;

  return (emit);
}









int
photo_gen_agn (p, r, alpha, weight, f1, f2, spectype, istart, nphot)
     PhotPtr p;
     double r, alpha, weight;
     double f1, f2;		/* The freqency mininimum and maximum if a uniform distribution is selected */
     int spectype;		/*The spectrum type to generate: 0 is bb, 1 (or in fact anything but 0)
				   is uniform in frequency space */
     int istart, nphot;		/* Respecitively the starting point in p and the number of photons to generate */
{
  double freqmin, freqmax, dfreq, t;
  int i, iend;
  int n;
  double ftest;

  t = alpha;			/* NSH 130605, this is a slightly odd statmenent, put in to avoid 03 compilation 
				   errors, but stemming from the odd behaviour that one can give the AGN a 
				   themal spectral type, and the alpha parameter is then used to transmit 
				   the temperature. */


  if ((iend = istart + nphot) > NPHOT)
    {
      Error ("photo_gen_agn: iend %d > NPHOT %d\n", iend, NPHOT);
      exit (0);
    }
  if (f2 < f1)
    {
      Error
	("photo_gen_agn: Cannot generate photons if freqmax %g < freqmin %g\n",
	 f2, f1);
    }
  Log_silent ("photo_gen_agn creates nphot %5d photons from %5d to %5d \n",
	      nphot, istart, iend);
  freqmin = f1;
  freqmax = f2;
  dfreq = (freqmax - freqmin) / MAXRAND;
  r = (1. + EPSILON) * r;	/* Generate photons just outside the photosphere unnecessary for the AGN perhaps? */

  if (spectype == SPECTYPE_CL_TAB)	/*If we have a broken PL, we need to work out which alpha to use */
    {
      ftest = (freqmin + freqmax) / 2.0;
      for (n = 0; n < xband.nbands; n++)	/* work out what alpha and constant to use */
	{
	  if (xband.f1[n] < ftest && xband.f2[n] > ftest)
	    {
	      alpha = xband.alpha[n];
	    }
	}
    }
	
	


  for (i = istart; i < iend; i++)
    {
      p[i].origin = PTYPE_AGN;	// For BL photons this is corrected in photon_gen 
      p[i].w = weight;
      p[i].istat = p[i].nscat = p[i].nrscat = 0;
      p[i].grid = 0;
      p[i].tau = 0.0;
      p[i].nres = -1;		// It's a continuum photon
      p[i].nnscat = 1;

      if (spectype == SPECTYPE_BB)
	{
	  p[i].freq = planck (t, freqmin, freqmax);
	}
      else if (spectype == SPECTYPE_UNIFORM)
	{			/* Kurucz spectrum */
	  /*Produce a uniform distribution of frequencies */
	  p[i].freq = freqmin + rand () * dfreq;
	}
      else if (spectype == SPECTYPE_POW)	/* this is the call to the powerlaw routine 
						   we are most interested in */
	{
	  p[i].freq = get_rand_pow (freqmin, freqmax, alpha);
	}
      else if (spectype == SPECTYPE_CL_TAB)
	{
	  p[i].freq = get_rand_pow (freqmin, freqmax, alpha);
	}
	else if (spectype == SPECTYPE_BREM)
	{
		p[i].freq = get_rand_brem(freqmin,freqmax);
//		printf ("photon %i has freq %e\n",i,p[i].freq);
	}
      else
	{
	  p[i].freq =
	    one_continuum (spectype, t, geo.gstar, freqmin, freqmax);
	}

      if (p[i].freq < freqmin || freqmax < p[i].freq)
	{
	  Error_silent
	    ("photo_gen_agn: phot no. %d freq %g out of range %g %g\n",
	     i, p[i].freq, freqmin, freqmax);
	}

      randvec (p[i].x, r);

      /* Added by SS August 2004 for finite disk. */
      if (geo.disk_type == DISK_VERTICALLY_EXTENDED)
	{
	  while (fabs (p[i].x[2]) < zdisk (r))
	    {
	      randvec (p[i].x, r);
	    }


	  if (fabs (p[i].x[2]) < zdisk (r))
	    {
	      Error ("Photon_agn: agn photon %d in disk %g %g %g %g %g\n",
		     i, p[i].x[0], p[i].x[1], p[i].x[2], zdisk (r), r);
	      exit (0);
	    }
	}


      /* this last bit is the direction, might need a change */
      randvcos (p[i].lmn, p[i].x);
<<<<<<< HEAD
    }
=======
  }
>>>>>>> d7fecba7
  return (0);
}<|MERGE_RESOLUTION|>--- conflicted
+++ resolved
@@ -429,10 +429,7 @@
 
       /* this last bit is the direction, might need a change */
       randvcos (p[i].lmn, p[i].x);
-<<<<<<< HEAD
-    }
-=======
   }
->>>>>>> d7fecba7
+
   return (0);
 }