--- conflicted
+++ resolved
@@ -48,21 +48,10 @@
 /* on-the-spot approximation using existing t_e.   This routine does not attempt
 to match heating and cooling in the wind element! */
 
-<<<<<<< HEAD
-      if ((ireturn = nebular_concentrations (xplasma, NEBULARMODE_ML93)))
-	{
-	  Error
-	    ("ionization_abundances: nebular_concentrations failed to converge\n");
-	  Error
-	    ("ionization_abundances: j %8.2e t_e %8.2e t_r %8.2e w %8.2e\n",
-	     xplasma->j, xplasma->t_e, xplasma->t_r, xplasma->w);
-	}
-=======
     if ((ireturn = nebular_concentrations (xplasma, NEBULARMODE_ML93)))
     {
       Error ("ionization_abundances: nebular_concentrations failed to converge\n");
       Error ("ionization_abundances: j %8.2e t_e %8.2e t_r %8.2e w %8.2e\n", xplasma->j, xplasma->t_e, xplasma->w);
->>>>>>> c54bcc0f
     }
   }
   else if (mode == IONMODE_LTE_TR)
@@ -204,21 +193,6 @@
   if ((xplasma->converge_t_r = fabs (xplasma->t_r_old - xplasma->t_r) / (xplasma->t_r_old + xplasma->t_r)) > epsilon)
     xplasma->trcheck = trcheck = 1;
   if (xplasma->t_e < TMAX)
-<<<<<<< HEAD
-    {
-      if ((xplasma->converge_t_e =
-	   fabs (xplasma->t_e_old - xplasma->t_e) / (xplasma->t_e_old +
-						     xplasma->t_e)) > epsilon)
-	xplasma->techeck = techeck = 1;
-      if ((xplasma->converge_hc =
-	   fabs (xplasma->heat_tot + xplasma->heat_shock - xplasma->cool_tot) / fabs (xplasma->heat_tot + xplasma->cool_tot)) > epsilon)
-	xplasma->hccheck = hccheck = 1;
-    }
-  else				//If the cell has reached the maximum temperature
-    {
-      xplasma->techeck = techeck = xplasma->hccheck = hccheck = 2;	//we mark it as overlimit
-    }
-=======
   {
     if ((xplasma->converge_t_e = fabs (xplasma->t_e_old - xplasma->t_e) / (xplasma->t_e_old + xplasma->t_e)) > epsilon)
       xplasma->techeck = techeck = 1;
@@ -229,7 +203,6 @@
   {
     xplasma->techeck = techeck = xplasma->hccheck = hccheck = 2;        //we mark it as overlimit
   }
->>>>>>> c54bcc0f
 
 
   xplasma->converge_whole = whole_check = trcheck + techeck + hccheck;
@@ -409,28 +382,11 @@
   }
 
   if (xplasma->t_r > 10.)
-<<<<<<< HEAD
-    {				/* Then modify to an on the spot approx */
-      if (nebular_concentrations (xplasma, mode))
-	{
-	  Error
-	    ("ionization_on_the_spot: nebular_concentrations failed to converge\n");
-	  Error
-	    ("ionization_on_the_spot: j %8.2e t_e %8.2e t_r %8.2e w %8.2e nphot %i\n",
-	     xplasma->j, xplasma->t_e, xplasma->t_r, xplasma->w, xplasma->ntot);
-	}
-      if (xplasma->ne < 0 || VERY_BIG < xplasma->ne)
-	{
-	  Error ("ionization_on_the_spot: ne = %8.2e out of range\n",
-		 xplasma->ne);
-	}
-=======
   {                             /* Then modify to an on the spot approx */
     if (nebular_concentrations (xplasma, mode))
     {
       Error ("ionization_on_the_spot: nebular_concentrations failed to converge\n");
       Error ("ionization_on_the_spot: j %8.2e t_e %8.2e t_r %8.2e w %8.2e nphot %i\n", xplasma->j, xplasma->t_e, xplasma->w, xplasma->ntot);
->>>>>>> c54bcc0f
     }
     if (xplasma->ne < 0 || VERY_BIG < xplasma->ne)
     {
@@ -513,19 +469,13 @@
     xplasma->t_e = tmin;
   }
   else
-<<<<<<< HEAD
-    {
-      xplasma->t_e = tmax;
-    }
-=======
   {
     xplasma->t_e = tmax;
   }
   /* With the new temperature in place for the cell, get the correct value of heat_tot.
      SS June  04 */
->>>>>>> c54bcc0f
-
-  /* At this point we know the temperaature that balance heating and cooling
+
+  /* At this point we know the temperature that balances heating and cooling
    * within the constraints set by tmin and tmax.
    */
 
