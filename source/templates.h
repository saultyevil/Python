/* bb.c */
double planck(double t, double freqmin, double freqmax);
double get_rand_pow(double x1, double x2, double alpha);
double get_rand_exp(double alpha_min, double alpha_max);
double integ_planck_d(double alphamin, double alphamax);
int init_integ_planck_d(void);
double planck_d(double alpha, void *params);
double planck_d_2(double alpha);
double emittance_bb(double freqmin, double freqmax, double t);
double check_fmax(double fmax, double temp);
/* get_atomicdata.c */
int get_atomic_data(char masterfile[]);
int atomicdata2file(void);
int index_lines(void);
int index_phot_top(void);
int index_inner_cross(void);
void indexx(int n, float arrin[], int indx[]);
int limit_lines(double freqmin, double freqmax);
int check_xsections(void);
double q21(struct lines *line_ptr, double t);
double q12(struct lines *line_ptr, double t);
double a21(struct lines *line_ptr);
double upsilon(int n_coll, double u0);
int fraction(double value, double array[], int npts, int *ival, double *f, int mode);
int linterp(double x, double xarray[], double yarray[], int xdim, double *y, int mode);
/* python.c */
int main(int argc, char *argv[]);
/* photon2d.c */
int translate(WindPtr w, PhotPtr pp, double tau_scat, double *tau, int *nres);
int translate_in_space(PhotPtr pp);
double ds_to_wind(PhotPtr pp, int *ndom_current);
double find_smax(PhotPtr p);
int translate_in_wind(WindPtr w, PhotPtr p, double tau_scat, double *tau, int *nres);
double ds_in_cell(int ndom, PhotPtr p);
int walls(PhotPtr pnew, PhotPtr pold, double *normal);
/* photon_gen.c */
int define_phot(PhotPtr p, double f1, double f2, long nphot_tot, int ioniz_or_final, int iwind, int freq_sampling);
double populate_bands(int ioniz_or_final, int iwind, struct xbands *band);
int xdefine_phot(double f1, double f2, int ioniz_or_final, int iwind, int print_mode);
int phot_status(void);
int xmake_phot(PhotPtr p, double f1, double f2, int ioniz_or_final, int iwind, double weight, int iphot_start, int nphotons);
int star_init(double freqmin, double freqmax, int ioniz_or_final, double *f);
int photo_gen_star(PhotPtr p, double r, double t, double weight, double f1, double f2, int spectype, int istart, int nphot);
double disk_init(double rmin, double rmax, double m, double mdot, double freqmin, double freqmax, int ioniz_or_final, double *ftot);
int photo_gen_disk(PhotPtr p, double weight, double f1, double f2, int spectype, int istart, int nphot);
int phot_gen_sum(char filename[], char mode[]);
double bl_init(double lum_bl, double t_bl, double freqmin, double freqmax, int ioniz_or_final, double *f);
int photon_checks(PhotPtr p, double freqmin, double freqmax, char *comment);
/* parse.c */
int parse_command_line(int argc, char *argv[]);
void help(void);
/* saha.c */
int nebular_concentrations(PlasmaPtr xplasma, int mode);
int concentrations(PlasmaPtr xplasma, int mode);
int saha(PlasmaPtr xplasma, double ne, double t);
int lucy(PlasmaPtr xplasma);
int lucy_mazzali1(double nh, double t_r, double t_e, double www, int nelem, double ne, double density[], double xne, double newden[]);
int fix_concentrations(PlasmaPtr xplasma, int mode);
double get_ne(double density[]);
/* spectra.c */
int spectrum_init(double f1, double f2, int nangle, double angle[], double phase[], int scat_select[], int top_bot_select[], int select_extract, double rho_select[], double z_select[], double az_select[], double r_select[]);
int spectrum_create(PhotPtr p, double f1, double f2, int nangle, int select_extract);
int spectrum_summary(char filename[], int nspecmin, int nspecmax, int select_spectype, double renorm, int loglin, int iwind);
int spectrum_restart_renormalise(int nangle);
/* wind2d.c */
int define_wind(void);
int where_in_grid(int ndom, double x[]);
int vwind_xyz(int ndom, PhotPtr p, double v[]);
int wind_div_v(void);
double rho(WindPtr w, double x[]);
int mdot_wind(WindPtr w, double z, double rmax);
int get_random_location(int n, double x[]);
int zero_scatters(void);
int check_corners_inwind(int n);
int check_grid(void);
/* wind.c */
int where_in_wind(double x[], int *ndomain);
double model_velocity(int ndom, double x[], double v[]);
int model_vgrad(int ndom, double x[], double v_grad[][3]);
double model_rho(int ndom, double x[]);
int wind_check(WindPtr www, int n);
/* vvector.c */
double dot(double a[], double b[]);
double length(double a[]);
int renorm(double a[], double scalar);
int cross(double a[], double b[], double c[]);
int vmove(double u[], double lmn[], double s, double result[]);
int vsub(double u[], double v[], double result[]);
int vadd(double u[], double v[], double result[]);
int stuff_v(double vin[], double vout[]);
double dot_tensor_vec(double tensor[3][3], double vin[3], double vout[3]);
int project_from_xyz_cyl(double a[], double b[], double result[]);
int project_from_cyl_xyz(double a[], double b[], double result[]);
int create_basis(double u[], double v[], struct basis *basis_new);
int project_from(struct basis *basis_from, double v_in[], double v_out[]);
int project_to(struct basis *basis_from, double v_in[], double v_out[]);
int reorient(struct basis *basis_from, struct basis *basis_to, double v_from[], double v_to[]);
/* recipes.c */
double *vector(int i, int j);
void free_vector(double *a, int i, int j);
double num_int(double (*func)(double, void *), double a, double b, double eps);
double zero_find(double (*func)(double, void *), double x_lo, double x_hi, double tol);
double func_minimiser(double a, double m, double b, double (*func)(double, void *), double tol, double *xmin);
/* trans_phot.c */
int trans_phot(WindPtr w, PhotPtr p, int iextract);
int trans_phot_single(WindPtr w, PhotPtr p, int iextract);
/* phot_util.c */
int stuff_phot(PhotPtr pin, PhotPtr pout);
int move_phot(PhotPtr pp, double ds);
int comp_phot(PhotPtr p1, PhotPtr p2);
int phot_hist(PhotPtr p, int iswitch);
int phot_history_summarize(void);
double ds_to_cone(ConePtr cc, struct photon *p);
double ds_to_sphere(double r, struct photon *p);
double ds_to_sphere2(double x[], double r, struct photon *p);
int quadratic(double a, double b, double c, double r[]);
double ds_to_plane(struct plane *pl, struct photon *p);
double ds_to_closest_approach(double x[], struct photon *p, double *impact_parameter);
double ds_to_cylinder(double rho, struct photon *p);
/* resonate.c */
double calculate_ds(WindPtr w, PhotPtr p, double tau_scat, double *tau, int *nres, double smax, int *istat);
int select_continuum_scattering_process(double kap_cont, double kap_es, double kap_ff, PlasmaPtr xplasma);
double kappa_bf(PlasmaPtr xplasma, double freq, int macro_all);
int kbf_need(double fmin, double fmax);
double sobolev(WindPtr one, double x[], double den_ion, struct lines *lptr, double dvds);
int doppler(PhotPtr pin, PhotPtr pout, double v[], int nres);
int scatter(PhotPtr p, int *nres, int *nnscat);
/* radiation.c */
double radiation(PhotPtr p, double ds);
double kappa_ff(PlasmaPtr xplasma, double freq);
double sigma_phot(struct topbase_phot *x_ptr, double freq);
double sigma_phot_verner(struct innershell *x_ptr, double freq);
double den_config(PlasmaPtr xplasma, int nconf);
double pop_kappa_ff_array(void);
int update_banded_estimators(PlasmaPtr xplasma, PhotPtr p, double ds, double w_ave);
double mean_intensity(PlasmaPtr xplasma, double freq, int mode);
/* setup_files.c */
int init_log_and_windsave(int restart_stat);
int setup_created_files(void);
/* wind_updates2d.c */
int wind_update(WindPtr (w));
int wind_rad_init(void);
int report_bf_simple_ionpool(void);
/* windsave.c */
int wind_save(char filename[]);
int wind_read(char filename[]);
int wind_complete(WindPtr w);
int spec_save(char filename[]);
int spec_read(char filename[]);
/* extract.c */
int extract(WindPtr w, PhotPtr p, int itype);
int extract_one(WindPtr w, PhotPtr pp, int itype, int nspec);
/* cdf.c */
int cdf_gen_from_func(CdfPtr cdf, double (*func)(double), double xmin, double xmax, int njumps, double jump[]);
double gen_array_from_func(double (*func)(double), double xmin, double xmax, int pdfsteps);
int cdf_gen_from_array(CdfPtr cdf, double x[], double y[], int n_xy, double xmin, double xmax);
double cdf_get_rand(CdfPtr cdf);
int cdf_limit(CdfPtr cdf, double xmin, double xmax);
double cdf_get_rand_limit(CdfPtr cdf);
int cdf_to_file(CdfPtr cdf, char filename[]);
int cdf_check(CdfPtr cdf);
int calc_cdf_gradient(CdfPtr cdf);
int cdf_array_fixup(double *x, double *y, int n_xy);
/* roche.c */
int binary_basics(void);
int hit_secondary(PhotPtr p);
double pillbox(PhotPtr p, double *smin, double *smax);
double phi(double s, void *params);
double dphi_ds(double s, void *params);
double roche_width(double x, void *params);
double roche2_width_max(void);
/* random.c */
int randvec(double a[], double r);
int randvcos(double lmn[], double north[]);
double vcos(double x);
int init_rand(int seed);
double random_number(double min, double max);
/* stellar_wind.c */
int get_stellar_wind_params(int ndom);
double stellar_velocity(int ndom, double x[], double v[]);
double stellar_rho(int ndom, double x[]);
/* homologous.c */
int get_homologous_params(int ndom);
double homologous_velocity(int ndom, double x[], double v[]);
double homologous_rho(int ndom, double x[]);
/* hydro_import.c */
int get_hydro_wind_params(int ndom);
int get_hydro(int ndom);
double hydro_velocity(int ndom, double x[], double v[]);
double hydro_rho(double x[]);
double hydro_temp(double x[]);
int rtheta_make_hydro_grid(WindPtr w, int ndom);
int rtheta_hydro_volumes(int ndom, WindPtr w);
int hydro_frac(double coord, double coord_array[], int imax, int *cell1, int *cell2, double *frac);
double hydro_interp_value(double array[], int im, int ii, int jm, int jj, double f1, double f2);
int hydro_restart(int ndom);
/* corona.c */
int get_corona_params(int ndom);
double corona_velocity(int ndom, double x[], double v[]);
double corona_rho(int ndom, double x[]);
/* knigge.c */
int get_knigge_wind_params(int ndom);
double kn_velocity(int ndom, double x[], double v[]);
double kn_rho(int ndom, double x[]);
double kn_vzero(double r);
double kn_wind_mdot_integral(double r, void *params);
double kn_rho_zero(int ndom, double r);
/* disk.c */
double tdisk(double m, double mdot, double r);
double teff(double t, double x);
double gdisk(double mass, double mdot, double rmin);
double geff(double g0, double x);
double vdisk(double x[], double v[]);
double zdisk(double r);
double ds_to_disk(struct photon *p, int allow_negative);
double disk_height(double s, void *params);
int qdisk_init(void);
int qdisk_save(char *diskfile, double ztot);
int read_non_standard_disk_profile(char *tprofile);
/* lines.c */
double total_line_emission(WindPtr one, double f1, double f2);
double lum_lines(WindPtr one, int nmin, int nmax);
double two_level_atom(struct lines *line_ptr, PlasmaPtr xplasma, double *d1, double *d2);
double line_nsigma(struct lines *line_ptr, PlasmaPtr xplasma);
double scattering_fraction(struct lines *line_ptr, PlasmaPtr xplasma);
double p_escape(struct lines *line_ptr, PlasmaPtr xplasma);
double p_escape_from_tau(double tau);
int line_heat(PlasmaPtr xplasma, PhotPtr pp, int nres);
/* continuum.c */
double one_continuum(int spectype, double t, double g, double freqmin, double freqmax);
double emittance_continuum(int spectype, double freqmin, double freqmax, double t, double g);
double model_int(double lambda, void *params);
/* emission.c */
double wind_luminosity(double f1, double f2);
double total_emission(WindPtr one, double f1, double f2);
int photo_gen_wind(PhotPtr p, double weight, double freqmin, double freqmax, int photstart, int nphot);
double one_line(WindPtr one, int *nres);
double total_free(WindPtr one, double t_e, double f1, double f2);
double ff(WindPtr one, double t_e, double freq);
double one_ff(WindPtr one, double f1, double f2);
double gaunt_ff(double gsquared);
/* cooling.c */
double cooling(PlasmaPtr xxxplasma, double t);
double xtotal_emission(WindPtr one, double f1, double f2);
double adiabatic_cooling(WindPtr one, double t);
double shock_heating(WindPtr one);
double wind_cooling(void);
/* recomb.c */
double fb_topbase_partial(double freq);
double fb_topbase_partial2(double freq, void *params);
double integ_fb(double t, double f1, double f2, int nion, int fb_choice, int mode);
double total_fb(WindPtr one, double t, double f1, double f2, int fb_choice, int mode);
double one_fb(WindPtr one, double f1, double f2);
int num_recomb(PlasmaPtr xplasma, double t_e, int mode);
double fb(PlasmaPtr xplasma, double t, double freq, int ion_choice, int fb_choice);
int init_freebound(double t1, double t2, double f1, double f2);
double get_nrecomb(double t, int nion, int mode);
double get_fb(double t, int nion, int narray, int fb_choice, int mode);
double xinteg_fb(double t, double f1, double f2, int nion, int fb_choice);
double xinteg_inner_fb(double t, double f1, double f2, int nion, int fb_choice);
double total_rrate(int nion, double T);
double gs_rrate(int nion, double T);
int sort_and_compress(double *array_in, double *array_out, int npts);
int compare_doubles(const void *a, const void *b);
double matom_select_bf_freq(WindPtr one, int nconf);
/* diag.c */
int get_standard_care_factors(void);
int get_extra_diagnostics(void);
int init_extra_diagnostics(void);
int save_photon_stats(WindPtr one, PhotPtr p, double ds, double w_ave);
int save_extract_photons(int n, PhotPtr p, PhotPtr pp, double *v);
int save_photons(PhotPtr p, char comment[]);
int track_scatters(PhotPtr p, int nplasma, char *comment);
/* sv.c */
int get_sv_wind_params(int ndom);
double sv_velocity(double x[], double v[], int ndom);
double sv_rho(int ndom, double x[]);
double sv_find_wind_rzero(int ndom, double p[]);
int sv_zero_init(double p[]);
double sv_zero_r(double r, void *params);
double sv_theta_wind(int ndom, double r);
double sv_wind_mdot_integral(double r, void *params);
/* ionization.c */
int ion_abundances(PlasmaPtr xplasma, int mode);
int convergence(PlasmaPtr xplasma);
int check_convergence(void);
int one_shot(PlasmaPtr xplasma, int mode);
double calc_te(PlasmaPtr xplasma, double tmin, double tmax);
double zero_emit2(double t, void *params);
double zero_emit(double t);
/* levels.c */
int levels(PlasmaPtr xplasma, int mode);
/* gradv.c */
double dvwind_ds(PhotPtr p);
int dvds_ave(void);
/* reposition.c */
int reposition(PhotPtr p);
/* anisowind.c */
int randwind_thermal_trapping(PhotPtr p, int *nnscat);
/* wind_util.c */
int coord_fraction(int ndom, int ichoice, double x[], int ii[], double frac[], int *nelem);
int where_in_2dcell(int ichoice, double x[], int n, double *fx, double *fz);
int wind_n_to_ij(int ndom, int n, int *i, int *j);
int wind_ij_to_n(int ndom, int i, int j, int *n);
int wind_x_to_n(double x[], int *n);
/* density.c */
double get_ion_density(int ndom, double x[], int nion);
/* bands.c */
int bands_init(int imode, struct xbands *band);
int freqs_init(double freqmin, double freqmax);
/* time.c */
double timer(void);
int get_time(char curtime[]);
struct timeval init_timer_t0(void);
void print_timer_duration(char *msg, struct timeval timer_t0);
/* matom.c */
int matom(PhotPtr p, int *nres, int *escape);
double b12(struct lines *line_ptr);
double alpha_sp(struct topbase_phot *cont_ptr, PlasmaPtr xplasma, int ichoice);
double alpha_sp_integrand(double freq, void *params);
int kpkt(PhotPtr p, int *nres, int *escape, int mode);
int fake_matom_bb(PhotPtr p, int *nres, int *escape);
int fake_matom_bf(PhotPtr p, int *nres, int *escape);
int emit_matom(WindPtr w, PhotPtr p, int *nres, int upper);
double matom_emit_in_line_prob(WindPtr one, struct lines *line_ptr_emit);
/* estimators.c */
int bf_estimators_increment(WindPtr one, PhotPtr p, double ds);
int bb_estimators_increment(WindPtr one, PhotPtr p, double tau_sobolev, double dvds, int nn);
int mc_estimator_normalise(int n);
double total_fb_matoms(PlasmaPtr xplasma, double t_e, double f1, double f2);
double total_bb_cooling(PlasmaPtr xplasma, double t_e);
double macro_bb_heating(PlasmaPtr xplasma, double t_e);
double macro_bf_heating(PlasmaPtr xplasma, double t_e);
int bb_simple_heat(PlasmaPtr xplasma, PhotPtr p, double tau_sobolev, double dvds, int nn);
int check_stimulated_recomb(PlasmaPtr xplasma);
int get_dilute_estimators(PlasmaPtr xplasma);
double get_gamma(struct topbase_phot *cont_ptr, PlasmaPtr xplasma);
double gamma_integrand(double freq, void *params);
double get_gamma_e(struct topbase_phot *cont_ptr, PlasmaPtr xplasma);
double gamma_e_integrand(double freq, void *params);
double get_alpha_st(struct topbase_phot *cont_ptr, PlasmaPtr xplasma);
double alpha_st_integrand(double freq, void *params);
double get_alpha_st_e(struct topbase_phot *cont_ptr, PlasmaPtr xplasma);
double alpha_st_e_integrand(double freq, void *params);
/* wind_sum.c */
int xtemp_rad(WindPtr w);
/* cylindrical.c */
double cylind_ds_in_cell(int ndom, PhotPtr p);
int cylind_make_grid(int ndom, WindPtr w);
int cylind_wind_complete(int ndom, WindPtr w);
int cylind_volumes(int ndom, WindPtr w);
int cylind_where_in_grid(int ndom, double x[]);
int cylind_get_random_location(int n, double x[]);
int cylind_extend_density(int ndom, WindPtr w);
int cylind_is_cell_in_wind(int n);
/* rtheta.c */
double rtheta_ds_in_cell(int ndom, PhotPtr p);
int rtheta_make_grid(WindPtr w, int ndom);
int rtheta_make_cones(int ndom, WindPtr w);
int rtheta_wind_complete(int ndom, WindPtr w);
int rtheta_volumes(int ndom, WindPtr w);
int rtheta_where_in_grid(int ndom, double x[]);
int rtheta_get_random_location(int n, double x[]);
int rtheta_extend_density(int ndom, WindPtr w);
int rtheta_is_cell_in_wind(int n);
/* spherical.c */
double spherical_ds_in_cell(int ndom, PhotPtr p);
int spherical_make_grid(WindPtr w, int ndom);
int spherical_wind_complete(int ndom, WindPtr w);
int spherical_volumes(int ndom, WindPtr w);
int spherical_where_in_grid(int ndom, double x[]);
int spherical_get_random_location(int n, double x[]);
int spherical_extend_density(int ndom, WindPtr w);
/* cylind_var.c */
double cylvar_ds_in_cell(int ndom, PhotPtr p);
int cylvar_make_grid(WindPtr w, int ndom);
int cylvar_wind_complete(int ndom, WindPtr w);
int cylvar_volumes(int ndom, WindPtr w);
int cylvar_where_in_grid(int ndom, double x[], int ichoice, double *fx, double *fz);
int cylvar_get_random_location(int n, double x[]);
int cylvar_extend_density(int ndom, WindPtr w);
int cylvar_coord_fraction(int ndom, int ichoice, double x[], int ii[], double frac[], int *nelem);
/* bilinear.c */
int bilin(double x[], double x00[], double x01[], double x10[], double x11[], double *f, double *g);
int xquadratic(double a, double b, double c, double r[]);
/* gridwind.c */
int create_maps(void);
int calloc_wind(int nelem);
int calloc_plasma(int nelem);
int check_plasma(PlasmaPtr xplasma, char message[]);
int calloc_macro(int nelem);
int calloc_estimators(int nelem);
int calloc_dyn_plasma(int nelem);
/* partition.c */
int partition_functions(PlasmaPtr xplasma, int mode);
int partition_functions_2(PlasmaPtr xplasma, int xnion, double temp, double weight);
/* signal.c */
int xsignal(char *root, char *format, ...);
int xsignal_rm(char *root);
int set_max_time(char *root, double t);
int check_time(char *root);
/* agn.c */
double agn_init(double r, double lum, double alpha, double freqmin, double freqmax, int ioniz_or_final, double *f);
double emittance_pow(double freqmin, double freqmax, double alpha);
double emittance_bpow(double freqmin, double freqmax, double alpha);
int photo_gen_agn(PhotPtr p, double r, double alpha, double weight, double f1, double f2, int spectype, int istart, int nphot);
/* shell_wind.c */
int get_shell_wind_params(int ndom);
int shell_make_grid(WindPtr w, int ndom);
/* compton.c */
double kappa_comp(PlasmaPtr xplasma, double freq);
double kappa_ind_comp(PlasmaPtr xplasma, double freq);
double total_comp(WindPtr one, double t_e);
double klein_nishina(double nu);
int compton_dir(PhotPtr p);
double compton_func(double f, void *params);
double sigma_compton_partial(double f, double x);
double alpha(double nu);
double beta(double nu);
double comp_cool_integrand(double nu, void *params);
/* zeta.c */
double compute_zeta(double temp, int nion, int mode);
/* dielectronic.c */
int compute_dr_coeffs(double temp);
double total_dr(WindPtr one, double t_e);
/* spectral_estimators.c */
int spectral_estimators(PlasmaPtr xplasma);
double pl_alpha_func_log(double alpha);
double pl_alpha_func_log2(double alpha, void *params);
double pl_logmean(double alpha, double lnumin, double lnumax);
double pl_log_w(double j, double alpha, double lnumin, double lnumax);
double pl_log_stddev(double alpha, double lnumin, double lnumax);
double exp_temp_func(double exp_temp);
double exp_temp_func2(double exp_temp, void *params);
double exp_mean(double exp_temp, double numin, double numax);
double exp_w(double j, double exp_temp, double numin, double numax);
double exp_stddev(double exp_temp, double numin, double numax);
/* matom_diag.c */
int matom_emiss_report(void);
/* direct_ion.c */
int compute_di_coeffs(double T);
double q_ioniz_dere(int nion, double t_e);
double total_di(WindPtr one, double t_e);
int compute_qrecomb_coeffs(double T);
double q_recomb_dere(struct topbase_phot *cont_ptr, double electron_temperature);
double q_ioniz(struct topbase_phot *cont_ptr, double electron_temperature);
double q_recomb(struct topbase_phot *cont_ptr, double electron_temperature);
/* pi_rates.c */
double calc_pi_rate(int nion, PlasmaPtr xplasma, int mode, int type);
double tb_planck(double freq, void *params);
double tb_logpow(double freq, void *params);
double tb_exp(double freq, void *params);
/* matrix_ion.c */
int matrix_ion_populations(PlasmaPtr xplasma, int mode);
int populate_ion_rate_matrix(double rate_matrix[nions][nions], double pi_rates[nions], double inner_rates[n_inner_tot], double rr_rates[nions], double b_temp[nions], double xne);
int solve_matrix(double *a_data, double *b_data, int nrows, double *x, int nplasma);
/* para_update.c */
int communicate_estimators_para(void);
int gather_spectra_para(int nspec_helper, int nspecs);
int communicate_matom_estimators_para(void);
/* setup_star_bh.c */
double get_stellar_params(void);
int get_bl_and_agn_params(double lstar);
/* setup_domains.c */
int get_domain_params(int ndom);
int get_wind_params(int ndom);
int setup_windcone(void);
/* setup_disk.c */
double get_disk_params(void);
/* photo_gen_matom.c */
double get_kpkt_f(void);
double get_kpkt_heating_f(void);
double get_matom_f(int mode);
int photo_gen_kpkt(PhotPtr p, double weight, int photstart, int nphot);
int photo_gen_matom(PhotPtr p, double weight, int photstart, int nphot);
/* macro_gov.c */
int macro_gov(PhotPtr p, int *nres, int matom_or_kpkt, int *which_out);
int macro_pops(PlasmaPtr xplasma, double xne);
/* windsave2table_sub.c */
int do_windsave2table(char *root, int ion_switch);
int create_master_table(int ndom, char rootname[]);
int create_heat_table(int ndom, char rootname[]);
int create_convergence_table(int ndom, char rootname[]);
int create_ion_table(int ndom, char rootname[], int iz, int ion_switch);
double *get_ion(int ndom, int element, int istate, int iswitch);
double *get_one(int ndom, char variable_name[]);
/* import.c */
int import_wind(int ndom);
int import_make_grid(WindPtr w, int ndom);
double import_velocity(int ndom, double *x, double *v);
int get_import_wind_params(int ndom);
double import_rho(int ndom, double *x);
double model_temp(int ndom, double x[], int return_t_e);
/* import_spherical.c */
int import_1d(int ndom, char *filename);
int spherical_make_grid_import(WindPtr w, int ndom);
double velocity_1d(int ndom, double *x, double *v);
double rho_1d(int ndom, double *x);
/* import_cylindrical.c */
int import_cylindrical(int ndom, char *filename);
int cylindrical_make_grid_import(WindPtr w, int ndom);
double velocity_cylindrical(int ndom, double *x, double *v);
double rho_cylindrical(int ndom, double *x);
/* import_rtheta.c */
int import_rtheta(int ndom, char *filename);
int rtheta_make_grid_import(WindPtr w, int ndom);
double velocity_rtheta(int ndom, double *x, double *v);
double rho_rtheta(int ndom, double *x);
/* reverb.c */
double delay_to_observer(PhotPtr pp);
int delay_dump_prep(int restart_stat);
int delay_dump_finish(void);
int delay_dump_combine(int i_ranks);
int delay_dump(PhotPtr p, int np);
int delay_dump_single(PhotPtr pp, int i_spec);
/* paths.c */
Wind_Paths_Ptr wind_paths_constructor(WindPtr wind);
int reverb_init(WindPtr wind);
int wind_paths_init(WindPtr wind);
int line_paths_add_phot(WindPtr wind, PhotPtr pp, int *nres);
int wind_paths_add_phot(WindPtr wind, PhotPtr pp);
int simple_paths_gen_phot(PhotPtr pp);
double r_draw_from_path_histogram(Wind_Paths_Ptr PathPtr);
int wind_paths_gen_phot(WindPtr wind, PhotPtr pp);
int line_paths_gen_phot(WindPtr wind, PhotPtr pp, int nres);
int wind_paths_evaluate_single(Wind_Paths_Ptr paths);
int wind_paths_evaluate(WindPtr wind, int i_rank);
int wind_paths_dump(WindPtr wind, int rank_global);
int wind_paths_output_dump(WindPtr wind, int i_rank);
int wind_paths_point_index(int i, int j, int k, int i_top, DomainPtr dom);
int wind_paths_sphere_point_index(int i, int j, int k);
int wind_paths_output_vtk(WindPtr wind, int ndom);
/* setup.c */
int init_geo(void);
int get_spectype(int yesno, char *question, int *spectype);
int init_advanced_modes(void);
int init_observers(void);
PhotPtr init_photons(void);
int init_ionization(void);
double setup_dfudge(void);
/* run.c */
int calculate_ionization(int restart_stat);
int make_spectra(int restart_stat);
/* brem.c */
double integ_brem(double freq, void *params);
double brem_d(double alpha);
double get_rand_brem(double freqmin, double freqmax);
/* synonyms.c */
int get_question_name_length(char question[]);
int are_synonym_lists_valid(void);
int is_input_line_synonym_for_question(char question[], char input_line[]);
/* setup_reverb.c */
int get_meta_params(void);
/* setup_line_transfer.c */
int get_line_transfer_mode(void);
int line_transfer_help_message(void);
/* cv.c */
double wdrad(double m);
double diskrad(double m1, double m2, double period);
double roche2(double q, double a);
double logg(double mass, double rwd);
/* tau_diag.c */
<<<<<<< HEAD
void print_tau_angles(const double *tau_store, const double *col_den_store);
void write_tau_spectrum_to_file(const double *tau_spectrum, double freq_min, double dfreq);
int calculate_tau(WindPtr w, PhotPtr pextract, double *col_den, double *tau);
int tau_extract(WindPtr w, PhotPtr porig, double *col_den, double *tau);
void reposition_tau_photon(PhotPtr pout);
int create_tau_diag_phot(PhotPtr pout, double nu, double *lmn);
void init_tau_diag_angles(void);
void create_tau_spectrum(WindPtr w);
void tau_integrate_angles(WindPtr w);
=======
void tau_log_edges (const double *optical_depths, const double *column_densities);
void tau_write_optical_depth_spectra (const double *tau_spectrum, double freq_min, double dfreq);
int tau_calculate_tau_path (WindPtr w, PhotPtr pextract, double *col_den, double *tau);
int tau_extract_photon (WindPtr w, PhotPtr porig, double *col_den, double *tau);
void tau_reposition_photon (PhotPtr pout);
int tau_create_phot (PhotPtr pout, double nu, double *lmn);
void init_tau_observers (void);
void tau_create_spectra (WindPtr w);
void tau_evaluate_photo_edges (WindPtr w);
>>>>>>> 62eb76ae
void tau_diag_main(WindPtr w);
/* import_calloc.c */
void calloc_import(int coord_type, int ndom);
void free_import(int coord_type, int ndom);
/* py_wind_sub.c */
int zoom(int direction);
int overview(WindPtr w, char rootname[]);
int position_summary(WindPtr w);
int abs_summary(WindPtr w, char rootname[], int ochoice);
int shock_heating_summary(WindPtr w, char rootname[], int ochoice);
int adiabatic_cooling_summary(WindPtr w, char rootname[], int ochoice);
int lum_summary(WindPtr w, char rootname[], int ochoice);
int photo_summary(WindPtr w, char rootname[], int ochoice);
int recomb_summary(WindPtr w, char rootname[], int ochoice);
int electron_summary(WindPtr w, char rootname[], int ochoice);
int rho_summary(WindPtr w, char rootname[], int ochoice);
int plasma_cell(WindPtr w, char rootname[], int ochoice);
int freq_summary(WindPtr w, char rootname[], int ochoice);
int nphot_summary(WindPtr w, char rootname[], int ochoice);
int temp_summary(WindPtr w, char rootname[], int ochoice);
int temp_rad(WindPtr w, char rootname[], int ochoice);
int weight_summary(WindPtr w, char rootname[], int ochoice);
int velocity_summary(WindPtr w, char rootname[], int ochoice);
int mo_summary(WindPtr w, char rootname[], int ochoice);
int vol_summary(WindPtr w, char rootname[], int ochoice);
int wind_element(WindPtr w);
int tau_h_summary(WindPtr w, char rootname[], int ochoice);
int coolheat_summary(WindPtr w, char rootname[], int ochoice);
int complete_file_summary(WindPtr w, char root[], int ochoice);
int wind_reg_summary(WindPtr w, char rootname[], int ochoice);
int dvds_summary(WindPtr w, char rootname[], int ochoice);
int IP_summary(WindPtr w, char rootname[], int ochoice);
int alpha_summary(WindPtr w, char rootname[], int ochoice);
int J_summary(WindPtr w, char rootname[], int ochoice);
int J_scat_summary(WindPtr w, char rootname[], int ochoice);
int phot_split(WindPtr w, char rootname[], int ochoice);
int thompson(WindPtr w, char rootname[], int ochoice);
int nscat_split(WindPtr w, char rootname[], int ochoice);
int convergence_summary(WindPtr w, char rootname[], int ochoice);
int convergence_all(WindPtr w, char rootname[], int ochoice);
int model_bands(WindPtr w, char rootname[], int ochoice);
int heatcool_summary(WindPtr w, char rootname[], int ochoice);
int complete_physical_summary(WindPtr w, char rootname[], int ochoice);
int complete_ion_summary(WindPtr w, char rootname[], int ochoice);
double get_density_or_frac(PlasmaPtr xplasma, int element, int istate, int frac_choice);
int find_ion(int element, int istate);
int find_element(int element);
int get_los_dvds(WindPtr w, char rootname[], int ochoice);
int grid_summary(WindPtr w, char rootname[], int ochoice);
int flux_summary(WindPtr w, char rootname[], int ochoice);
/* py_wind_ion.c */
int ion_summary(WindPtr w, int element, int istate, int iswitch, char rootname[], int ochoice);
int tau_ave_summary(WindPtr w, int element, int istate, double freq, char rootname[], int ochoice);
int line_summary(WindPtr w, char rootname[], int ochoice);
int total_emission_summary(WindPtr w, char rootname[], int ochoice);
int modify_te(WindPtr w, char rootname[], int ochoice);
int partial_measure_summary(WindPtr w, int element, int istate, char rootname[], int ochoice);
int collision_summary(WindPtr w, char rootname[], int ochoice);
/* py_wind_write.c */
int write_array(char filename[], int choice);
int display(char name[]);
/* py_wind_macro.c */
int xadiabatic_cooling_summary(WindPtr w, char rootname[], int ochoice);
int macro_summary(WindPtr w, char rootname[], int ochoice);
int ion_overview(int icell);
int config_overview(int n, int icell);
int depcoef_overview(int icell);
int copy_plasma(PlasmaPtr x1, PlasmaPtr x2);
int dealloc_copied_plasma(PlasmaPtr xcopy);
int depcoef_overview_specific(int version, int nconfig, WindPtr w, char rootname[], int ochoice);
int level_popsoverview(int nplasma, WindPtr w, char rootname[], int ochoice);
int level_emissoverview(int nlev, WindPtr w, char rootname[], int ochoice);
int level_escapeoverview(int nlev, WindPtr w, char rootname[], int ochoice);
int level_tauoverview(int nlev, WindPtr w, char rootname[], int ochoice);
/* py_wind.c */
int main(int argc, char *argv[]);
int one_choice(int choice, char *root, int ochoice);
void py_wind_help(void);
/* windsave2table.c */
void parse_arguments(int argc, char *argv[], char root[], int *ion_switch);
int main(int argc, char *argv[]);
/* windsave2table_sub.c */
int do_windsave2table(char *root, int ion_switch);
int create_master_table(int ndom, char rootname[]);
int create_heat_table(int ndom, char rootname[]);
int create_convergence_table(int ndom, char rootname[]);
int create_ion_table(int ndom, char rootname[], int iz, int ion_switch);
double *get_ion(int ndom, int element, int istate, int iswitch);
double *get_one(int ndom, char variable_name[]);<|MERGE_RESOLUTION|>--- conflicted
+++ resolved
@@ -560,17 +560,6 @@
 double roche2(double q, double a);
 double logg(double mass, double rwd);
 /* tau_diag.c */
-<<<<<<< HEAD
-void print_tau_angles(const double *tau_store, const double *col_den_store);
-void write_tau_spectrum_to_file(const double *tau_spectrum, double freq_min, double dfreq);
-int calculate_tau(WindPtr w, PhotPtr pextract, double *col_den, double *tau);
-int tau_extract(WindPtr w, PhotPtr porig, double *col_den, double *tau);
-void reposition_tau_photon(PhotPtr pout);
-int create_tau_diag_phot(PhotPtr pout, double nu, double *lmn);
-void init_tau_diag_angles(void);
-void create_tau_spectrum(WindPtr w);
-void tau_integrate_angles(WindPtr w);
-=======
 void tau_log_edges (const double *optical_depths, const double *column_densities);
 void tau_write_optical_depth_spectra (const double *tau_spectrum, double freq_min, double dfreq);
 int tau_calculate_tau_path (WindPtr w, PhotPtr pextract, double *col_den, double *tau);
@@ -580,7 +569,6 @@
 void init_tau_observers (void);
 void tau_create_spectra (WindPtr w);
 void tau_evaluate_photo_edges (WindPtr w);
->>>>>>> 62eb76ae
 void tau_diag_main(WindPtr w);
 /* import_calloc.c */
 void calloc_import(int coord_type, int ndom);
