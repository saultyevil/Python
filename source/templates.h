--- conflicted
+++ resolved
@@ -1,15 +1,4 @@
 /* bb.c */
-<<<<<<< HEAD
-double planck (double t, double freqmin, double freqmax);
-double get_rand_pow (double x1, double x2, double alpha);
-double get_rand_exp (double alpha_min, double alpha_max);
-double integ_planck_d (double alphamin, double alphamax);
-int init_integ_planck_d (void);
-double planck_d (double alpha, void *params);
-double planck_d_2 (double alpha, void *params);
-double emittance_bb (double freqmin, double freqmax, double t);
-double check_fmax (double fmax, double temp);
-=======
 double planck(double t, double freqmin, double freqmax);
 double get_rand_pow(double x1, double x2, double alpha);
 double get_rand_exp(double alpha_min, double alpha_max);
@@ -19,292 +8,254 @@
 double planck_d_2(double alpha, void *params);
 double emittance_bb(double freqmin, double freqmax, double t);
 double check_fmax(double fmax, double temp);
->>>>>>> aaf37441
 /* get_atomicdata.c */
-int get_atomic_data (char masterfile[]);
-int atomicdata2file (void);
-int index_lines (void);
-int index_phot_top (void);
-int index_inner_cross (void);
-void indexx (int n, float arrin[], int indx[]);
-int limit_lines (double freqmin, double freqmax);
-int check_xsections (void);
-double q21 (struct lines *line_ptr, double t);
-double q12 (struct lines *line_ptr, double t);
-double a21 (struct lines *line_ptr);
-double upsilon (int n_coll, double u0);
-int fraction (double value, double array[], int npts, int *ival, double *f, int mode);
-int linterp (double x, double xarray[], double yarray[], int xdim, double *y, int mode);
+int get_atomic_data(char masterfile[]);
+int atomicdata2file(void);
+int index_lines(void);
+int index_phot_top(void);
+int index_inner_cross(void);
+void indexx(int n, float arrin[], int indx[]);
+int limit_lines(double freqmin, double freqmax);
+int check_xsections(void);
+double q21(struct lines *line_ptr, double t);
+double q12(struct lines *line_ptr, double t);
+double a21(struct lines *line_ptr);
+double upsilon(int n_coll, double u0);
+int fraction(double value, double array[], int npts, int *ival, double *f, int mode);
+int linterp(double x, double xarray[], double yarray[], int xdim, double *y, int mode);
 /* python.c */
-int main (int argc, char *argv[]);
+int main(int argc, char *argv[]);
 /* photon2d.c */
-<<<<<<< HEAD
-int translate (WindPtr w, PhotPtr pp, double tau_scat, double *tau, int *nres);
-int translate_in_space (PhotPtr pp);
-double ds_to_wind (PhotPtr pp, int *ndom_current);
-double find_smax (PhotPtr p);
-int translate_in_wind (WindPtr w, PhotPtr p, double tau_scat, double *tau, int *nres);
-double ds_in_cell (int ndom, PhotPtr p);
-=======
 int translate(WindPtr w, PhotPtr pp, double tau_scat, double *tau, int *nres);
 int translate_in_space(PhotPtr pp);
 double ds_to_wind(PhotPtr pp, int *ndom_current);
 int translate_in_wind(WindPtr w, PhotPtr p, double tau_scat, double *tau, int *nres);
 double ds_in_cell(int ndom, PhotPtr p);
->>>>>>> aaf37441
 /* photon_gen.c */
-int define_phot (PhotPtr p, double f1, double f2, long nphot_tot, int ioniz_or_final, int iwind, int freq_sampling);
-double populate_bands (int ioniz_or_final, int iwind, struct xbands *band);
-int xdefine_phot (double f1, double f2, int ioniz_or_final, int iwind, int print_mode);
-int phot_status (void);
-int xmake_phot (PhotPtr p, double f1, double f2, int ioniz_or_final, int iwind, double weight, int iphot_start, int nphotons);
-int star_init (double freqmin, double freqmax, int ioniz_or_final, double *f);
-int photo_gen_star (PhotPtr p, double r, double t, double weight, double f1, double f2, int spectype, int istart, int nphot);
-int photo_gen_disk (PhotPtr p, double weight, double f1, double f2, int spectype, int istart, int nphot);
-int phot_gen_sum (char filename[], char mode[]);
-double bl_init (double lum_bl, double t_bl, double freqmin, double freqmax, int ioniz_or_final, double *f);
-int photon_checks (PhotPtr p, double freqmin, double freqmax, char *comment);
+int define_phot(PhotPtr p, double f1, double f2, long nphot_tot, int ioniz_or_final, int iwind, int freq_sampling);
+double populate_bands(int ioniz_or_final, int iwind, struct xbands *band);
+int xdefine_phot(double f1, double f2, int ioniz_or_final, int iwind, int print_mode);
+int phot_status(void);
+int xmake_phot(PhotPtr p, double f1, double f2, int ioniz_or_final, int iwind, double weight, int iphot_start, int nphotons);
+int star_init(double freqmin, double freqmax, int ioniz_or_final, double *f);
+int photo_gen_star(PhotPtr p, double r, double t, double weight, double f1, double f2, int spectype, int istart, int nphot);
+int photo_gen_disk(PhotPtr p, double weight, double f1, double f2, int spectype, int istart, int nphot);
+int phot_gen_sum(char filename[], char mode[]);
+double bl_init(double lum_bl, double t_bl, double freqmin, double freqmax, int ioniz_or_final, double *f);
+int photon_checks(PhotPtr p, double freqmin, double freqmax, char *comment);
 /* parse.c */
-int parse_command_line (int argc, char *argv[]);
-void help (void);
+int parse_command_line(int argc, char *argv[]);
+void help(void);
 /* saha.c */
-int nebular_concentrations (PlasmaPtr xplasma, int mode);
-int concentrations (PlasmaPtr xplasma, int mode);
-int saha (PlasmaPtr xplasma, double ne, double t);
-int lucy (PlasmaPtr xplasma);
-int lucy_mazzali1 (double nh, double t_r, double t_e, double www, int nelem, double ne, double density[], double xne, double newden[]);
-int fix_concentrations (PlasmaPtr xplasma, int mode);
-double get_ne (double density[]);
+int nebular_concentrations(PlasmaPtr xplasma, int mode);
+int concentrations(PlasmaPtr xplasma, int mode);
+int saha(PlasmaPtr xplasma, double ne, double t);
+int lucy(PlasmaPtr xplasma);
+int lucy_mazzali1(double nh, double t_r, double t_e, double www, int nelem, double ne, double density[], double xne, double newden[]);
+int fix_concentrations(PlasmaPtr xplasma, int mode);
+double get_ne(double density[]);
 /* spectra.c */
-int spectrum_init (double f1, double f2, int nangle, double angle[], double phase[], int scat_select[], int top_bot_select[],
-                   int select_extract, double rho_select[], double z_select[], double az_select[], double r_select[]);
-int spectrum_create (PhotPtr p, double f1, double f2, int nangle, int select_extract);
-int spectrum_summary (char filename[], int nspecmin, int nspecmax, int select_spectype, double renorm, int loglin, int iwind);
-int spectrum_restart_renormalise (int nangle);
+int spectrum_init(double f1, double f2, int nangle, double angle[], double phase[], int scat_select[], int top_bot_select[], int select_extract, double rho_select[], double z_select[], double az_select[], double r_select[]);
+int spectrum_create(PhotPtr p, double f1, double f2, int nangle, int select_extract);
+int spectrum_summary(char filename[], int nspecmin, int nspecmax, int select_spectype, double renorm, int loglin, int iwind);
+int spectrum_restart_renormalise(int nangle);
 /* wind2d.c */
-int define_wind (void);
-int where_in_grid (int ndom, double x[]);
-int vwind_xyz (int ndom, PhotPtr p, double v[]);
-int wind_div_v (void);
-double rho (WindPtr w, double x[]);
-int mdot_wind (WindPtr w, double z, double rmax);
-int get_random_location (int n, double x[]);
-int zero_scatters (void);
-int check_corners_inwind (int n);
-int check_grid (void);
+int define_wind(void);
+int where_in_grid(int ndom, double x[]);
+int vwind_xyz(int ndom, PhotPtr p, double v[]);
+int wind_div_v(void);
+double rho(WindPtr w, double x[]);
+int mdot_wind(WindPtr w, double z, double rmax);
+int get_random_location(int n, double x[]);
+int zero_scatters(void);
+int check_corners_inwind(int n);
+int check_grid(void);
 /* wind.c */
-int where_in_wind (double x[], int *ndomain);
-double model_velocity (int ndom, double x[], double v[]);
-int model_vgrad (int ndom, double x[], double v_grad[][3]);
-double model_rho (int ndom, double x[]);
-int wind_check (WindPtr www, int n);
+int where_in_wind(double x[], int *ndomain);
+double model_velocity(int ndom, double x[], double v[]);
+int model_vgrad(int ndom, double x[], double v_grad[][3]);
+double model_rho(int ndom, double x[]);
+int wind_check(WindPtr www, int n);
 /* vvector.c */
-double dot (double a[], double b[]);
-double length (double a[]);
-int renorm (double a[], double scalar);
-int cross (double a[], double b[], double c[]);
-int vmove (double u[], double lmn[], double s, double result[]);
-int vsub (double u[], double v[], double result[]);
-int vadd (double u[], double v[], double result[]);
-int stuff_v (double vin[], double vout[]);
-double dot_tensor_vec (double tensor[3][3], double vin[3], double vout[3]);
-int project_from_xyz_cyl (double a[], double b[], double result[]);
-int project_from_cyl_xyz (double a[], double b[], double result[]);
-int create_basis (double u[], double v[], struct basis *basis_new);
-int project_from (struct basis *basis_from, double v_in[], double v_out[]);
-int project_to (struct basis *basis_from, double v_in[], double v_out[]);
-int reorient (struct basis *basis_from, struct basis *basis_to, double v_from[], double v_to[]);
+double dot(double a[], double b[]);
+double length(double a[]);
+int renorm(double a[], double scalar);
+int cross(double a[], double b[], double c[]);
+int vmove(double u[], double lmn[], double s, double result[]);
+int vsub(double u[], double v[], double result[]);
+int vadd(double u[], double v[], double result[]);
+int stuff_v(double vin[], double vout[]);
+double dot_tensor_vec(double tensor[3][3], double vin[3], double vout[3]);
+int project_from_xyz_cyl(double a[], double b[], double result[]);
+int project_from_cyl_xyz(double a[], double b[], double result[]);
+int create_basis(double u[], double v[], struct basis *basis_new);
+int project_from(struct basis *basis_from, double v_in[], double v_out[]);
+int project_to(struct basis *basis_from, double v_in[], double v_out[]);
+int reorient(struct basis *basis_from, struct basis *basis_to, double v_from[], double v_to[]);
 /* recipes.c */
-double *vector (int i, int j);
-void free_vector (double *a, int i, int j);
-double num_int (double (*func) (double, void *), double a, double b, double eps);
-double zero_find (double (*func) (double, void *), double x_lo, double x_hi, double tol);
-double func_minimiser (double a, double m, double b, double (*func) (double, void *), double tol, double *xmin);
+double *vector(int i, int j);
+void free_vector(double *a, int i, int j);
+double num_int(double (*func)(double, void *), double a, double b, double eps);
+double zero_find(double (*func)(double, void *), double x_lo, double x_hi, double tol);
+double func_minimiser(double a, double m, double b, double (*func)(double, void *), double tol, double *xmin);
 /* trans_phot.c */
-int trans_phot (WindPtr w, PhotPtr p, int iextract);
-int trans_phot_single (WindPtr w, PhotPtr p, int iextract);
+int trans_phot(WindPtr w, PhotPtr p, int iextract);
+int trans_phot_single(WindPtr w, PhotPtr p, int iextract);
 /* phot_util.c */
-int stuff_phot (PhotPtr pin, PhotPtr pout);
-int move_phot (PhotPtr pp, double ds);
-int comp_phot (PhotPtr p1, PhotPtr p2);
-int phot_hist (PhotPtr p, int iswitch);
-int phot_history_summarize (void);
-double ds_to_cone (ConePtr cc, struct photon *p);
-double ds_to_sphere (double r, struct photon *p);
-double ds_to_sphere2 (double x[], double r, struct photon *p);
-int quadratic (double a, double b, double c, double r[]);
-double ds_to_plane (struct plane *pl, struct photon *p);
-double ds_to_closest_approach (double x[], struct photon *p, double *impact_parameter);
-double ds_to_cylinder (double rho, struct photon *p);
+int stuff_phot(PhotPtr pin, PhotPtr pout);
+int move_phot(PhotPtr pp, double ds);
+int comp_phot(PhotPtr p1, PhotPtr p2);
+int phot_hist(PhotPtr p, int iswitch);
+int phot_history_summarize(void);
+double ds_to_cone(ConePtr cc, struct photon *p);
+double ds_to_sphere(double r, struct photon *p);
+double ds_to_sphere2(double x[], double r, struct photon *p);
+int quadratic(double a, double b, double c, double r[]);
+double ds_to_plane(struct plane *pl, struct photon *p);
+double ds_to_closest_approach(double x[], struct photon *p, double *impact_parameter);
+double ds_to_cylinder(double rho, struct photon *p);
 /* resonate.c */
-<<<<<<< HEAD
-double calculate_ds (WindPtr w, PhotPtr p, double tau_scat, double *tau, int *nres, double smax, int *istat);
-int select_continuum_scattering_process (double kap_cont, double kap_es, double kap_ff, PlasmaPtr xplasma);
-double kappa_bf (PlasmaPtr xplasma, double freq, int macro_all);
-int kbf_need (double fmin, double fmax);
-double sobolev (WindPtr one, double x[], double den_ion, struct lines *lptr, double dvds);
-int doppler (PhotPtr pin, PhotPtr pout, double v[], int nres);
-int scatter (PhotPtr p, int *nres, int *nnscat);
-=======
 double calculate_ds(WindPtr w, PhotPtr p, double tau_scat, double *tau, int *nres, double smax, int *istat);
 int select_continuum_scattering_process(double kap_cont, double kap_es, double kap_ff, PlasmaPtr xplasma);
 double kappa_bf(PlasmaPtr xplasma, double freq, int macro_all);
 int kbf_need(double fmin, double fmax);
 double sobolev(WindPtr one, double x[], double den_ion, struct lines *lptr, double dvds);
 int scatter(PhotPtr p, int *nres, int *nnscat);
->>>>>>> aaf37441
 /* radiation.c */
-double radiation (PhotPtr p, double ds);
-double kappa_ff (PlasmaPtr xplasma, double freq);
-double sigma_phot (struct topbase_phot *x_ptr, double freq);
-double den_config (PlasmaPtr xplasma, int nconf);
-double pop_kappa_ff_array (void);
-int update_banded_estimators (PlasmaPtr xplasma, PhotPtr p, double ds, double w_ave, int ndom);
-double mean_intensity (PlasmaPtr xplasma, double freq, int mode);
+int radiation(PhotPtr p, double ds);
+double kappa_ff(PlasmaPtr xplasma, double freq);
+double sigma_phot(struct topbase_phot *x_ptr, double freq);
+double den_config(PlasmaPtr xplasma, int nconf);
+double pop_kappa_ff_array(void);
+int update_banded_estimators(PlasmaPtr xplasma, PhotPtr p, double ds, double w_ave, int ndom);
+double mean_intensity(PlasmaPtr xplasma, double freq, int mode);
 /* setup_files.c */
-int init_log_and_windsave (int restart_stat);
-int setup_created_files (void);
+int init_log_and_windsave(int restart_stat);
+int setup_created_files(void);
 /* wind_updates2d.c */
-int wind_update (WindPtr (w));
-int wind_rad_init (void);
-int report_bf_simple_ionpool (void);
+int wind_update(WindPtr (w));
+int wind_rad_init(void);
+int report_bf_simple_ionpool(void);
 /* windsave.c */
-int wind_save (char filename[]);
-int wind_read (char filename[]);
-int wind_complete (WindPtr w);
-int spec_save (char filename[]);
-int spec_read (char filename[]);
+int wind_save(char filename[]);
+int wind_read(char filename[]);
+int wind_complete(WindPtr w);
+int spec_save(char filename[]);
+int spec_read(char filename[]);
 /* extract.c */
-int extract (WindPtr w, PhotPtr p, int itype);
-int extract_one (WindPtr w, PhotPtr pp, int itype, int nspec);
+int extract(WindPtr w, PhotPtr p, int itype);
+int extract_one(WindPtr w, PhotPtr pp, int itype, int nspec);
 /* cdf.c */
-int cdf_gen_from_func (CdfPtr cdf, double (*func) (double, void *), double xmin, double xmax, int njumps, double jump[]);
-double gen_array_from_func (double (*func) (double, void *), double xmin, double xmax, int pdfsteps);
-int cdf_gen_from_array (CdfPtr cdf, double x[], double y[], int n_xy, double xmin, double xmax);
-double cdf_get_rand (CdfPtr cdf);
-int cdf_limit (CdfPtr cdf, double xmin, double xmax);
-double cdf_get_rand_limit (CdfPtr cdf);
-int cdf_to_file (CdfPtr cdf, char filename[]);
-int cdf_check (CdfPtr cdf);
-int calc_cdf_gradient (CdfPtr cdf);
-int cdf_array_fixup (double *x, double *y, int n_xy);
+int cdf_gen_from_func(CdfPtr cdf, double (*func)(double, void *), double xmin, double xmax, int njumps, double jump[]);
+double gen_array_from_func(double (*func)(double, void *), double xmin, double xmax, int pdfsteps);
+int cdf_gen_from_array(CdfPtr cdf, double x[], double y[], int n_xy, double xmin, double xmax);
+double cdf_get_rand(CdfPtr cdf);
+int cdf_limit(CdfPtr cdf, double xmin, double xmax);
+double cdf_get_rand_limit(CdfPtr cdf);
+int cdf_to_file(CdfPtr cdf, char filename[]);
+int cdf_check(CdfPtr cdf);
+int calc_cdf_gradient(CdfPtr cdf);
+int cdf_array_fixup(double *x, double *y, int n_xy);
 /* roche.c */
-int binary_basics (void);
-int hit_secondary (PhotPtr p);
-double pillbox (PhotPtr p, double *smin, double *smax);
-double phi (double s, void *params);
-double dphi_ds (double s, void *params);
-double roche_width (double x, void *params);
-double roche2_width_max (void);
+int binary_basics(void);
+int hit_secondary(PhotPtr p);
+double pillbox(PhotPtr p, double *smin, double *smax);
+double phi(double s, void *params);
+double dphi_ds(double s, void *params);
+double roche_width(double x, void *params);
+double roche2_width_max(void);
 /* random.c */
-<<<<<<< HEAD
-int randvec (double a[], double r);
-int randvcos (double lmn[], double north[]);
-double vcos (double x, void *params);
-int init_rand (int seed);
-double random_number (double min, double max);
-=======
 int randvec(double a[], double r);
 int randvcos(double lmn[], double north[]);
 double vcos(double x, void *params);
 int init_rand(int seed);
 double random_number(double min, double max);
->>>>>>> aaf37441
 /* stellar_wind.c */
-int get_stellar_wind_params (int ndom);
-double stellar_velocity (int ndom, double x[], double v[]);
-double stellar_rho (int ndom, double x[]);
+int get_stellar_wind_params(int ndom);
+double stellar_velocity(int ndom, double x[], double v[]);
+double stellar_rho(int ndom, double x[]);
 /* homologous.c */
-int get_homologous_params (int ndom);
-double homologous_velocity (int ndom, double x[], double v[]);
-double homologous_rho (int ndom, double x[]);
+int get_homologous_params(int ndom);
+double homologous_velocity(int ndom, double x[], double v[]);
+double homologous_rho(int ndom, double x[]);
 /* hydro_import.c */
-int get_hydro_wind_params (int ndom);
-int get_hydro (int ndom);
-double hydro_velocity (int ndom, double x[], double v[]);
-double hydro_rho (double x[]);
-double hydro_temp (double x[]);
-int rtheta_make_hydro_grid (WindPtr w, int ndom);
-int rtheta_hydro_volumes (int ndom, WindPtr w);
-int hydro_frac (double coord, double coord_array[], int imax, int *cell1, int *cell2, double *frac);
-double hydro_interp_value (double array[], int im, int ii, int jm, int jj, double f1, double f2);
-int hydro_restart (int ndom);
+int get_hydro_wind_params(int ndom);
+int get_hydro(int ndom);
+double hydro_velocity(int ndom, double x[], double v[]);
+double hydro_rho(double x[]);
+double hydro_temp(double x[]);
+int rtheta_make_hydro_grid(WindPtr w, int ndom);
+int rtheta_hydro_volumes(int ndom, WindPtr w);
+int hydro_frac(double coord, double coord_array[], int imax, int *cell1, int *cell2, double *frac);
+double hydro_interp_value(double array[], int im, int ii, int jm, int jj, double f1, double f2);
+int hydro_restart(int ndom);
 /* corona.c */
-int get_corona_params (int ndom);
-double corona_velocity (int ndom, double x[], double v[]);
-double corona_rho (int ndom, double x[]);
+int get_corona_params(int ndom);
+double corona_velocity(int ndom, double x[], double v[]);
+double corona_rho(int ndom, double x[]);
 /* knigge.c */
-int get_knigge_wind_params (int ndom);
-double kn_velocity (int ndom, double x[], double v[]);
-double kn_rho (int ndom, double x[]);
-double kn_vzero (double r);
-double kn_wind_mdot_integral (double r, void *params);
-double kn_rho_zero (int ndom, double r);
+int get_knigge_wind_params(int ndom);
+double kn_velocity(int ndom, double x[], double v[]);
+double kn_rho(int ndom, double x[]);
+double kn_vzero(double r);
+double kn_wind_mdot_integral(double r, void *params);
+double kn_rho_zero(int ndom, double r);
 /* disk.c */
-double tdisk (double m, double mdot, double r);
-double teff (double t, double x);
-double gdisk (double mass, double mdot, double rmin);
-double geff (double g0, double x);
-double vdisk (double x[], double v[]);
-double zdisk (double r);
-double ds_to_disk (struct photon *p, int allow_negative);
-double disk_height (double s, void *params);
+double tdisk(double m, double mdot, double r);
+double teff(double t, double x);
+double gdisk(double mass, double mdot, double rmin);
+double geff(double g0, double x);
+double vdisk(double x[], double v[]);
+double zdisk(double r);
+double ds_to_disk(struct photon *p, int allow_negative);
+double disk_height(double s, void *params);
 /* lines.c */
-double total_line_emission (WindPtr one, double f1, double f2);
-double lum_lines (WindPtr one, int nmin, int nmax);
-double two_level_atom (struct lines *line_ptr, PlasmaPtr xplasma, double *d1, double *d2);
-double line_nsigma (struct lines *line_ptr, PlasmaPtr xplasma);
-double scattering_fraction (struct lines *line_ptr, PlasmaPtr xplasma);
-double p_escape (struct lines *line_ptr, PlasmaPtr xplasma);
-double p_escape_from_tau (double tau);
-int line_heat (PlasmaPtr xplasma, PhotPtr pp, int nres);
+double total_line_emission(WindPtr one, double f1, double f2);
+double lum_lines(WindPtr one, int nmin, int nmax);
+double two_level_atom(struct lines *line_ptr, PlasmaPtr xplasma, double *d1, double *d2);
+double line_nsigma(struct lines *line_ptr, PlasmaPtr xplasma);
+double scattering_fraction(struct lines *line_ptr, PlasmaPtr xplasma);
+double p_escape(struct lines *line_ptr, PlasmaPtr xplasma);
+double p_escape_from_tau(double tau);
+int line_heat(PlasmaPtr xplasma, PhotPtr pp, int nres);
 /* continuum.c */
-double one_continuum (int spectype, double t, double g, double freqmin, double freqmax);
-double emittance_continuum (int spectype, double freqmin, double freqmax, double t, double g);
-double model_int (double lambda, void *params);
+double one_continuum(int spectype, double t, double g, double freqmin, double freqmax);
+double emittance_continuum(int spectype, double freqmin, double freqmax, double t, double g);
+double model_int(double lambda, void *params);
 /* emission.c */
-double wind_luminosity (double f1, double f2);
-double total_emission (WindPtr one, double f1, double f2);
-int photo_gen_wind (PhotPtr p, double weight, double freqmin, double freqmax, int photstart, int nphot);
-double one_line (WindPtr one, int *nres);
-double total_free (WindPtr one, double t_e, double f1, double f2);
-double ff (WindPtr one, double t_e, double freq);
-double one_ff (WindPtr one, double f1, double f2);
-double gaunt_ff (double gsquared);
+double wind_luminosity(double f1, double f2);
+double total_emission(WindPtr one, double f1, double f2);
+int photo_gen_wind(PhotPtr p, double weight, double freqmin, double freqmax, int photstart, int nphot);
+double one_line(WindPtr one, int *nres);
+double total_free(WindPtr one, double t_e, double f1, double f2);
+double ff(WindPtr one, double t_e, double freq);
+double one_ff(WindPtr one, double f1, double f2);
+double gaunt_ff(double gsquared);
 /* cooling.c */
-double cooling (PlasmaPtr xxxplasma, double t);
-double xtotal_emission (WindPtr one, double f1, double f2);
-double adiabatic_cooling (WindPtr one, double t);
-double shock_heating (WindPtr one);
-double wind_cooling (void);
+double cooling(PlasmaPtr xxxplasma, double t);
+double xtotal_emission(WindPtr one, double f1, double f2);
+double adiabatic_cooling(WindPtr one, double t);
+double shock_heating(WindPtr one);
+double wind_cooling(void);
 /* recomb.c */
-double fb_topbase_partial (double freq);
-double fb_topbase_partial2 (double freq, void *params);
-double integ_fb (double t, double f1, double f2, int nion, int fb_choice, int mode);
-double total_fb (WindPtr one, double t, double f1, double f2, int fb_choice, int mode);
-double one_fb (WindPtr one, double f1, double f2);
-int num_recomb (PlasmaPtr xplasma, double t_e, int mode);
-double fb (PlasmaPtr xplasma, double t, double freq, int ion_choice, int fb_choice);
-int init_freebound (double t1, double t2, double f1, double f2);
-double get_nrecomb (double t, int nion, int mode);
-double get_fb (double t, int nion, int narray, int fb_choice, int mode);
-double xinteg_fb (double t, double f1, double f2, int nion, int fb_choice);
-double xinteg_inner_fb (double t, double f1, double f2, int nion, int fb_choice);
-double total_rrate (int nion, double T);
-double gs_rrate (int nion, double T);
-int sort_and_compress (double *array_in, double *array_out, int npts);
-int compare_doubles (const void *a, const void *b);
-double matom_select_bf_freq (WindPtr one, int nconf);
+double fb_topbase_partial(double freq);
+double fb_topbase_partial2(double freq, void *params);
+double integ_fb(double t, double f1, double f2, int nion, int fb_choice, int mode);
+double total_fb(WindPtr one, double t, double f1, double f2, int fb_choice, int mode);
+double one_fb(WindPtr one, double f1, double f2);
+int num_recomb(PlasmaPtr xplasma, double t_e, int mode);
+double fb(PlasmaPtr xplasma, double t, double freq, int ion_choice, int fb_choice);
+int init_freebound(double t1, double t2, double f1, double f2);
+double get_nrecomb(double t, int nion, int mode);
+double get_fb(double t, int nion, int narray, int fb_choice, int mode);
+double xinteg_fb(double t, double f1, double f2, int nion, int fb_choice);
+double xinteg_inner_fb(double t, double f1, double f2, int nion, int fb_choice);
+double total_rrate(int nion, double T);
+double gs_rrate(int nion, double T);
+int sort_and_compress(double *array_in, double *array_out, int npts);
+int compare_doubles(const void *a, const void *b);
+double matom_select_bf_freq(WindPtr one, int nconf);
 /* diag.c */
-<<<<<<< HEAD
-int get_standard_care_factors (void);
-int get_extra_diagnostics (void);
-int init_extra_diagnostics (void);
-int save_photon_stats (WindPtr one, PhotPtr p, double ds, double w_ave);
-int save_extract_photons (int n, PhotPtr p, PhotPtr pp, double *v);
-int save_photons (PhotPtr p, char comment[]);
-int track_scatters (PhotPtr p, int nplasma, char *comment);
-=======
 int get_standard_care_factors(void);
 int get_extra_diagnostics(void);
 int init_extra_diagnostics(void);
@@ -313,305 +264,288 @@
 int save_photons(PhotPtr p, char comment[]);
 int track_scatters(PhotPtr p, int nplasma, char *comment);
 int Diag(char *format, ...);
->>>>>>> aaf37441
 /* sv.c */
-int get_sv_wind_params (int ndom);
-double sv_velocity (double x[], double v[], int ndom);
-double sv_rho (int ndom, double x[]);
-double sv_find_wind_rzero (int ndom, double p[]);
-int sv_zero_init (double p[]);
-double sv_zero_r (double r, void *params);
-double sv_theta_wind (int ndom, double r);
-double sv_wind_mdot_integral (double r, void *params);
+int get_sv_wind_params(int ndom);
+double sv_velocity(double x[], double v[], int ndom);
+double sv_rho(int ndom, double x[]);
+double sv_find_wind_rzero(int ndom, double p[]);
+int sv_zero_init(double p[]);
+double sv_zero_r(double r, void *params);
+double sv_theta_wind(int ndom, double r);
+double sv_wind_mdot_integral(double r, void *params);
 /* ionization.c */
-int ion_abundances (PlasmaPtr xplasma, int mode);
-int convergence (PlasmaPtr xplasma);
-int check_convergence (void);
-int one_shot (PlasmaPtr xplasma, int mode);
-double calc_te (PlasmaPtr xplasma, double tmin, double tmax);
-double zero_emit2 (double t, void *params);
-double zero_emit (double t);
+int ion_abundances(PlasmaPtr xplasma, int mode);
+int convergence(PlasmaPtr xplasma);
+int check_convergence(void);
+int one_shot(PlasmaPtr xplasma, int mode);
+double calc_te(PlasmaPtr xplasma, double tmin, double tmax);
+double zero_emit2(double t, void *params);
+double zero_emit(double t);
 /* levels.c */
-int levels (PlasmaPtr xplasma, int mode);
+int levels(PlasmaPtr xplasma, int mode);
 /* gradv.c */
-double dvwind_ds (PhotPtr p);
-int dvds_ave (void);
+double dvwind_ds(PhotPtr p);
+int dvds_ave(void);
 /* reposition.c */
-<<<<<<< HEAD
-int reposition (PhotPtr p);
-=======
 int reposition(PhotPtr p);
->>>>>>> aaf37441
 /* anisowind.c */
-int randwind_thermal_trapping (PhotPtr p, int *nnscat);
+int randwind_thermal_trapping(PhotPtr p, int *nnscat);
 /* wind_util.c */
-int coord_fraction (int ndom, int ichoice, double x[], int ii[], double frac[], int *nelem);
-int where_in_2dcell (int ichoice, double x[], int n, double *fx, double *fz);
-int wind_n_to_ij (int ndom, int n, int *i, int *j);
-int wind_ij_to_n (int ndom, int i, int j, int *n);
-int wind_x_to_n (double x[], int *n);
+int coord_fraction(int ndom, int ichoice, double x[], int ii[], double frac[], int *nelem);
+int where_in_2dcell(int ichoice, double x[], int n, double *fx, double *fz);
+int wind_n_to_ij(int ndom, int n, int *i, int *j);
+int wind_ij_to_n(int ndom, int i, int j, int *n);
+int wind_x_to_n(double x[], int *n);
 /* density.c */
-double get_ion_density (int ndom, double x[], int nion);
+double get_ion_density(int ndom, double x[], int nion);
 /* bands.c */
-int bands_init (int imode, struct xbands *band);
-int freqs_init (double freqmin, double freqmax);
+int bands_init(int imode, struct xbands *band);
+int freqs_init(double freqmin, double freqmax);
 /* time.c */
-double timer (void);
-int get_time (char curtime[]);
-struct timeval init_timer_t0 (void);
-void print_timer_duration (char *msg, struct timeval timer_t0);
+double timer(void);
+int get_time(char curtime[]);
+struct timeval init_timer_t0(void);
+void print_timer_duration(char *msg, struct timeval timer_t0);
 /* matom.c */
-int matom (PhotPtr p, int *nres, int *escape);
-double b12 (struct lines *line_ptr);
-double alpha_sp (struct topbase_phot *cont_ptr, PlasmaPtr xplasma, int ichoice);
-double alpha_sp_integrand (double freq, void *params);
-int kpkt (PhotPtr p, int *nres, int *escape, int mode);
-int fake_matom_bb (PhotPtr p, int *nres, int *escape);
-int fake_matom_bf (PhotPtr p, int *nres, int *escape);
-int emit_matom (WindPtr w, PhotPtr p, int *nres, int upper);
-double matom_emit_in_line_prob (WindPtr one, struct lines *line_ptr_emit);
+int matom(PhotPtr p, int *nres, int *escape);
+double b12(struct lines *line_ptr);
+double alpha_sp(struct topbase_phot *cont_ptr, PlasmaPtr xplasma, int ichoice);
+double alpha_sp_integrand(double freq, void *params);
+int kpkt(PhotPtr p, int *nres, int *escape, int mode);
+int fake_matom_bb(PhotPtr p, int *nres, int *escape);
+int fake_matom_bf(PhotPtr p, int *nres, int *escape);
+int emit_matom(WindPtr w, PhotPtr p, int *nres, int upper);
+double matom_emit_in_line_prob(WindPtr one, struct lines *line_ptr_emit);
 /* estimators.c */
-int bf_estimators_increment (WindPtr one, PhotPtr p, double ds);
-int bb_estimators_increment (WindPtr one, PhotPtr p, double tau_sobolev, double dvds, int nn);
-int mc_estimator_normalise (int n);
-double total_fb_matoms (PlasmaPtr xplasma, double t_e, double f1, double f2);
-double total_bb_cooling (PlasmaPtr xplasma, double t_e);
-double macro_bb_heating (PlasmaPtr xplasma, double t_e);
-double macro_bf_heating (PlasmaPtr xplasma, double t_e);
-int bb_simple_heat (PlasmaPtr xplasma, PhotPtr p, double tau_sobolev, double dvds, int nn);
-int check_stimulated_recomb (PlasmaPtr xplasma);
-int get_dilute_estimators (PlasmaPtr xplasma);
-double get_gamma (struct topbase_phot *cont_ptr, PlasmaPtr xplasma);
-double gamma_integrand (double freq, void *params);
-double get_gamma_e (struct topbase_phot *cont_ptr, PlasmaPtr xplasma);
-double gamma_e_integrand (double freq, void *params);
-double get_alpha_st (struct topbase_phot *cont_ptr, PlasmaPtr xplasma);
-double alpha_st_integrand (double freq, void *params);
-double get_alpha_st_e (struct topbase_phot *cont_ptr, PlasmaPtr xplasma);
-double alpha_st_e_integrand (double freq, void *params);
+int bf_estimators_increment(WindPtr one, PhotPtr p, double ds);
+int bb_estimators_increment(WindPtr one, PhotPtr p, double tau_sobolev, double dvds, int nn);
+int mc_estimator_normalise(int n);
+double total_fb_matoms(PlasmaPtr xplasma, double t_e, double f1, double f2);
+double total_bb_cooling(PlasmaPtr xplasma, double t_e);
+double macro_bb_heating(PlasmaPtr xplasma, double t_e);
+double macro_bf_heating(PlasmaPtr xplasma, double t_e);
+int bb_simple_heat(PlasmaPtr xplasma, PhotPtr p, double tau_sobolev, double dvds, int nn);
+int check_stimulated_recomb(PlasmaPtr xplasma);
+int get_dilute_estimators(PlasmaPtr xplasma);
+double get_gamma(struct topbase_phot *cont_ptr, PlasmaPtr xplasma);
+double gamma_integrand(double freq, void *params);
+double get_gamma_e(struct topbase_phot *cont_ptr, PlasmaPtr xplasma);
+double gamma_e_integrand(double freq, void *params);
+double get_alpha_st(struct topbase_phot *cont_ptr, PlasmaPtr xplasma);
+double alpha_st_integrand(double freq, void *params);
+double get_alpha_st_e(struct topbase_phot *cont_ptr, PlasmaPtr xplasma);
+double alpha_st_e_integrand(double freq, void *params);
 /* wind_sum.c */
-int xtemp_rad (WindPtr w);
+int xtemp_rad(WindPtr w);
 /* cylindrical.c */
-double cylind_ds_in_cell (int ndom, PhotPtr p);
-int cylind_make_grid (int ndom, WindPtr w);
-int cylind_wind_complete (int ndom, WindPtr w);
-int cylind_volumes (int ndom, WindPtr w);
-int cylind_where_in_grid (int ndom, double x[]);
-int cylind_get_random_location (int n, double x[]);
-int cylind_extend_density (int ndom, WindPtr w);
-int cylind_is_cell_in_wind (int n);
+double cylind_ds_in_cell(int ndom, PhotPtr p);
+int cylind_make_grid(int ndom, WindPtr w);
+int cylind_wind_complete(int ndom, WindPtr w);
+int cylind_volumes(int ndom, WindPtr w);
+int cylind_where_in_grid(int ndom, double x[]);
+int cylind_get_random_location(int n, double x[]);
+int cylind_extend_density(int ndom, WindPtr w);
+int cylind_is_cell_in_wind(int n);
 /* rtheta.c */
-double rtheta_ds_in_cell (int ndom, PhotPtr p);
-int rtheta_make_grid (WindPtr w, int ndom);
-int rtheta_make_cones (int ndom, WindPtr w);
-int rtheta_wind_complete (int ndom, WindPtr w);
-int rtheta_volumes (int ndom, WindPtr w);
-int rtheta_where_in_grid (int ndom, double x[]);
-int rtheta_get_random_location (int n, double x[]);
-int rtheta_extend_density (int ndom, WindPtr w);
-int rtheta_is_cell_in_wind (int n);
+double rtheta_ds_in_cell(int ndom, PhotPtr p);
+int rtheta_make_grid(WindPtr w, int ndom);
+int rtheta_make_cones(int ndom, WindPtr w);
+int rtheta_wind_complete(int ndom, WindPtr w);
+int rtheta_volumes(int ndom, WindPtr w);
+int rtheta_where_in_grid(int ndom, double x[]);
+int rtheta_get_random_location(int n, double x[]);
+int rtheta_extend_density(int ndom, WindPtr w);
+int rtheta_is_cell_in_wind(int n);
 /* spherical.c */
-double spherical_ds_in_cell (int ndom, PhotPtr p);
-int spherical_make_grid (WindPtr w, int ndom);
-int spherical_wind_complete (int ndom, WindPtr w);
-int spherical_volumes (int ndom, WindPtr w);
-int spherical_where_in_grid (int ndom, double x[]);
-int spherical_get_random_location (int n, double x[]);
-int spherical_extend_density (int ndom, WindPtr w);
+double spherical_ds_in_cell(int ndom, PhotPtr p);
+int spherical_make_grid(WindPtr w, int ndom);
+int spherical_wind_complete(int ndom, WindPtr w);
+int spherical_volumes(int ndom, WindPtr w);
+int spherical_where_in_grid(int ndom, double x[]);
+int spherical_get_random_location(int n, double x[]);
+int spherical_extend_density(int ndom, WindPtr w);
 /* cylind_var.c */
-double cylvar_ds_in_cell (int ndom, PhotPtr p);
-int cylvar_make_grid (WindPtr w, int ndom);
-int cylvar_wind_complete (int ndom, WindPtr w);
-int cylvar_volumes (int ndom, WindPtr w);
-int cylvar_where_in_grid (int ndom, double x[], int ichoice, double *fx, double *fz);
-int cylvar_get_random_location (int n, double x[]);
-int cylvar_extend_density (int ndom, WindPtr w);
-int cylvar_coord_fraction (int ndom, int ichoice, double x[], int ii[], double frac[], int *nelem);
+double cylvar_ds_in_cell(int ndom, PhotPtr p);
+int cylvar_make_grid(WindPtr w, int ndom);
+int cylvar_wind_complete(int ndom, WindPtr w);
+int cylvar_volumes(int ndom, WindPtr w);
+int cylvar_where_in_grid(int ndom, double x[], int ichoice, double *fx, double *fz);
+int cylvar_get_random_location(int n, double x[]);
+int cylvar_extend_density(int ndom, WindPtr w);
+int cylvar_coord_fraction(int ndom, int ichoice, double x[], int ii[], double frac[], int *nelem);
 /* bilinear.c */
-int bilin (double x[], double x00[], double x01[], double x10[], double x11[], double *f, double *g);
-int xquadratic (double a, double b, double c, double r[]);
+int bilin(double x[], double x00[], double x01[], double x10[], double x11[], double *f, double *g);
+int xquadratic(double a, double b, double c, double r[]);
 /* gridwind.c */
-int create_maps (void);
-int calloc_wind (int nelem);
-int calloc_plasma (int nelem);
-int check_plasma (PlasmaPtr xplasma, char message[]);
-int calloc_macro (int nelem);
-int calloc_estimators (int nelem);
-int calloc_dyn_plasma (int nelem);
+int create_maps(void);
+int calloc_wind(int nelem);
+int calloc_plasma(int nelem);
+int check_plasma(PlasmaPtr xplasma, char message[]);
+int calloc_macro(int nelem);
+int calloc_estimators(int nelem);
+int calloc_dyn_plasma(int nelem);
 /* partition.c */
-int partition_functions (PlasmaPtr xplasma, int mode);
-int partition_functions_2 (PlasmaPtr xplasma, int xnion, double temp, double weight);
+int partition_functions(PlasmaPtr xplasma, int mode);
+int partition_functions_2(PlasmaPtr xplasma, int xnion, double temp, double weight);
 /* signal.c */
-int xsignal (char *root, char *format, ...);
-int xsignal_rm (char *root);
-int set_max_time (char *root, double t);
-int check_time (char *root);
+int xsignal(char *root, char *format, ...);
+int xsignal_rm(char *root);
+int set_max_time(char *root, double t);
+int check_time(char *root);
 /* agn.c */
-double agn_init (double r, double lum, double alpha, double freqmin, double freqmax, int ioniz_or_final, double *f);
-double emittance_pow (double freqmin, double freqmax, double alpha);
-double emittance_bpow (double freqmin, double freqmax, double alpha);
-int photo_gen_agn (PhotPtr p, double r, double alpha, double weight, double f1, double f2, int spectype, int istart, int nphot);
+double agn_init(double r, double lum, double alpha, double freqmin, double freqmax, int ioniz_or_final, double *f);
+double emittance_pow(double freqmin, double freqmax, double alpha);
+double emittance_bpow(double freqmin, double freqmax, double alpha);
+int photo_gen_agn(PhotPtr p, double r, double alpha, double weight, double f1, double f2, int spectype, int istart, int nphot);
 /* shell_wind.c */
-int get_shell_wind_params (int ndom);
-int shell_make_grid (WindPtr w, int ndom);
+int get_shell_wind_params(int ndom);
+int shell_make_grid(WindPtr w, int ndom);
 /* compton.c */
-double kappa_comp (PlasmaPtr xplasma, double freq);
-double kappa_ind_comp (PlasmaPtr xplasma, double freq);
-double total_comp (WindPtr one, double t_e);
-double klein_nishina (double nu);
-int compton_dir (PhotPtr p);
-double compton_func (double f, void *params);
-double sigma_compton_partial (double f, double x);
-double alpha (double nu);
-double beta (double nu);
-double comp_cool_integrand (double nu, void *params);
+double kappa_comp(PlasmaPtr xplasma, double freq);
+double kappa_ind_comp(PlasmaPtr xplasma, double freq);
+double total_comp(WindPtr one, double t_e);
+double klein_nishina(double nu);
+int compton_dir(PhotPtr p);
+double compton_func(double f, void *params);
+double sigma_compton_partial(double f, double x);
+double alpha(double nu);
+double beta(double nu);
+double comp_cool_integrand(double nu, void *params);
 /* zeta.c */
-double compute_zeta (double temp, int nion, int mode);
+double compute_zeta(double temp, int nion, int mode);
 /* dielectronic.c */
-int compute_dr_coeffs (double temp);
-double total_dr (WindPtr one, double t_e);
+int compute_dr_coeffs(double temp);
+double total_dr(WindPtr one, double t_e);
 /* spectral_estimators.c */
-int spectral_estimators (PlasmaPtr xplasma);
-double pl_alpha_func_log (double alpha);
-double pl_alpha_func_log2 (double alpha, void *params);
-double pl_logmean (double alpha, double lnumin, double lnumax);
-double pl_log_w (double j, double alpha, double lnumin, double lnumax);
-double pl_log_stddev (double alpha, double lnumin, double lnumax);
-double exp_temp_func (double exp_temp);
-double exp_temp_func2 (double exp_temp, void *params);
-double exp_mean (double exp_temp, double numin, double numax);
-double exp_w (double j, double exp_temp, double numin, double numax);
-double exp_stddev (double exp_temp, double numin, double numax);
+int spectral_estimators(PlasmaPtr xplasma);
+double pl_alpha_func_log(double alpha);
+double pl_alpha_func_log2(double alpha, void *params);
+double pl_logmean(double alpha, double lnumin, double lnumax);
+double pl_log_w(double j, double alpha, double lnumin, double lnumax);
+double pl_log_stddev(double alpha, double lnumin, double lnumax);
+double exp_temp_func(double exp_temp);
+double exp_temp_func2(double exp_temp, void *params);
+double exp_mean(double exp_temp, double numin, double numax);
+double exp_w(double j, double exp_temp, double numin, double numax);
+double exp_stddev(double exp_temp, double numin, double numax);
 /* matom_diag.c */
-int matom_emiss_report (void);
+int matom_emiss_report(void);
 /* disk_init.c */
-double disk_init (double rmin, double rmax, double m, double mdot, double freqmin, double freqmax, int ioniz_or_final, double *ftot);
-int qdisk_init (double rmin, double rmax, double m, double mdot);
-int qdisk_save (char *diskfile, double ztot);
-int read_non_standard_disk_profile (char *tprofile);
+double disk_init(double rmin, double rmax, double m, double mdot, double freqmin, double freqmax, int ioniz_or_final, double *ftot);
+int qdisk_init(double rmin, double rmax, double m, double mdot);
+int qdisk_save(char *diskfile, double ztot);
+int read_non_standard_disk_profile(char *tprofile);
 /* direct_ion.c */
-int compute_di_coeffs (double T);
-double q_ioniz_dere (int nion, double t_e);
-double total_di (WindPtr one, double t_e);
-int compute_qrecomb_coeffs (double T);
-double q_recomb_dere (struct topbase_phot *cont_ptr, double electron_temperature);
-double q_ioniz (struct topbase_phot *cont_ptr, double electron_temperature);
-double q_recomb (struct topbase_phot *cont_ptr, double electron_temperature);
+int compute_di_coeffs(double T);
+double q_ioniz_dere(int nion, double t_e);
+double total_di(WindPtr one, double t_e);
+int compute_qrecomb_coeffs(double T);
+double q_recomb_dere(struct topbase_phot *cont_ptr, double electron_temperature);
+double q_ioniz(struct topbase_phot *cont_ptr, double electron_temperature);
+double q_recomb(struct topbase_phot *cont_ptr, double electron_temperature);
 /* pi_rates.c */
-double calc_pi_rate (int nion, PlasmaPtr xplasma, int mode, int type);
-double tb_planck (double freq, void *params);
-double tb_logpow (double freq, void *params);
-double tb_exp (double freq, void *params);
+double calc_pi_rate(int nion, PlasmaPtr xplasma, int mode, int type);
+double tb_planck(double freq, void *params);
+double tb_logpow(double freq, void *params);
+double tb_exp(double freq, void *params);
 /* matrix_ion.c */
-int matrix_ion_populations (PlasmaPtr xplasma, int mode);
-int populate_ion_rate_matrix (double rate_matrix[nions][nions], double pi_rates[nions], double inner_rates[n_inner_tot],
-                              double rr_rates[nions], double b_temp[nions], double xne);
-int solve_matrix (double *a_data, double *b_data, int nrows, double *x, int nplasma);
+int matrix_ion_populations(PlasmaPtr xplasma, int mode);
+int populate_ion_rate_matrix(double rate_matrix[nions][nions], double pi_rates[nions], double inner_rates[n_inner_tot], double rr_rates[nions], double b_temp[nions], double xne);
+int solve_matrix(double *a_data, double *b_data, int nrows, double *x, int nplasma);
 /* para_update.c */
-int communicate_estimators_para (void);
-int gather_spectra_para (int nspec_helper, int nspecs);
-int communicate_matom_estimators_para (void);
+int communicate_estimators_para(void);
+int gather_spectra_para(int nspec_helper, int nspecs);
+int communicate_matom_estimators_para(void);
 /* setup_star_bh.c */
-double get_stellar_params (void);
-int get_bl_and_agn_params (double lstar);
+double get_stellar_params(void);
+int get_bl_and_agn_params(double lstar);
 /* setup_domains.c */
-int get_domain_params (int ndom);
-int get_wind_params (int ndom);
-int setup_windcone (void);
+int get_domain_params(int ndom);
+int get_wind_params(int ndom);
+int setup_windcone(void);
 /* setup_disk.c */
-double get_disk_params (void);
+double get_disk_params(void);
 /* photo_gen_matom.c */
-double get_kpkt_f (void);
-double get_kpkt_heating_f (void);
-double get_matom_f (int mode);
-int photo_gen_kpkt (PhotPtr p, double weight, int photstart, int nphot);
-int photo_gen_matom (PhotPtr p, double weight, int photstart, int nphot);
+double get_kpkt_f(void);
+double get_kpkt_heating_f(void);
+double get_matom_f(int mode);
+int photo_gen_kpkt(PhotPtr p, double weight, int photstart, int nphot);
+int photo_gen_matom(PhotPtr p, double weight, int photstart, int nphot);
 /* macro_gov.c */
-int macro_gov (PhotPtr p, int *nres, int matom_or_kpkt, int *which_out);
-int macro_pops (PlasmaPtr xplasma, double xne);
+int macro_gov(PhotPtr p, int *nres, int matom_or_kpkt, int *which_out);
+int macro_pops(PlasmaPtr xplasma, double xne);
 /* windsave2table_sub.c */
-int do_windsave2table (char *root, int ion_switch);
-int create_master_table (int ndom, char rootname[]);
-int create_heat_table (int ndom, char rootname[]);
-int create_convergence_table (int ndom, char rootname[]);
-int create_ion_table (int ndom, char rootname[], int iz, int ion_switch);
-double *get_ion (int ndom, int element, int istate, int iswitch, char *name);
-double *get_one (int ndom, char variable_name[]);
+int do_windsave2table(char *root, int ion_switch);
+int create_master_table(int ndom, char rootname[]);
+int create_heat_table(int ndom, char rootname[]);
+int create_convergence_table(int ndom, char rootname[]);
+int create_ion_table(int ndom, char rootname[], int iz, int ion_switch);
+double *get_ion(int ndom, int element, int istate, int iswitch, char *name);
+double *get_one(int ndom, char variable_name[]);
 /* import.c */
-int import_wind (int ndom);
-int import_set_wind_boundaries (int ndom);
-int import_make_grid (WindPtr w, int ndom);
-double import_velocity (int ndom, double *x, double *v);
-double import_rho (int ndom, double *x);
-double import_temperature (int ndom, double *x, int return_t_e);
+int import_wind(int ndom);
+int import_set_wind_boundaries(int ndom);
+int import_make_grid(WindPtr w, int ndom);
+double import_velocity(int ndom, double *x, double *v);
+double import_rho(int ndom, double *x);
+double import_temperature(int ndom, double *x, int return_t_e);
 /* import_spherical.c */
-int import_1d (int ndom, char *filename);
-int import_spherical_setup_boundaries (int ndom);
-int spherical_make_grid_import (WindPtr w, int ndom);
-double velocity_1d (int ndom, double *x, double *v);
-double rho_1d (int ndom, double *x);
-double temperature_1d (int ndom, double *x, int return_t_e);
+int import_1d(int ndom, char *filename);
+int import_spherical_setup_boundaries(int ndom);
+int spherical_make_grid_import(WindPtr w, int ndom);
+double velocity_1d(int ndom, double *x, double *v);
+double rho_1d(int ndom, double *x);
+double temperature_1d(int ndom, double *x, int return_t_e);
 /* import_cylindrical.c */
-int import_cylindrical (int ndom, char *filename);
-int import_cylindrical_setup_boundaries (int ndom);
-int cylindrical_make_grid_import (WindPtr w, int ndom);
-double velocity_cylindrical (int ndom, double *x, double *v);
-double rho_cylindrical (int ndom, double *x);
-double temperature_cylindrical (int ndom, double *x, int return_t_e);
+int import_cylindrical(int ndom, char *filename);
+int import_cylindrical_setup_boundaries(int ndom);
+int cylindrical_make_grid_import(WindPtr w, int ndom);
+double velocity_cylindrical(int ndom, double *x, double *v);
+double rho_cylindrical(int ndom, double *x);
+double temperature_cylindrical(int ndom, double *x, int return_t_e);
 /* import_rtheta.c */
-int import_rtheta (int ndom, char *filename);
-int import_rtheta_setup_boundaries (int ndom);
-int rtheta_make_grid_import (WindPtr w, int ndom);
-double velocity_rtheta (int ndom, double *x, double *v);
-double rho_rtheta (int ndom, double *x);
-double temperature_rtheta (int ndom, double *x, int return_t_e);
+int import_rtheta(int ndom, char *filename);
+int import_rtheta_setup_boundaries(int ndom);
+int rtheta_make_grid_import(WindPtr w, int ndom);
+double velocity_rtheta(int ndom, double *x, double *v);
+double rho_rtheta(int ndom, double *x);
+double temperature_rtheta(int ndom, double *x, int return_t_e);
 /* reverb.c */
-double delay_to_observer (PhotPtr pp);
-int delay_dump_prep (int restart_stat);
-int delay_dump_finish (void);
-int delay_dump_combine (int i_ranks);
-int delay_dump (PhotPtr p, int np);
-int delay_dump_single (PhotPtr pp, int i_spec);
+double delay_to_observer(PhotPtr pp);
+int delay_dump_prep(int restart_stat);
+int delay_dump_finish(void);
+int delay_dump_combine(int i_ranks);
+int delay_dump(PhotPtr p, int np);
+int delay_dump_single(PhotPtr pp, int i_spec);
 /* paths.c */
-Wind_Paths_Ptr wind_paths_constructor (WindPtr wind);
-int reverb_init (WindPtr wind);
-int wind_paths_init (WindPtr wind);
-int line_paths_add_phot (WindPtr wind, PhotPtr pp, int *nres);
-int wind_paths_add_phot (WindPtr wind, PhotPtr pp);
-int simple_paths_gen_phot (PhotPtr pp);
-double r_draw_from_path_histogram (Wind_Paths_Ptr PathPtr);
-int wind_paths_gen_phot (WindPtr wind, PhotPtr pp);
-int line_paths_gen_phot (WindPtr wind, PhotPtr pp, int nres);
-int wind_paths_evaluate_single (Wind_Paths_Ptr paths);
-int wind_paths_evaluate (WindPtr wind, int i_rank);
-int wind_paths_dump (WindPtr wind, int rank_global);
-int wind_paths_output_dump (WindPtr wind, int i_rank);
-int wind_paths_point_index (int i, int j, int k, int i_top, DomainPtr dom);
-int wind_paths_sphere_point_index (int i, int j, int k);
-int wind_paths_output_vtk (WindPtr wind, int ndom);
+Wind_Paths_Ptr wind_paths_constructor(WindPtr wind);
+int reverb_init(WindPtr wind);
+int wind_paths_init(WindPtr wind);
+int line_paths_add_phot(WindPtr wind, PhotPtr pp, int *nres);
+int wind_paths_add_phot(WindPtr wind, PhotPtr pp);
+int simple_paths_gen_phot(PhotPtr pp);
+double r_draw_from_path_histogram(Wind_Paths_Ptr PathPtr);
+int wind_paths_gen_phot(WindPtr wind, PhotPtr pp);
+int line_paths_gen_phot(WindPtr wind, PhotPtr pp, int nres);
+int wind_paths_evaluate_single(Wind_Paths_Ptr paths);
+int wind_paths_evaluate(WindPtr wind, int i_rank);
+int wind_paths_dump(WindPtr wind, int rank_global);
+int wind_paths_output_dump(WindPtr wind, int i_rank);
+int wind_paths_point_index(int i, int j, int k, int i_top, DomainPtr dom);
+int wind_paths_sphere_point_index(int i, int j, int k);
+int wind_paths_output_vtk(WindPtr wind, int ndom);
 /* setup.c */
-int init_geo (void);
-int get_spectype (int yesno, char *question, int *spectype);
-int init_advanced_modes (void);
-int init_observers (void);
-PhotPtr init_photons (void);
-int init_ionization (void);
-double setup_dfudge (void);
+int init_geo(void);
+int get_spectype(int yesno, char *question, int *spectype);
+int init_advanced_modes(void);
+int init_observers(void);
+PhotPtr init_photons(void);
+int init_ionization(void);
+double setup_dfudge(void);
 /* run.c */
-int calculate_ionization (int restart_stat);
-int make_spectra (int restart_stat);
+int calculate_ionization(int restart_stat);
+int make_spectra(int restart_stat);
 /* brem.c */
-<<<<<<< HEAD
-double integ_brem (double freq, void *params);
-double brem_d (double alpha, void *params);
-double get_rand_brem (double freqmin, double freqmax);
-/* synonyms.c */
-int get_question_name_length (char question[]);
-int are_synonym_lists_valid (void);
-int is_input_line_synonym_for_question (char question[], char input_line[]);
-/* walls.c */
-int walls (PhotPtr p, PhotPtr pold, double *normal);
-=======
 double integ_brem(double freq, void *params);
 double brem_d(double alpha, void *params);
 double get_rand_brem(double freqmin, double freqmax);
@@ -621,34 +555,17 @@
 int is_input_line_synonym_for_question(char question[], char input_line[]);
 /* walls.c */
 int walls(PhotPtr p, PhotPtr pold, double *normal);
->>>>>>> aaf37441
 /* setup_reverb.c */
-int get_meta_params (void);
+int get_meta_params(void);
 /* setup_line_transfer.c */
-int get_line_transfer_mode (void);
-int line_transfer_help_message (void);
+int get_line_transfer_mode(void);
+int line_transfer_help_message(void);
 /* cv.c */
-double wdrad (double m);
-double diskrad (double m1, double m2, double period);
-double roche2 (double q, double a);
-double logg (double mass, double rwd);
+double wdrad(double m);
+double diskrad(double m1, double m2, double period);
+double roche2(double q, double a);
+double logg(double mass, double rwd);
 /* import_calloc.c */
-<<<<<<< HEAD
-void calloc_import (int coord_type, int ndom);
-void free_import (int coord_type, int ndom);
-/* tau_spectrum.c */
-void tau_log_edges (const double *optical_depths, const double *column_densities);
-void tau_write_optical_depth_spectra (const double *tau_spectrum, double freq_min, double dfreq);
-void mpi_gather_spectra (double *spec, int nspec);
-int tau_calculate_tau_path (WindPtr w, PhotPtr pextract, double *col_den, double *tau);
-int tau_extract_photon (WindPtr w, PhotPtr porig, double *col_den, double *tau);
-void tau_reposition_photon (PhotPtr pout);
-int tau_create_phot (PhotPtr pout, double nu, double *lmn);
-void init_tau_observers (void);
-void tau_create_spectra (WindPtr w);
-void tau_evaluate_photo_edges (WindPtr w);
-void tau_spectrum_main (WindPtr w);
-=======
 void calloc_import(int coord_type, int ndom);
 void free_import(int coord_type, int ndom);
 /* frame.c */
@@ -656,89 +573,88 @@
 int observer_to_local_frame(PhotPtr p_in, PhotPtr p_out);
 int local_to_observer_frame(PhotPtr p_in, PhotPtr p_out);
 int local_to_observer_frame_disk(PhotPtr p_in, PhotPtr p_out);
->>>>>>> aaf37441
 /* py_wind_sub.c */
-int zoom (int direction);
-int overview (WindPtr w, char rootname[]);
-int position_summary (WindPtr w);
-int abs_summary (WindPtr w, char rootname[], int ochoice);
-int shock_heating_summary (WindPtr w, char rootname[], int ochoice);
-int adiabatic_cooling_summary (WindPtr w, char rootname[], int ochoice);
-int lum_summary (WindPtr w, char rootname[], int ochoice);
-int photo_summary (WindPtr w, char rootname[], int ochoice);
-int recomb_summary (WindPtr w, char rootname[], int ochoice);
-int electron_summary (WindPtr w, char rootname[], int ochoice);
-int rho_summary (WindPtr w, char rootname[], int ochoice);
-int plasma_cell (WindPtr w, char rootname[], int ochoice);
-int freq_summary (WindPtr w, char rootname[], int ochoice);
-int nphot_summary (WindPtr w, char rootname[], int ochoice);
-int temp_summary (WindPtr w, char rootname[], int ochoice);
-int temp_rad (WindPtr w, char rootname[], int ochoice);
-int weight_summary (WindPtr w, char rootname[], int ochoice);
-int velocity_summary (WindPtr w, char rootname[], int ochoice);
-int mo_summary (WindPtr w, char rootname[], int ochoice);
-int vol_summary (WindPtr w, char rootname[], int ochoice);
-int wind_element (WindPtr w);
-int tau_h_summary (WindPtr w, char rootname[], int ochoice);
-int coolheat_summary (WindPtr w, char rootname[], int ochoice);
-int complete_file_summary (WindPtr w, char root[], int ochoice);
-int wind_reg_summary (WindPtr w, char rootname[], int ochoice);
-int dvds_summary (WindPtr w, char rootname[], int ochoice);
-int IP_summary (WindPtr w, char rootname[], int ochoice);
-int alpha_summary (WindPtr w, char rootname[], int ochoice);
-int J_summary (WindPtr w, char rootname[], int ochoice);
-int J_scat_summary (WindPtr w, char rootname[], int ochoice);
-int phot_split (WindPtr w, char rootname[], int ochoice);
-int thompson (WindPtr w, char rootname[], int ochoice);
-int nscat_split (WindPtr w, char rootname[], int ochoice);
-int convergence_summary (WindPtr w, char rootname[], int ochoice);
-int convergence_all (WindPtr w, char rootname[], int ochoice);
-int model_bands (WindPtr w, char rootname[], int ochoice);
-int heatcool_summary (WindPtr w, char rootname[], int ochoice);
-int complete_physical_summary (WindPtr w, char rootname[], int ochoice);
-int complete_ion_summary (WindPtr w, char rootname[], int ochoice);
-double get_density_or_frac (PlasmaPtr xplasma, int element, int istate, int frac_choice);
-int find_ion (int element, int istate);
-int find_element (int element);
-int get_los_dvds (WindPtr w, char rootname[], int ochoice);
-int grid_summary (WindPtr w, char rootname[], int ochoice);
-int flux_summary (WindPtr w, char rootname[], int ochoice);
+int zoom(int direction);
+int overview(WindPtr w, char rootname[]);
+int position_summary(WindPtr w);
+int abs_summary(WindPtr w, char rootname[], int ochoice);
+int shock_heating_summary(WindPtr w, char rootname[], int ochoice);
+int adiabatic_cooling_summary(WindPtr w, char rootname[], int ochoice);
+int lum_summary(WindPtr w, char rootname[], int ochoice);
+int photo_summary(WindPtr w, char rootname[], int ochoice);
+int recomb_summary(WindPtr w, char rootname[], int ochoice);
+int electron_summary(WindPtr w, char rootname[], int ochoice);
+int rho_summary(WindPtr w, char rootname[], int ochoice);
+int plasma_cell(WindPtr w, char rootname[], int ochoice);
+int freq_summary(WindPtr w, char rootname[], int ochoice);
+int nphot_summary(WindPtr w, char rootname[], int ochoice);
+int temp_summary(WindPtr w, char rootname[], int ochoice);
+int temp_rad(WindPtr w, char rootname[], int ochoice);
+int weight_summary(WindPtr w, char rootname[], int ochoice);
+int velocity_summary(WindPtr w, char rootname[], int ochoice);
+int mo_summary(WindPtr w, char rootname[], int ochoice);
+int vol_summary(WindPtr w, char rootname[], int ochoice);
+int wind_element(WindPtr w);
+int tau_h_summary(WindPtr w, char rootname[], int ochoice);
+int coolheat_summary(WindPtr w, char rootname[], int ochoice);
+int complete_file_summary(WindPtr w, char root[], int ochoice);
+int wind_reg_summary(WindPtr w, char rootname[], int ochoice);
+int dvds_summary(WindPtr w, char rootname[], int ochoice);
+int IP_summary(WindPtr w, char rootname[], int ochoice);
+int alpha_summary(WindPtr w, char rootname[], int ochoice);
+int J_summary(WindPtr w, char rootname[], int ochoice);
+int J_scat_summary(WindPtr w, char rootname[], int ochoice);
+int phot_split(WindPtr w, char rootname[], int ochoice);
+int thompson(WindPtr w, char rootname[], int ochoice);
+int nscat_split(WindPtr w, char rootname[], int ochoice);
+int convergence_summary(WindPtr w, char rootname[], int ochoice);
+int convergence_all(WindPtr w, char rootname[], int ochoice);
+int model_bands(WindPtr w, char rootname[], int ochoice);
+int heatcool_summary(WindPtr w, char rootname[], int ochoice);
+int complete_physical_summary(WindPtr w, char rootname[], int ochoice);
+int complete_ion_summary(WindPtr w, char rootname[], int ochoice);
+double get_density_or_frac(PlasmaPtr xplasma, int element, int istate, int frac_choice);
+int find_ion(int element, int istate);
+int find_element(int element);
+int get_los_dvds(WindPtr w, char rootname[], int ochoice);
+int grid_summary(WindPtr w, char rootname[], int ochoice);
+int flux_summary(WindPtr w, char rootname[], int ochoice);
 /* py_wind_ion.c */
-int ion_summary (WindPtr w, int element, int istate, int iswitch, char rootname[], int ochoice);
-int tau_ave_summary (WindPtr w, int element, int istate, double freq, char rootname[], int ochoice);
-int line_summary (WindPtr w, char rootname[], int ochoice);
-int total_emission_summary (WindPtr w, char rootname[], int ochoice);
-int modify_te (WindPtr w, char rootname[], int ochoice);
-int partial_measure_summary (WindPtr w, int element, int istate, char rootname[], int ochoice);
-int collision_summary (WindPtr w, char rootname[], int ochoice);
+int ion_summary(WindPtr w, int element, int istate, int iswitch, char rootname[], int ochoice);
+int tau_ave_summary(WindPtr w, int element, int istate, double freq, char rootname[], int ochoice);
+int line_summary(WindPtr w, char rootname[], int ochoice);
+int total_emission_summary(WindPtr w, char rootname[], int ochoice);
+int modify_te(WindPtr w, char rootname[], int ochoice);
+int partial_measure_summary(WindPtr w, int element, int istate, char rootname[], int ochoice);
+int collision_summary(WindPtr w, char rootname[], int ochoice);
 /* py_wind_write.c */
-int write_array (char filename[], int choice);
-int display (char name[]);
+int write_array(char filename[], int choice);
+int display(char name[]);
 /* py_wind_macro.c */
-int xadiabatic_cooling_summary (WindPtr w, char rootname[], int ochoice);
-int macro_summary (WindPtr w, char rootname[], int ochoice);
-int ion_overview (int icell);
-int config_overview (int n, int icell);
-int depcoef_overview (int icell);
-int copy_plasma (PlasmaPtr x1, PlasmaPtr x2);
-int dealloc_copied_plasma (PlasmaPtr xcopy);
-int depcoef_overview_specific (int version, int nconfig, WindPtr w, char rootname[], int ochoice);
-int level_popsoverview (int nplasma, WindPtr w, char rootname[], int ochoice);
-int level_emissoverview (int nlev, WindPtr w, char rootname[], int ochoice);
-int level_escapeoverview (int nlev, WindPtr w, char rootname[], int ochoice);
-int level_tauoverview (int nlev, WindPtr w, char rootname[], int ochoice);
+int xadiabatic_cooling_summary(WindPtr w, char rootname[], int ochoice);
+int macro_summary(WindPtr w, char rootname[], int ochoice);
+int ion_overview(int icell);
+int config_overview(int n, int icell);
+int depcoef_overview(int icell);
+int copy_plasma(PlasmaPtr x1, PlasmaPtr x2);
+int dealloc_copied_plasma(PlasmaPtr xcopy);
+int depcoef_overview_specific(int version, int nconfig, WindPtr w, char rootname[], int ochoice);
+int level_popsoverview(int nplasma, WindPtr w, char rootname[], int ochoice);
+int level_emissoverview(int nlev, WindPtr w, char rootname[], int ochoice);
+int level_escapeoverview(int nlev, WindPtr w, char rootname[], int ochoice);
+int level_tauoverview(int nlev, WindPtr w, char rootname[], int ochoice);
 /* py_wind.c */
-int main (int argc, char *argv[]);
-int one_choice (int choice, char *root, int ochoice);
-void py_wind_help (void);
+int main(int argc, char *argv[]);
+int one_choice(int choice, char *root, int ochoice);
+void py_wind_help(void);
 /* windsave2table.c */
-void parse_arguments (int argc, char *argv[], char root[], int *ion_switch);
-int main (int argc, char *argv[]);
+void parse_arguments(int argc, char *argv[], char root[], int *ion_switch);
+int main(int argc, char *argv[]);
 /* windsave2table_sub.c */
-int do_windsave2table (char *root, int ion_switch);
-int create_master_table (int ndom, char rootname[]);
-int create_heat_table (int ndom, char rootname[]);
-int create_convergence_table (int ndom, char rootname[]);
-int create_ion_table (int ndom, char rootname[], int iz, int ion_switch);
-double *get_ion (int ndom, int element, int istate, int iswitch, char *name);
-double *get_one (int ndom, char variable_name[]);+int do_windsave2table(char *root, int ion_switch);
+int create_master_table(int ndom, char rootname[]);
+int create_heat_table(int ndom, char rootname[]);
+int create_convergence_table(int ndom, char rootname[]);
+int create_ion_table(int ndom, char rootname[], int iz, int ion_switch);
+double *get_ion(int ndom, int element, int istate, int iswitch, char *name);
+double *get_one(int ndom, char variable_name[]);