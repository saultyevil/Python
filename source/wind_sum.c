
#include <stdio.h>
#include <stdlib.h>
#include <string.h>
#include <math.h>


#include "atomic.h"
#include "python.h"

/***********************************************************
                         Space Telescope Science Institute

 Synopsis:
	xtemp_rad (w) prints out t_r and t_e in the grid

 Arguments:		
	WindPtr w;

Returns:
 
Description:	
	
	This is just a logging routine
	
Notes:
	This was added in spring 2004 to try to understand how the
	temperature was evolving in the models

	This routine is adapted from a very simillar routine in py_wind 

	The routine won't fail but the output may be less useful
	when coodinates sysstems other than cylindrical are
	used.
History:
 	04mar	ksl	Coding on python began.
        04May	SS	Modified so that Te is given too.
	06may	ksl	57+ -- to reflect plasma structure
	09feb	ksl	68b - Added back subsampling when dimensions
			are very large, and a warning about
			the display when not using cylindrical 
			coords.
	15aug	ksl	Modified for domains, on the assumption
			that we wanted to print out results for
			all of the domians

**************************************************************/

int
xtemp_rad (w)
     WindPtr w;
{
  int i, j, n;
  double x;
  int py_wind_min, py_wind_max, py_wind_delta;
<<<<<<< HEAD
  int nplasma;
  int ndom, ndim, mdim, nstart;
  int ntot;
=======
  int nplasma,ntot;
>>>>>>> d7fecba7


  for (ndom = 0; ndom < geo.ndomain; ndom++)
    {

      Log ("Results for Dommain %d\n", ndom);
      ndim = zdom[ndom].ndim;
      mdim = zdom[ndom].mdim;
      nstart = zdom[ndom].nstart;



      py_wind_min = 0;
      py_wind_max = ndim;

      /* py_wind_delta can be used to subsample the array */
      py_wind_delta = 1;
      if (mdim > 30)
	py_wind_delta = 1 + mdim / 30;


      if (zdom[ndom].coord_type != 1)
	{
	  Log
	    ("Warning: Since coord type is not cylindrical, next print out may look odd\n");
	}

      Log ("\n T rad\n");

      Log ("   z\\x   ");
      for (i = py_wind_min; i < py_wind_max; i += py_wind_delta)
	Log ("%8.2e ", w[nstart + i * mdim].x[0]);
      Log ("\n");

      for (j = 0; j < mdim; j++)
	{
	  Log ("%8.2e ", w[j].x[2]);
	  for (i = py_wind_min; i < py_wind_max; i += py_wind_delta)
	    {
	      n = nstart + i * mdim + j;
	      if (w[n].vol > 0.0)
		{
		  nplasma = w[n].nplasma;
		  x = plasmamain[nplasma].t_r;
		}
	      else
		x = 0.0;
	      Log ("%8.2g ", x);
	    }
	  Log ("\n");
	}

      Log ("\n T e\n");

      Log ("   z\\x   ");
      for (i = py_wind_min; i < py_wind_max; i += py_wind_delta)
	Log ("%8.2e ", w[nstart + i * mdim].x[0]);
      Log ("\n");

      for (j = 0; j < mdim; j++)
	{
	  Log ("%8.2e ", w[j].x[2]);
	  for (i = py_wind_min; i < py_wind_max; i += py_wind_delta)
	    {
	      n = nstart + i * mdim + j;
//	      if (w[n].vol > 0.0)
	  	      nplasma = w[n].nplasma;
		      if (plasmamain[nplasma].vol > 0.0)
		{
//		  nplasma = w[n].nplasma;
		  x = plasmamain[nplasma].t_e;
		}
	      else
		x = 0.0;
	      Log ("%8.2g ", x);
	    }
	  Log ("\n");
	}

      Log ("\n ntot \n");

      Log ("   z\\x   ");
      for (i = py_wind_min; i < py_wind_max; i += py_wind_delta)
	Log ("%8.2e ", w[nstart + i * mdim].x[0]);
      Log ("\n");

      for (j = 0; j < mdim; j++)
	{
	  Log ("%8.2e ", w[j].x[2]);
	  for (i = py_wind_min; i < py_wind_max; i += py_wind_delta)
	    {
	      n = nstart + i * mdim + j;
  	      nplasma = w[n].nplasma;
	      if (plasmamain[nplasma].vol > 0.0)
		{
	  	  ntot = plasmamain[nplasma].ntot;
					}
	      else
		ntot = 0;
	      Log ("%8d ", ntot);
	    }
	  Log ("\n");
	}
    }
	
	
	
    Log ("\n ntot \n");

    Log ("   z\\x   ");
    for (i = py_wind_min; i < py_wind_max; i += py_wind_delta)
Log ("%8.2e ", w[i * MDIM].x[0]);
    Log ("\n");

    for (j = 0; j < MDIM; j++)
{
  Log ("%8.2e ", w[j].x[2]);
  for (i = py_wind_min; i < py_wind_max; i += py_wind_delta)
    {
      n = i * MDIM + j;
      if (w[n].vol > 0.0)
	{
      nplasma = w[n].nplasma;
	  ntot = plasmamain[nplasma].ntot;
	}
      else
	ntot = 0;
      Log ("%8d ", ntot);
    }
  Log ("\n");
}
	

  return (0);

}<|MERGE_RESOLUTION|>--- conflicted
+++ resolved
@@ -53,13 +53,10 @@
   int i, j, n;
   double x;
   int py_wind_min, py_wind_max, py_wind_delta;
-<<<<<<< HEAD
   int nplasma;
   int ndom, ndim, mdim, nstart;
   int ntot;
-=======
-  int nplasma,ntot;
->>>>>>> d7fecba7
+
 
 
   for (ndom = 0; ndom < geo.ndomain; ndom++)
