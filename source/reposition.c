

#include <stdio.h>
#include <stdlib.h>
#include <math.h>

#include "atomic.h"

#include "python.h"

/***********************************************************
                                       Space Telescope Science Institute

 Synopsis:   
	reposition(w,p) attempts to assure that a photon is not scattered 
	a second time inappropriately by the same transition
  
 Arguments:		

	
 Returns:
  
Description:	

Notes:


History:
 	02	ksl	Created to handle problem which was discovered
			in python_40
 
**************************************************************/



int
reposition (w, p)
     WindPtr w;			//w here refers to entire wind, not a single element
     PhotPtr p;

{

  int n;
<<<<<<< HEAD
  int stuff_phot ();
=======
>>>>>>> f0d34f62


  if (p->nres < 0)
    {				// Do nothing for non-resonant scatters
      return (0);
    }

  if ((p->grid = n = where_in_grid (p->x)) < 0)
    {
      Error ("reposition: Photon not in grid when routine entered %d \n", n);
      return (n);		/* Photon was not in wind */
    }


  move_phot (p, DFUDGE);
  return (0);


}<|MERGE_RESOLUTION|>--- conflicted
+++ resolved
@@ -41,10 +41,6 @@
 {
 
   int n;
-<<<<<<< HEAD
-  int stuff_phot ();
-=======
->>>>>>> f0d34f62
 
 
   if (p->nres < 0)
