/***********************************************************
                                       Space Telescope Science Institute

 Synopsis:
	Python is a program designed to simulate the transfer of radiation in a wind.  It uses the
	Sobolev approximation.  It models a wind as a biconical flow.     
	
	This is the "main" routine for Python.  It's basic purpose is to gather the input variables 
	and to control the flow of the program
 
Arguments:		

	Usage:  py [-h] [-r] [-d] [-f] [-t time_max] xxx  or simply py

	where xxx is the rootname or full name of a parameter file, e. g. test.pf

	and the switches have the following meanings

	-h 	to get this help message
	-r 	restart a run of the progarm reading the file xxx.windsave

	-t time_max	limit the total time to approximately time_max seconds.  Note that the program checks
		for this limit somewhat infrequently, usually at the ends of cycles, because it
		is attempting to save the program outputs so that the program can be restarted with
		-r if theat is desired.
	-v num  determines the amount of information that is printed out.  If num is small, then
		less information is printed out; if num is large more is printed out.  Setting
		v to 5 causes the routine to print out all the information which outputs have
		included previously.  The current default is set to 3 which suppresses Debug, Log_silent
		and Error_silent
	-d	Enters detailed or advanced mode. Allows one to access extra diagnositics and some
	    other advanced commands
    -f  Fixed temperature mode - does not attempt to chenge the temperature of cells.
	-e  Alter the maximum number of errors before the program quits
	-i  Diagnostic mode which quits after reading in inputs. Used for Travis test suite.
	-z  Mode to connect with zeus - it either runs two cycles in this is the first call - in order
         to obtain a good starting state, else it runs just one cycle. In both cases, it does
		 not attempt to seek a new temperature, but it does output heating and cooling rates
    --version print out python version, commit hash and if there were files with uncommitted
	    changes

	
	if one simply types py or pyZZ where ZZ is the version number one is queried for a name
	of the parameter file.

	NOTE - If this is modified, please also modify the help message in help() below
Returns:
 
Description:	
	Python is far too complicated to describe.  Basically it simulates the radiative transfer
	of photons through the wind of a cataclysmic variable or a star.  The kinematic formulation for
	the CV wind is due to Schlossman and Vitello while that of the star is due to Castor & Larmors. 
	
	 Radiation from an optically thick disk, the WD star, a boundary layer and the wind itself
	 may be included
	
	There are 4 basic portions to the program which are easy to see in the main program.
	
	1. A data gathering stage
	
	2. A calculation of the state of ionization of the wind.
	
	3. A calculation of a detailed spectrum in which the ionization is held fixed.
	
		
Notes:
	The program has been designed and tested both on Suns and MacIntoshes (with Symentec's
	C compiler).  Some of its peculiarities are due to memory limitations and relatively small 
	stack sizes on the Mac.  When compiling, check to see that the global varible MAC is
	set properly in python.h.

History:
 	97jan   ksl	Coding on python began.
 	97jul	ksl	Added capability model the spectrum as a function of orbital phase.
 	97aug	ksl	Added boundary layer as additional source of radiation
 	97aug	ksl	Added capability to extract spectra with a specific number of scatters
 	97nov	ksl	Changed error and diagnostic logging
 	98july	ksl	Added radiation from the wind itself
 	98nov	ksl	Added spherical winds and greatly modified I/O  
	99jan	ksl	Added ability to enter parameter file (w/out) root on command line
	99jul	ksl	Begin eliminating MAC dependencies
	00sep	ksl	Began work on adding a new coronal possibility
	01mar	ksl	Added a knigge wind
        01sept	ksl	Added a thierry wind
	01dec	ksl	Incorporated improved atomic data reading codes, and
			made a variety of other major changes to the way in
			which many of the subroutines operate.
	01dec	ksl	Revised way in which old windfile option works.  It
			was not working at all originally, because of a
			change I made in April.  The new method is a bit dangerous
			because it does change a good bit of geo, since all of the
			input data is read in.  In principle, his can create an inconsistency
			between some of the info in geo and some in the wind array.
			But it keeps the wind the same, which is what was desired.  
	01dec	ksl	Added a general capability to python(40) so that during the
			the ionization cycle photons do not necessarily have identical
			weights.
	02jan	ksl	Moved specific inputs for KWD wind to knigge.c
	02feb	ksl	Added anisotropic wind scattering
	02feb	ksl	41.1 -- Allowed user to chose between anisotropic and
			isotropic scattering in the wind.
	02feb	ksl	41.2 -- Added aditional options for choosing what photons
			to count
	02apr	ksl	43.1 -- Added additional radiative transfer options.  Modified main
			so that a spectrum is printed out after each cycle
	02jul	ksl	43.7 -- Considerable changes associated with photoionization
			and recombination were made.  The initial attemps to allow
			for using a more accurate detailed balance approach were
			included in the ionizatio routines.
	03dec	ksl	Added back some timing ability
        04Mar   SS      Minor changes to set switch for macro atom method.
                        geo.line_mode=6 switches geo.rt_mode=2 (macro method)
                        and then geo.ine_mode back to =3. (SS)
        04Apr   SS      Minor change to set a switch for geo.line_mode=7 
                        which is the same as 6 but with anisotropic scattering
        04May   SS      geo.line_mode=8 added: this mode is the same as mode 6
                        BUT will treat all ions as simple - it is for 
                        test purposes only.
	04Jun	ksl	Added new disk + wind model for ysos.  In process, moved
			the variables describing the wind mdots to subroutines
	04Aug	ksl	52 -- Modified input variables to allow a variety of input models
			all ascii-based.
	04Aug	ksl	52 -- Modified input variables to allow for various disk illumination
			models
	04Aug	ksl	52 -- Modified to allow for vertically extended disks. Note that some of
			the input variables were rearranged in the process.
        04Aug   SS      Minor modifications to cope with finite disk thickness calculations.
	04dec	ksl	54a -- Minor mod to calculation of fraction of luminosity that hits
			disk so that correct values are printed out in situation where there
			are multiple subcycles.
	04dec	ksl	54e -- Minor mod to record master atomic file in geo, and, for the 
			case of fixed concentration to store the file where the concentrations
			are contaned.
	05apr	ksl	56 -- Added new variable geo.binary_system to avoid binary system
			questions in cases where one was modelling a single object.  Note
			that I did not remove seemingly superfluous quesions regarding
			phase because one can still extract photons in various azimuthal
			directions, and if we ever move to 3d situations one might want
			to deal with non-axially symmetric systems.
	05jul	ksl	56d -- Updated to include new windcone definitions.
	05jul	ksl	56d -- Completed basic work to allow vertically extended disk
	06may	ksl	57g -- Began work on modifying structures to lower memory requirments
			At empty wind cells have mostly been eliminated, and macroatoms
			have been split off into a separate structure so this is not 
			used.
	06jul	ksl	57h -- Have contined work to speed program up as much as possible
			by giving more control over the parameters that govern the speed
			such as SMAX_FRAC.
	06oct	ksl	58 -- This version is a cleaned up version of py57ib, which differs
			from 57h primarily in bb.c and pdf.c.   In addition, this version
			makes it possible to use the SV velocity law in what is otherwise
			a KWD description of the wind.  
	06nov	ksl	58c -- This version requires and updated version of kpar, that 
			keeps track of all the errors.  
	07aug	ksl	58f -- Modified the way in which the program handles a situation
			in which one attempts to run with a non-existent .pf file.
	08may	ksl	60a -- Significant modifications were made to the main routine
			to make sure we could restart models.  Unfortunaaely rhe point
			at which the user was asked for the atomic data needed to be changed,
			so earlier .pf files will need to be modified.  
	080808	ksl	62 -- Cleaned up wind ionization options
	081110	ksl	67 -- Revised a number of portions of the main python.c routine
			to enable restarts.  There are still inconsistencies in the
			way one reads information from the .pf file after having read
			in the windsave files that could be cleaned up.
	081218	ksl	67c -- Added a switch -h to provide information about usage.
	090202	ksl	68b -- Added switch -v  to control the level of verbosity.  Updated
			Plasma to allow routine to track scatters and absorption during
			generation of detailed spectrum
	090402	ksl	NSPEC has been moved to the main routine, as its only remaining
			purpose is to define some arrays in the main routine.  Note that
			MSPEC still has meaning as the number of spectra of various types
			that are construced without going through types.
	1108	ksl/nsh Adding code to keep track of gross spectra in a cell though xbands,
			xj and xave_freq.  Just set up the frequence limits here.	
	1112	ksl	Moved everything associated with frequency bands into bands_init
	1212	nsh	changed the way DFUDGE is defined.
        1302	jm	74b5 introduced double precision variable for photon number for calling 
			define_phot. Fixes Bug JM130302 in photon weights. It has been suggested
			that we should make NPHOT a long integer- at the moment I have not done 
			this and simply comverted to double before calling define_phot (otherwise 
			I believe rdint would have to be redone for long integers).
	1304	ksl	75 rewrote the fix above to use a long, instead of double.  
			This has plenty of range.  Notge that there is no need to make NPHOT
			a long, as suggested above.  We do not expect it to exceed 2e9,
			although some kind of error check might be reasonble.
	1306	ksl	Modified to allow a power law component to a stellar spectrum.  Made
			some changes use DEF variables instead of numbers to make choices
	1307	jm	SS Parallelized Python in June 2013, for release 76a. I have now introduced
			slightly altered reporting to allow more succinct reporting in parallel mode.
	1307	ksl	Removed the Thierry & Hubeny O-star models as an option from the code.
			This was never tested, and never really used.  Knox no longer even has the 
			models.  Note that Stuart is replacing this with a homologous expansion
			model
	1308	nsh	Added a call to generate rtheta wind cones - issue #41
	1309	nsh	Changed the loop around where disk parameters are read in - issue #44
	1309	nsh	Added commands to write out warning summary - relating to issue #47
  	1312	nsh	Added a new parameter file command to turn off heating and cooling mechanisms
			at the moment it only does adiabatc
			Also some modifications to the parallel communiactions to deal with some new
			plasma variabales, and the min and max frequency photons seen in bands.
	1409	ksl	Added new switch -d to enable use of a new Debug logging feature
	1411 	JM removed photons per cycle in favour of NPHOT. subcycles are now eliminated
	1501 	JM moved some parallelization stuff to subroutines in para_update.c
			functions are communicate_estimators_para, communicate_matom_estimators_para,
			and gather_spectra_para
	1502		Major reorganisation of input gathering and setup. See setup.c, #136 and #139
	1508	ksl	Instroduction of the concept of domains to handle the disk and wind as separate
			domains
 	
 	Look in Readme.c for more text concerning the early history of the program.

**************************************************************/



#include <stdio.h>
#include <stdlib.h>
#include <string.h>
#include <math.h>
#include "atomic.h"


#include "python.h"
#define NSPEC	20

int
main (argc, argv)
     int argc;
     char *argv[];
{
  WindPtr w;
  PhotPtr p;

  double freqmin, freqmax;
  int n;


  FILE *fopen ();

  int opar_stat, restart_stat;
  double time_max;		// The maximum time the program is allowed to run before halting
  double lstar;			// The luminosity of the star, iv it exists

  int my_rank;			// these two variables are used regardless of parallel mode
  int np_mpi;			// rank and number of processes, 0 and 1 in non-parallel
  int time_to_quit;
  int ndomain = 0;		//Local variable for ndomain
  int ndom;


#ifdef MPI_ON
  MPI_Init (&argc, &argv);
  MPI_Comm_rank (MPI_COMM_WORLD, &my_rank);
  MPI_Comm_size (MPI_COMM_WORLD, &np_mpi);
#else
  my_rank = 0;
  np_mpi = 1;
#endif

  np_mpi_global = np_mpi;	// Global variable which holds the number of MPI processes
  rank_global = my_rank;	// Global variable which holds the rank of the active MPI process
  Log_set_mpi_rank (my_rank, np_mpi);	// communicates my_rank to kpar


  opar_stat = 0;		/* 59a - ksl - 08aug - Initialize opar_stat to indicate that if we do not open a rdpar file, 
				   the assumption is that we are reading from the command line */
  restart_stat = 0;		/* 67 -ksl - 08nov - Assume initially that these is a new run from scratch, and not 
				   a restart
				 */
  time_max = 13.8e9 * 3.2e7;	/* 67 - ksl - 08nov - The maximum time the program will run without stopping.  This
				   is initially set to the lifetime of the universe
				 */
  time_max = -1;
  time_to_quit = 100000;	// Initialise variable


  /* Set the verbosity level for logging.  To get more info raise the verbosity level to a higher number. To
     get less set the verbosity to a lower level. The verbosity can be reset from the comamnd line */

  verbosity = 3;
  Log_set_verbosity (verbosity);

  /* initialise options for advanced mode (all set to 0) */

  init_advanced_modes ();

  /* Parse the command line. Get the root. create files.diagfolder + diagfiles */

  restart_stat = parse_command_line (argc, argv);

  /* If the restart flag has been set, we check to see if a windsave file exists.  If it doues we will 
     we will restart from that point.  If the windsave file does not exist we will start from scratch */

  init_log_and_windsave (restart_stat);

  Log_parallel ("Thread %d starting.\n", my_rank);

  /* Start logging of errors and comments */

  Log ("!!Python Version %s \n", VERSION);	//54f -- ksl -- Now read from version.h
  Log ("!!Git commit hash %s\n", GIT_COMMIT_HASH);

  /* warn the user if there are uncommited changes */

  int git_diff_status = GIT_DIFF_STATUS;
  if (git_diff_status > 0)
    Log
      ("!!Git: This version was compiled with %i files with uncommitted changes.\n",
       git_diff_status);

  Log ("!!Python is running with %d processors\n", np_mpi_global);
  Log_parallel
    ("This is MPI task number %d (a total of %d tasks are running).\n",
     rank_global, np_mpi_global);

  Debug ("Debug statements are on. To turn off use lower verbosity (< 5).\n");

  /* Set the maximum time if it was defined */
  if (time_max > 0)
    {
      set_max_time (files.root, time_max);
    }

  xsignal (files.root, "%-20s Initializing variables for %s\n", "NOK",
	   files.root);

  opar_stat = setup_created_files ();

/* Allocate the domain structure */

  zdom = (DomainPtr) calloc (sizeof (domain_dummy), MaxDom);

  /* BEGIN GATHERING INPUT DATA */

  /* Describe the basic calculation in terms of the number of iterations which will
     be used to calculate the wind parameters and the number of iterations and wavelength
     range which will be used for the final spectrom.  Also describe the observer's views
     of the system */


  if (restart_stat == 1)	/* We want to continue a run. This is generally used 
				   because we had to limit to runtime of python or we decided
				   we needed more ionization or spectral cycles */
    {
      Log ("Continuing a previous run of %s \n", files.root);
      strcpy (files.old_windsave, files.root);
      strcat (files.old_windsave, ".wind_save");

      if (wind_read (files.old_windsave) < 0)
	{
	  Error ("python: Unable to open %s\n", files.old_windsave);	//program will exit if unable to read the file
	  exit (0);
	}
      w = wmain;
      ndomain = geo.ndomain;	// XXX Needed because currently we set geo.ndomain=ndomain at the end of the inpusts

      geo.run_type = SYSTEM_TYPE_PREVIOUS;	// We read the data from a file

      xsignal (files.root, "%-20s Read %s\n", "COMMENT", files.old_windsave);

      if (geo.pcycle > 0)
	{
	  spec_read (files.specsave);
	  xsignal (files.root, "%-20s Read %s\n", "COMMENT", files.specsave);
	}
    }

  else if (restart_stat == 0)	/* We are starting a new run, which is the normal mode of operation */
    {

      /* First,  establish the overall system type . 
         Note 1509 - ksl - Exactly what we call a system type is a little bizarre. The original
         intent of this was to allow one to ignore a secondary star, but with addition of AGN it, really
         is a bit unclear what one would like to use here */

      geo.system_type = SYSTEM_TYPE_STAR;

      rdint ("System_type(0=star,1=binary,2=agn,3=previous)",
	     &geo.system_type);

      init_geo ();   /* Set values in the geometry structure and the domain stucture to reasonable starting
			values */      

      if (geo.system_type == SYSTEM_TYPE_PREVIOUS)
	{
	  /* This option is for the confusing case where we want to start with a previous wind 
	   model,(presumably because that run produced a wind close to the one we are looking for, 
	   but we are going to change some parameters that do not affect the wind geometry,  
	   We will write use new filenames for the results, so all of the previous work is still saved,
	   */

	  strcpy (files.old_windsave, "earlier.run");
	  rdstr ("Old_windfile(root_only)", files.old_windsave);
	  strcat (files.old_windsave, ".wind_save");


	  Log
	    ("Starting a new run from scratch starting with previous windfile");

	  /* Note that wind_read also reads the atomic data file that was used to create the previous run of the data. */

	  if (wind_read (files.old_windsave) < 0)
	    {
	      Error ("python: Unable to open %s\n", files.old_windsave);	//program will exit if unable to read the file
	      exit (0);
	    }

	  geo.run_type = SYSTEM_TYPE_PREVIOUS;	// after wind_read one will have a different wind_type otherwise
	  w = wmain;
	  ndomain = geo.ndomain;	// XXX Needed because currently we set geo.ndomain=ndomain at the end of the inpusts


	}

      else
	{	
		/* This option is the most common one, where we are starting to define a completely new system */

	  rdint
	    ("Wind_type(0=SV,1=Sphere,3=Hydro,4=Corona,5=knigge,6=homologous,7=yso,8=elvis,9=shell,10=None)",
	     &zdom[ndomain].wind_type);
	  if (zdom[ndomain].wind_type != 10)
	    {
	      strcat (zdom[ndomain].name, "Wind");
	      geo.wind_domain_number = ndomain;
	      get_grid_params (geo.wind_domain_number);

	      ndomain++;
	    }

	  rdint
	    ("disk.type(0=no.disk,1=standard.flat.disk,2=vertically.extended.disk)",
	     &geo.disk_type);

	  if (geo.disk_type == DISK_NONE)
	    {
	      geo.disk_atmosphere = 0;
	      geo.disk_radiation = 0;
	      geo.diskrad = 0;
	    }
	  else
	    {
	      rdint ("disk.atmosphere(0=no,1=yes)", &geo.disk_atmosphere);
	    }
	  if (geo.disk_atmosphere != 0)
	    {
	      geo.atmos_domain_number = ndomain;
	      strcat (zdom[ndomain].name, "Disk Atmosphere");
	      geo.atmos_domain_number = ndomain;
	      get_grid_params (geo.atmos_domain_number);
	      zdom[ndomain].wind_type=CORONA;
	      ndomain++;
	    }

	  rdstr ("Atomic_data", geo.atomic_filename);

	  /* read a variable which controls whether to save a summary of atomic data
	     this is defined in atomic.h, rather than the modes structure */

	  if (modes.iadvanced) {
	    rdint ("write_atomicdata(0=no,anything_else=yes)", &write_atomicdata);

	  if (write_atomicdata)
	    Log ("You have opted to save a summary of the atomic data\n");
	  }

	  get_atomic_data (geo.atomic_filename);

	}

    }




/* Get the remainder of the data.  Note that this is done whether or not the windsave file was read in */
/* Allocate the photons and read in the number of cycles.  Note XXX it is not at all clear whre we want this in the end, or that allocating
 * photons and getting the number of cycles goes together */

  p = init_photons ();



  /* Define how ionization is going to be calculated */

  init_ionization ();


  /* Determine what radiation sources there are.  
     Note that most of these values are initilized in init_geo */

  get_radiation_sources ();


  if (geo.run_type != SYSTEM_TYPE_PREVIOUS)	// Start of block to define a model for the first time
    {

      /* get_stellar_params gets information like mstar, rstar, tstar etc.
         it returns the luminosity of the star */

      lstar = get_stellar_params ();

      /* Describe the disk */

      if (geo.disk_type)	/* Then a disk exists and it needs to be described */
	{
	  get_disk_params ();
	}

      /* describe the boundary layer / agn components to the spectrum if they exist. 
         reads in information specified by the user and sets variables in geo structure */

      get_bl_and_agn_params (lstar);

      /* Describe the wind. This routine reads in geo.rmax and geo.twind
         and then gets params by calling e.g. get_sv_wind_params() */

      get_wind_params (geo.wind_domain_number);

      if (geo.atmos_domain_number>=0) {
	      get_wind_params(geo.atmos_domain_number);
      }

    }				// End of block to define a model for the first time

  else
    {
      if (geo.disk_type)	/* Then a disk exists and it needs to be described */
	{
	  if (geo.disk_radiation)
	    {
	      rdint
		("Disk.temperature.profile(0=standard;1=readin)",
		 &geo.disk_tprofile);
	      if (geo.disk_tprofile == 1)
		{
		  rdstr ("T_profile_file", files.tprofile);
		}
	    }
	}
    }


  /* Calculate additional parameters associated with the binary star system */

  // XXX This may be a problem for restarts, now that we have changed the meaing of 
  // SYSTEM type
  if (geo.system_type == SYSTEM_TYPE_BINARY)
    binary_basics ();

  /* Check that the parameters which have been supplied for the star, disk and boundary layer will
     allow generation of photons where that is appropriate */

  if (geo.tstar <= 0.0)
    geo.star_radiation = 0;
  if (geo.disk_mdot <= 0.0)
    geo.disk_radiation = 0;
  if (geo.t_bl <= 0.0 || geo.lum_bl <= 0.0)
    geo.bl_radiation = 0;

  /* Next block added by SS August 04 in case diskrad = 0 is used to mean no disk at any point. */

  if (geo.diskrad <= 0.0)
    {
      geo.disk_type = DISK_NONE;
      geo.disk_radiation = 0;
    }

  if (geo.star_radiation)
    Log ("There is a star which radiates\n");
  else
    Log ("The star in the system does not radiate\n");

  if (!geo.disk_type)
    Log ("There is no disk in the system \n");
  else if (!geo.disk_radiation)
    Log ("The disk exists, but only absorbs photons\n");
  else
    Log ("There is a disk which radiates and absorbs\n");

  if (geo.bl_radiation)
    Log ("There is a boundary layer which radiates\n");
  else
    Log ("There is no boundary layer\n");

  if (geo.agn_radiation)
    Log ("There is a BH  which radiates\n");
  else
    Log ("There is no BH \n");

  /* Describe the spectra which will be extracted and the way it will be extracted */

  /* First initialise things to semi-reasonable values */
/* These two variables have to do with what types of spectra are created n the
 * spectrum files. They are not associated with the nature of the spectra that
 * are generated by say the boundary layer
 */

  geo.select_extract = 1;
  geo.select_spectype = 1;

/* Completed initialization of this section.  Note that get_spectype uses the source of the
 * ratiation and then value given to return a spectrum type. The output is not the same 
 * number as one inputs. It's not obvious that this is a good idea. */

  if (geo.pcycles > 0)
    {

      get_spectype (geo.star_radiation,
		    "Rad_type_for_star(0=bb,1=models,2=uniform)_in_final_spectrum",
		    &geo.star_spectype);


      get_spectype (geo.disk_radiation,
		    "Rad_type_for_disk(0=bb,1=models,2=uniform)_in_final_spectrum",
		    &geo.disk_spectype);


      get_spectype (geo.bl_radiation,
		    "Rad_type_for_bl(0=bb,1=models,2=uniform)_in_final_spectrum",
		    &geo.bl_spectype);

      geo.agn_spectype = 3;
      get_spectype (geo.agn_radiation,
		    "Rad_type_for_agn(3=power_law,4=cloudy_table)_in_final_spectrum",
		    &geo.agn_spectype);

      init_observers ();
    }

  geo.matom_radiation = 0;	//initialise for ionization cycles - don't use pre-computed emissivities for macro-atom levels/ k-packets.

  get_standard_care_factors ();

  get_meta_params ();


/* 081221 - 67c - Establish limits on the frequency intervals to be used by the ionization cycles and 
 * the fraquency bands for stratified sampling.  Changes here were made to allow more control
 * over statified sampling, since we have expanded the temperature ranges of the types of systems
 * we would like to calculate.  This section of inputs might logically go earlier in the code, but
 * was put here so it would add on to existing .pf files.  It would be reasonble to consider moving
 * it to a more logical location
 */


/* Determine the frequency range which will be used to establish the ionization balance of the wind */

  // Note that bands_init asks .pf file or user what kind of banding is desired 

  bands_init (-1, &xband);

  /*if we have changed min and max in bands_init, we need to make sure this is reflected in the frequency bounds */
  freqmin = xband.f1[0];
  freqmax = xband.f2[xband.nbands - 1];

  /* 1112 - 71 - ksl Next routine sets up the frequencies that are used for charactizing the spectrum in a cell
   * These need to be coordinated with the bands that are set up for spectral gneration
   */
  freqs_init (freqmin, freqmax);


  if (modes.iadvanced)
    {
      /* Do we require extra diagnostics or not */
      rdint ("Extra.diagnostics(0=no,1=yes) ", &modes.diag_on_off);

      if (modes.diag_on_off)
	{
	  get_extra_diagnostics ();
	}
    }


  /* Wrap up and save all the inputs */

  if (strncmp (files.root, "mod", 3) == 0)
    cpar ("mod.pf");
  else if (strncmp (files.root, "dummy", 5) == 0)
    {
      cpar ("dummy.pf");
      exit (0);
    }
  else if (opar_stat == 1)
    {
      cpar (files.input);
    }
  else
    cpar ("python.pf");


  /* At this point, all inputs have been obtained at this point and the inputs have been copied to "mod.pf" or "python.pf"
   * If we have used, the -i flag, we quit; otherwise we continue on to run the model */

  if (modes.quit_after_inputs)
    {
      Log ("Run with -i flag, so quitting now inputs have been gathered.\n");
      exit (0);
    }

/* INPUTS ARE FINALLY COMPLETE */

/* Print out some diagnositic infomration about the domains */

  // XXX This is clearly wrong for repeats

  geo.ndomain = ndomain;	// Store ndomain in geo so that it can be saved

  Log ("There are %d domains\n", geo.ndomain);
  for (n = 0; n < geo.ndomain; n++)
    {
      Log ("%20s type: %d  ndim: %d mdim: %d ndim2: %d\n", zdom[n].name, zdom[n].wind_type,
	   zdom[n].ndim, zdom[n].mdim, zdom[n].ndim2);
    }


  /* DFUDGE is a distance that assures we can "push through" boundaries.  setup_dfudge
   sets the push through distance depending on the size of the system. 
  */

  DFUDGE = setup_dfudge ();

  /* Now define the wind cones generically. modifies the global windcone structure */

  setup_windcone ();


  /*NSH 130821 broken out into a seperate routine added these lines to fix bug41, where
     the cones are never defined for an rtheta grid if the model is restarted. 

     XXX ksl is unclear why the wind cones ar being initilized here, rather than as part of
     routines located elsewhere, but I have follwoed previous practice and reinitialized them
     as part to the domain effort.  

     XXX This looks wrong; we read all of this infromation in I think
   */

  for (ndom = 0; ndom < geo.ndomain; ndom++)
    {

      if (zdom[ndom].coord_type == RTHETA && geo.run_type == SYSTEM_TYPE_PREVIOUS)	//We need to generate an rtheta wind cone if we are restarting
	{
	  rtheta_make_cones (ndom, wmain);
	}
    }


  /* Next line finally defines the wind if this is the initial time this model is being run */

  if (geo.run_type != SYSTEM_TYPE_PREVIOUS)	// Define the wind and allocate the arrays the first time
    {
      define_wind ();
    }

  w = wmain;

  if (modes.save_cell_stats)
    {
      /* Open a diagnostic file or files (with hardwired names) */

      open_diagfile ();
    }

  /* initialize the random number generator */
  //      srand( (n=(unsigned int) clock()));  

  srand (1084515760 + (13 * rank_global));

  /* 68b - 0902 - ksl - Start with photon history off */

  phot_hist_on = 0;

  /* If required, read in a non-standard disk temperature profile */

  if (geo.disk_tprofile == 1)
    {
      read_non_standard_disk_profile (files.tprofile);
    }



/* The next section sets up a structure qdisk to record the effects
 * of illumination on the disk.  disk_init is called primarily to get
 * a defined set of annular rings which are kept throughout the
 * ionization calculation.  A second structure qdisk is needed
 * because in the process of generating photons in various bands
 * the annular rings are changed
 *
 * disk_init calculates the flux from the disk in the energy range set by
 * freqmin and freqmax, and uses is this to identify the position of the
 * rings in the disk, so that each ring contributes the same amount to
 * the flux
 *
 * */


  disk_init (geo.rstar, geo.diskrad, geo.mstar, geo.disk_mdot, freqmin,
	     freqmax, 0, &geo.f_disk);

  qdisk_init ();		/* Initialize a disk qdisk to store the information about photons impinging on the disk */


  xsignal (files.root, "%-20s Finished initialization for %s\n", "NOK",
	   files.root);
  check_time (files.root);


/* XXXX - THE CALCULATION OF THE IONIZATION OF THE WIND */

  geo.ioniz_or_extract = 1;	//SS July 04 - want to compute MC estimators during ionization cycles
 
  //1 simply implies we are in the ionization section of the code
  //and allows routines to act accordinaly.

/* 67 -ksl- geo.wycle will start at zero unless we are completing an old run */


/* XXXX -  CALCULATE THE IONIZATION OF THE WIND */

  calculate_ionization (restart_stat);

/* XXXX - END OF CYCLE TO CALCULATE THE IONIZATION OF THE WIND */


  Log (" Completed wind creation.  The elapsed TIME was %f\n", timer ());

  /* SWM - Evaluate wind paths for last iteration */
  if (geo.reverb == REV_WIND)
    {
      wind_paths_evaluate (w);
      wind_paths_output (w, files.root);
    }

/* XXXX - THE CALCULATION OF A DETAILED SPECTRUM IN A SPECIFIC REGION OF WAVELENGTH SPACE */

  freqmax = C / (geo.swavemin * 1.e-8);
  freqmin = C / (geo.swavemax * 1.e-8);


  /* Perform the initilizations required to handle macro-atoms during the detailed
     calculation of the spectrum.  

     Next lines turns off macro atom estimators and other portions of the code that are
     unnecessary during spectrum cycles.  */

  geo.ioniz_or_extract = 0;

/* 57h -- 07jul -- Next steps to speed up extraction stage */
  if (!modes.keep_photoabs)
    {
      DENSITY_PHOT_MIN = -1.0;	// Do not calculated photoabsorption in detailed spectrum 
    }

  /*Switch on k-packet/macro atom emissivities  SS June 04 */

  if (geo.rt_mode == 2)
    {
      geo.matom_radiation = 1;
    }

  /* Finished initializations required for macro-atom approach */

  /* Calculate and store which bf processess need to be considered in each cell
   * Note that this is not macro-specific but is just to speed the program up.
   */

  kbf_need (freqmin, freqmax);

  /* XXXX - Execute  CYCLES TO CREATE THE DETAILED SPECTRUM */

<<<<<<< HEAD
  make_spectra (restart_stat);
=======
int init_advanced_modes()
{ 
  modes.iadvanced = 0;                // this is controlled by the -d flag, global mode control.
  modes.save_cell_stats = 0;          // want to save photons statistics by cell
  modes.ispy = 0;                 	  // want to use the ispy function
  modes.keep_ioncycle_windsaves = 0;  // want to save wind file each ionization cycle
  modes.track_resonant_scatters = 0;  // want to track resonant scatters
  modes.save_extract_photons = 0;     // we want to save details on extracted photons
  modes.print_windrad_summary = 0;    // we want to print the wind rad summary each cycle
  modes.adjust_grid = 0;              // the user wants to adjust the grid scale
  modes.diag_on_off = 0;              // extra diagnostics
  modes.use_debug = 0;
  modes.print_dvds_info = 0;          // print out information on velocity gradients
  write_atomicdata = 0;               // print out summary of atomic data 
  modes.quit_after_inputs = 0;		  // testing mode which quits after reading in inputs
  modes.fixed_temp = 0;               // do not attempt to change temperature - used for testing
  modes.zeus_connect = 0;             // connect with zeus
  
  //note this is defined in atomic.h, rather than the modes structure 


  modes.keep_photoabs = 1;			  // keep photoabsorption in final spectrum
>>>>>>> 84ca4e5b

  return (0);
}<|MERGE_RESOLUTION|>--- conflicted
+++ resolved
@@ -868,33 +868,7 @@
   kbf_need (freqmin, freqmax);
 
   /* XXXX - Execute  CYCLES TO CREATE THE DETAILED SPECTRUM */
-
-<<<<<<< HEAD
   make_spectra (restart_stat);
-=======
-int init_advanced_modes()
-{ 
-  modes.iadvanced = 0;                // this is controlled by the -d flag, global mode control.
-  modes.save_cell_stats = 0;          // want to save photons statistics by cell
-  modes.ispy = 0;                 	  // want to use the ispy function
-  modes.keep_ioncycle_windsaves = 0;  // want to save wind file each ionization cycle
-  modes.track_resonant_scatters = 0;  // want to track resonant scatters
-  modes.save_extract_photons = 0;     // we want to save details on extracted photons
-  modes.print_windrad_summary = 0;    // we want to print the wind rad summary each cycle
-  modes.adjust_grid = 0;              // the user wants to adjust the grid scale
-  modes.diag_on_off = 0;              // extra diagnostics
-  modes.use_debug = 0;
-  modes.print_dvds_info = 0;          // print out information on velocity gradients
-  write_atomicdata = 0;               // print out summary of atomic data 
-  modes.quit_after_inputs = 0;		  // testing mode which quits after reading in inputs
-  modes.fixed_temp = 0;               // do not attempt to change temperature - used for testing
-  modes.zeus_connect = 0;             // connect with zeus
-  
-  //note this is defined in atomic.h, rather than the modes structure 
-
-
-  modes.keep_photoabs = 1;			  // keep photoabsorption in final spectrum
->>>>>>> 84ca4e5b
 
   return (0);
 }