--- conflicted
+++ resolved
@@ -269,21 +269,6 @@
   int np_mpi;		// rank and number of processes, 0 and 1 in non-parallel
   int time_to_quit;
 
-<<<<<<< HEAD
-#ifdef MPI_ON
-  int mpi_i, mpi_j;
-
-
-  double *maxfreqhelper,*maxfreqhelper2; 
-/*NSH 131213 the next line introduces new helper arrays for the max and min frequencies in bands */
-  double *maxbandfreqhelper,*maxbandfreqhelper2,*minbandfreqhelper,*minbandfreqhelper2;
-  double *redhelper, *redhelper2;
-  int *iredhelper, *iredhelper2;
-  int plasma_double_helpers,plasma_int_helpers,ioniz_spec_helpers,spec_spec_helpers;
-#endif
-
-=======
->>>>>>> 7485da1b
   int mkdir();
 
   #ifdef MPI_ON
