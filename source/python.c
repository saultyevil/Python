
/***********************************************************/
/** @file  python.c
 * @author ksl
 * @date   January, 2018
 *
 * @brief  This file contains main and various related routines
 * that are central to the operation of Python
 *
 ***********************************************************/


#include <stdio.h>
#include <stdlib.h>
#include <string.h>
#include <math.h>
#include "atomic.h"
#include <time.h>               //To allow the used of the clock command without errors!!



#include "python.h"
#include "models.h"
#define NSPEC	20




/**********************************************************/
/**
 * @brief     The main routine for Python, which supervises the ingest of data defining a model, the initializtion
 * of the model, and actual run of the model, and writing the data to the disk
 *
 *
 * @param [in] int  argc   The number of command line arguments
 * @param [in] char *  argv[]   The command line arguments
 * @return     Always returns 0
 *
 * @details
 *
 * ### Notes ###
 *
 * The main routine of Python is fairly simple conceptually.  One gather the data, one allocates and intializes
 * all of the data structures, one runs the ionization cycles and one run the detalied spectral cycles.
 * The main ruoutin of Python supervises all of these things
 *
 * The main routine is complicated (mainly) due to the multiple ways a model can be run.
 *
 *  * A model can be run from scratch
 *  * A model can be contined from an earlier run (increasing only the number of ionization or spectral cycles)
 *  * A new model can be run beginning with an old windsave file (allowing various parameters of the radiation souces to be set differently
 *  from the old model)
 *
 *  Additionally, there is logic associated with the fact that different types of models require different data.  An AGN for example does
 *  not have (the possibility of) a secondary star.  Most of the inputs from Python come from a parameter file, but Python also has a robust
 *  set of command line switches (See parse_command_line).
 *
 *  Once all the inputs are obtained, the main routine calles routines to allocate data structures needed  to hold the model and to complete
 *  the intialization of both the data structues and various other variables.
 *
 *  The it runs the ionization cycles (See calculate_ionization );
 *
 *  Finally it runs the cycles that calulate the detailed spectra (See make_spectra);
 *
 *
 **********************************************************/

int
main (argc, argv)
     int argc;
     char *argv[];
{
  WindPtr w;

  double freqmin, freqmax;
  int n;
  char answer[LINELENGTH];
  int get_models ();            // Note: Needed because get_models cannot be included in templates.h
  int dummy_spectype;

  FILE *fopen ();

  int opar_stat, restart_stat;
  double time_max;              // The maximum time the program is allowed to run before halting
  double lstar;                 // The luminosity of the star, iv it exists

  int my_rank;                  // these two variables are used regardless of parallel mode
  int np_mpi;                   // rank and number of processes, 0 and 1 in non-parallel





#ifdef MPI_ON
  MPI_Init (&argc, &argv);
  MPI_Comm_rank (MPI_COMM_WORLD, &my_rank);
  MPI_Comm_size (MPI_COMM_WORLD, &np_mpi);
#else
  my_rank = 0;
  np_mpi = 1;
#endif

  np_mpi_global = np_mpi;       // Global variable which holds the number of MPI processes
  rank_global = my_rank;        // Global variable which holds the rank of the active MPI process
  Log_set_mpi_rank (my_rank, np_mpi);   // communicates my_rank to kpar


  opar_stat = 0;                /* Initialize opar_stat to indicate that if we do not open a rdpar file,
                                   the assumption is that we are reading from the command line */
  restart_stat = 0;             /* Assume initially that these is a new run from scratch, and not
                                   a restart */
  time_max = 13.8e9 * 3.2e7;    /* The maximum time the program will run without stopping.  This
                                   is initially set to the lifetime of the universe */
  time_max = -1;
  set_max_time (files.root, time_max);


  /* Set the verbosity level for logging.  To get more info raise the verbosity level to a higher number. To
     get less set the verbosity to a lower level. The verbosity can be reset from the comamnd line */

  verbosity = 3;
  Log_set_verbosity (verbosity);

  /* initialise the advanced mode flags (all set to 0) which is a structure in python.h */

  init_advanced_modes ();

  /* Parse the command line. Get the root. create files.diagfolder + diagfiles */

  strict = 0;

  restart_stat = parse_command_line (argc, argv);

  /* If the restart flag has been set, we check to see if a windsave file exists.  If it doues we will
     we will restart from that point.  If the windsave file does not exist we will start from scratch */

  init_log_and_windsave (restart_stat);

  Log_parallel ("Thread %d starting.\n", my_rank);

  /* Start logging of errors and comments */

  Log ("!!Python Version %s \n", VERSION);      //54f -- ksl -- Now read from version.h
  Log ("!!Git commit hash %s\n", GIT_COMMIT_HASH);

  /* warn the user if there are uncommited changes */

  int git_diff_status = GIT_DIFF_STATUS;
  if (git_diff_status > 0)
    Log ("!!Git: This version was compiled with %i files with uncommitted changes.\n", git_diff_status);

  Log ("!!Python is running with %d processors\n", np_mpi_global);
  Log_parallel ("This is MPI task number %d (a total of %d tasks are running).\n", rank_global, np_mpi_global);

  Debug ("Debug statements are on. To turn off use lower verbosity (< 5).\n");


  xsignal (files.root, "%-20s Initializing variables for %s\n", "NOK", files.root);

  opar_stat = setup_created_files ();

/* Allocate the domain structure */

  zdom = (DomainPtr) calloc (sizeof (domain_dummy), MaxDom);

  /* BEGIN GATHERING INPUT DATA */

  /* Describe the basic calculation in terms of the number of iterations which will
     be used to calculate the wind parameters and the number of iterations and wavelength
     range which will be used for the final spectrom.  Also describe the observer's views
     of the system */


  if (restart_stat == 1)        /* We want to continue a run. This is generally used
                                   because we had to limit to runtime of python or we decided
                                   we needed more ionization or spectral cycles */
  {
    Log ("Continuing a previous run of %s \n", files.root);
    strcpy (files.old_windsave, files.root);
    strcat (files.old_windsave, ".wind_save");

    if (wind_read (files.old_windsave) < 0)
    {
      Error ("python: Unable to open %s\n", files.old_windsave);        //program will exit if unable to read the file
      Exit (0);
    }
    w = wmain;

    geo.run_type = RUN_TYPE_RESTART;    // We are continuing an old run

    xsignal (files.root, "%-20s Read %s\n", "COMMENT", files.old_windsave);


    if (geo.model_count > 0)    //We have previously used models - we need to read them in again
    {
      for (n = 0; n < geo.model_count; n++)
      {
        get_models (geo.model_list[n], 2, &dummy_spectype);
      }
    }
    if (geo.pcycle > 0)
    {
      spec_read (files.specsave);
      xsignal (files.root, "%-20s Read %s\n", "COMMENT", files.specsave);
    }
  }

  else if (restart_stat == 0)   /* We are starting a new run, which is the normal mode of operation */
  {

    /* First,  establish the overall system type.  System type should be a physical system,
     * to make things easier for the user.  So really want system types to be something like
     * CV, YSO, AGN so that defaults can be set.  This is now issue #420
     */

    geo.system_type = SYSTEM_TYPE_STAR;
    geo.run_type = RUN_TYPE_NEW;

    strcpy (answer, "star");
    geo.system_type = rdchoice ("System_type(star,binary,agn,previous)", "0,1,2,3", answer);


    if (geo.system_type == SYSTEM_TYPE_PREVIOUS)
    {

      /* This option is for the confusing case where we want to start with a previous wind
         model,(presumably because that run produced a wind close to the one we are looking for,
         but we are going to change some parameters that do not affect the wind geometry,
         We will write use new filenames for the results, so all of the previous work is still saved,
       */

      strcpy (files.old_windsave, "earlier.run");
      rdstr ("Wind.old_windfile(root_only)", files.old_windsave);
      strcat (files.old_windsave, ".wind_save");


      Log ("Starting a new run from scratch starting using a previous windfile\n");

      /* Note that wind_read also reads the atomic data file that was used to create the previous run of the data. */

      if (wind_read (files.old_windsave) < 0)
      {
        Error ("python: Unable to open %s\n", files.old_windsave);      //program will exit if unable to read the file
        Exit (0);
      }

      geo.run_type = RUN_TYPE_PREVIOUS; // after wind_read one will have a different wind_type otherwise

      w = wmain;
      geo.wcycle = 0;
      geo.pcycle = 0;           /* This is a new run of an old windsave file so we set the nunber of cycles already done to 0 */
    }



    if (geo.run_type == RUN_TYPE_NEW || geo.run_type == RUN_TYPE_PREVIOUS)
    {
      /* This option is the most common one, where we are starting to define a completely new system.
       */


      if (geo.run_type == RUN_TYPE_NEW)
      {
        init_geo ();            /* Set values in the geometry structure and the domain stucture to reasonable starting
                                   values */
      }

      /* get_stellar_params gets information like mstar, rstar, tstar etc.
         it returns the luminosity of the star */

      lstar = get_stellar_params ();

      /* Describe the disk */

      get_disk_params ();


      /* describe the boundary layer / agn components to the spectrum if they exist.
         So that initial condiditions for the bl and agn are initialized sensibly this has
         to come after the disk is defined.
       */

      get_bl_and_agn_params (lstar);

      /* At this point we check whether we have any sources of radiation and exit if we do not */

      if (!geo.star_radiation && !geo.disk_radiation && !geo.bl_radiation && !geo.bl_radiation && !geo.agn_radiation)
      {
        Error ("python: No radiation sources so nothing to do but quit!\n");
        Exit (0);
      }

      /* Describe the wind (or more correctly the various domains).
       */


      rdpar_comment ("Parameters descibing the various winds or coronae in the system");

      strcpy (answer, "yes");
      geo.wind_radiation = rdchoice ("Wind.radiation(yes,no)", "1,0", answer);

      /* JM 1806 -- note that wind radiation will get "turned off" in indivisible packet/macro-atom
         mode when geo.rt_mode == RT_MODE_MACRO. This is done in get_line_transfer_mode () in
         setup_domains.c, see issue #390 */

      if (geo.run_type == RUN_TYPE_NEW)
      {
        geo.ndomain = 1;
        rdint ("Wind.number_of_components", &geo.ndomain);


        for (n = 0; n < geo.ndomain; n++)
        {

          get_domain_params (n);

        }
      }




    }

  }




/* Get the remainder of the input data.  Note that the next few lines are read from the input file whether or not the windsave file was read in,
   because these are things one would like to be able to change even if we have read in an old windsave file.  init_photons reads in
   the numbers of ionization and spectral cycles and then instatiates PhotPtr.  It is possilbe that this should be moved to else where in
   the flow of reading in data.
 */

  /* All operating modes */
  rdpar_comment ("Parameters associated with photon number, cycles,ionization and radiative transfer options");

  init_photons ();

  /* Define how ionization is going to be calculated */

  /* All operating modes */
  init_ionization ();




  /* Note: ksl - At this point, SYSTEM_TYPE_PREVIOUS refers both to a restart and to a situation where
   * one is starting from an early wind file as implemented this is quite restrictive about what one
   * can change in the previous case.   */

  if (geo.run_type == RUN_TYPE_NEW)     // Start of block to define a model for the first time
  {

    /* Describe the wind, by calling get_wind_params one or more times
       and then gets params by calling e.g. get_sv_wind_params() */

    for (n = 0; n < geo.ndomain; n++)
    {
      rdpar_comment ("Parameters for Domain %d", n);
      get_wind_params (n);
    }

  }                             // End of block to define a model for the first time
  else if (modes.zeus_connect == 1)     /* We are in rad-hydro mode, we want the new density and temperature */
  {
    /* Hydro takes the wind domain number as an argument in the current domains setup */
    Log ("We are going to read in the density and temperature from a zeus file\n");
    get_hydro (geo.hydro_domain_number);        //This line just populates the hydro structures
  }


  /* Calculate additional parameters associated with the binary star system */

  if (geo.system_type == SYSTEM_TYPE_BINARY)
    binary_basics ();

  /* Check that the parameters which have been supplied for the star, disk and boundary layer will
     allow generation of photons where that is appropriate */

  if (geo.tstar <= 0.0)
    geo.star_radiation = 0;
  if (geo.disk_mdot <= 0.0 && geo.disk_tprofile == DISK_TPROFILE_STANDARD)
    geo.disk_radiation = 0;
  if (geo.t_bl <= 0.0 || geo.lum_bl <= 0.0)
    geo.bl_radiation = 0;

  /* If the disk radius is <0, assume no disk was intended. */

  if (geo.diskrad <= 0.0)
  {
    geo.disk_type = DISK_NONE;
    geo.disk_radiation = 0;
  }

  if (geo.star_radiation)
    Log ("There is a star which radiates\n");
  else
    Log ("The star in the system does not radiate\n");

  if (!geo.disk_type)
    Log ("There is no disk in the system \n");
  else if (!geo.disk_radiation)
    Log ("The disk exists, but only absorbs photons\n");
  else
    Log ("There is a disk which radiates and absorbs\n");

  if (geo.bl_radiation)
    Log ("There is a boundary layer which radiates\n");
  else
    Log ("There is no boundary layer\n");

  if (geo.agn_radiation)
    Log ("There is a BH  which radiates\n");
  else
    Log ("There is no BH \n");

  /* Describe the spectra which will be extracted and the way it will be extracted */

  /* First initialise things to semi-reasonable values */
/* These two variables have to do with what types of spectra are created n the
 * spectrum files. They are not associated with the nature of the spectra that
 * are generated by say the boundary layer
 */

  geo.select_extract = 1;
  geo.select_spectype = 1;

/* Completed initialization of this section.  Note that get_spectype uses the source of the
 * radiation and then value given to return a spectrum type. The output is not the same
 * number as one inputs. It' s not obvious that this is a good idea. */

  if (geo.pcycles > 0 && geo.pcycle == 0)
<<<<<<< HEAD
  {                             //OLD: geo.run_type != RUN_TYPE_RESTART
=======
  {
>>>>>>> 5bc25c7e
    // This should only evaluate true for when no spectrum cycles have run (I hope)

    rdpar_comment ("Parameters defining the spectra seen by observers\n");

    get_spectype (geo.star_radiation,
                  //"Rad_type_for_star(0=bb,1=models,2=uniform)_in_final_spectrum",
                  //"Central_object.rad_type_in_final_spectrum(0=bb,1=models,2=uniform)", &geo.star_spectype);
                  "Central_object.rad_type_in_final_spectrum(bb,models,uniform)", &geo.star_spectype);
    get_spectype (geo.disk_radiation,
                  //"Rad_type_for_disk(0=bb,1=models,2=uniform)_in_final_spectrum",
                  //"Disk.rad_type_in_final_spectrum(0=bb,1=models,2=uniform)", &geo.disk_spectype);
                  "Disk.rad_type_in_final_spectrum(bb,models,uniform)", &geo.disk_spectype);
    get_spectype (geo.bl_radiation,
                  //"Rad_type_for_bl(0=bb,1=models,2=uniform)_in_final_spectrum",
                  //"Boundary_layer.rad_type_in_final_spectrum(0=bb,1=models,2=uniform)", &geo.bl_spectype);
                  "Boundary_layer.rad_type_in_final_spectrum(bb,models,uniform)", &geo.bl_spectype);
    geo.agn_spectype = SPECTYPE_POW;
    get_spectype (geo.agn_radiation,
                  //"Rad_type_for_agn(3=power_law,4=cloudy_table,5=bremsstrahlung)_in_final_spectrum", &geo.agn_spectype);
                  "BH.rad_type_in_final_spectrum(power,cloudy,brems)", &geo.agn_spectype);
    if (geo.agn_radiation && geo.agn_spectype >= 0 && comp[geo.agn_spectype].nmods != 1)
    {
      Error ("python: When using models with an AGN, there should be exactly 1 model, we have %i for spectrum cycles\n",
             comp[geo.agn_ion_spectype].nmods);
      exit (0);
    }
    init_observers ();
  }

  geo.matom_radiation = 0;      //initialise for ionization cycles - don't use pre-computed emissivities for macro-atom levels/ k-packets.
  get_standard_care_factors ();
  get_meta_params ();

/* Establish limits on the frequency intervals to be used by the ionization cycles and
 * the fraquency bands for stratified sampling. These bands are alos used as the spectral
 * intervals for creating crude spectra in each of the cells
 *
 * This section of inputs might logically go earlier in the code, but
 * was put here so it would add on to existing .pf files.  It would be reasonble to consider moving
 * it to a more logical location
 */


  rdpar_comment ("Other parameters");

  bands_init (-1, &xband);
  freqmin = xband.f1[0];
  freqmax = xband.f2[xband.nbands - 1];

  if (modes.iadvanced)
  {
    /* Do we require extra diagnostics or not */
    strcpy (answer, "no");
    modes.diag_on_off = rdchoice ("@Diag.extra(yes,no)", "1,0", answer);
    if (modes.diag_on_off)
    {
      get_extra_diagnostics ();
    }
  }


  /* Wrap up and save all the inputs */


  if (strncmp (files.root, "mod", 3) == 0)
  {
    cpar ("mod.pf");
  }

  else if (opar_stat == 1)
  {
    cpar (files.input);
  }
  else
  {
    cpar (files.new_pf);
  }

  /* At this point, all inputs have been obtained at this point and the inputs have been copied to "mod.pf" or "python.pf"
   * If we have used, the -i flag, we quit; otherwise we continue on to run the model */
  if (modes.quit_after_inputs)
  {
    Log ("This was was run with the -i or --dry-run flag set, so quitting now inputs have been gathered.\n");
    error_summary ("dry run.");
    exit (0);
  }


  if (strict)
  {
    Log ("Some of the input have not been updated for the current version of Python.  Please correct and rerun\n");
    exit (0);
  }

  /* INPUTS ARE FINALLY COMPLETE */

  /* Print out some diagnositic infomration about the domains */




  Log ("There are %d domains\n", geo.ndomain);
  for (n = 0; n < geo.ndomain; n++)
  {
    Log ("%20s type: %3d  ndim: %3d mdim: %3d ndim2: %4d\n", zdom[n].name, zdom[n].wind_type, zdom[n].ndim, zdom[n].mdim, zdom[n].ndim2);
  }




  /* DFUDGE is a distance that assures we can "push through" boundaries.  setup_dfudge
     sets the push through distance depending on the size of the system.
   */

  DFUDGE = setup_dfudge ();

  /* Now define the wind cones generically. modifies the global windcone structure */
  setup_windcone ();




  /* initialize the random number generator */
  /* By default, the random number generator start with fixed seeds (differnt
   * for each processor, but this can be changed using a command line
   * switch.
   *
   * An exception is when we are in zeus mode, where it would be inappropriate
   * to use the same phtons in ezch cycle.  There we initiate the seeds unsing
   * the clock
   */
  if (modes.rand_seed_usetime == 1)
  {
    n = (unsigned int) clock () * (rank_global + 1);
    init_rand (n);

  }
  else
  {
    init_rand (1084515760 + (13 * rank_global));
  }



  /* Next line finally defines the wind if this is the initial time this model is being run */

  if (geo.run_type == RUN_TYPE_NEW)     // Define the wind and allocate the arrays the first time
  {
    define_wind ();
  }



  if (modes.zeus_connect == 1)  //We have restarted, but are in zeus connect mode, so we want to update density, temp and velocities
  {

    /* Hydro takes the wind domain number as an argument in the current domains setup */
    hydro_restart (geo.hydro_domain_number);
  }

  /* this routine checks, somewhat crudely, if the grid is well enough resolved */
  check_grid ();

  w = wmain;
  if (modes.extra_diagnostics)
  {
    /* Open a diagnostic file or files (with hardwired names) */

    init_extra_diagnostics ();
  }




  /* Start with photon history off */
  phot_hist_on = 0;

  /* If required, read in a non-standard disk temperature profile */
  if (geo.disk_tprofile == 1)
  {
    read_non_standard_disk_profile (files.tprofile);
  }



/* The next section sets up a structure qdisk to record the effects
 * of illumination on the disk.  disk_init is called primarily to get
 * a defined set of annular rings which are kept throughout the
 * ionization calculation.  A second structure qdisk is needed
 * because in the process of generating photons in various bands
 * the annular rings are changed
 *
 * disk_init calculates the flux from the disk in the energy range set by
 * freqmin and freqmax, and uses is this to identify the position of the
 * rings in the disk, so that each ring contributes the same amount to
 * the flux
 *
 * */


  disk_init (geo.rstar, geo.diskrad, geo.mstar, geo.disk_mdot, freqmin, freqmax, 0, &geo.f_disk);
  qdisk_init ();                /* Initialize a disk qdisk to store the information about photons impinging on the disk */
  xsignal (files.root, "%-20s Finished initialization for %s\n", "NOK", files.root);
  check_time (files.root);

/* XXXX - THE CALCULATION OF THE IONIZATION OF THE WIND */
  geo.ioniz_or_extract = 1;     //SS July 04 - want to compute MC estimators during ionization cycles
  //1 simply implies we are in the ionization section of the code
  //and allows routines to act accordinaly.
/* 67 -ksl- geo.wycle will start at zero unless we are completing an old run */

/* XXXX -  CALCULATE THE IONIZATION OF THE WIND */
  calculate_ionization (restart_stat);

/* XXXX - END OF CYCLE TO CALCULATE THE IONIZATION OF THE WIND */
  Log (" Completed wind creation.  The elapsed TIME was %f\n", timer ());
  /* SWM - Evaluate wind paths for last iteration */
  if (geo.reverb == REV_WIND || geo.reverb == REV_MATOM)
  {                             //If this is a mode in which we keep wind arrays, update them
    wind_paths_evaluate (w, my_rank);
  }

  /*
   * Perform the optical depth diagnostics routines
   */

  tau_integrate_angles (w);
  create_tau_spectrum (w);

/* XXXX - THE CALCULATION OF A DETAILED SPECTRUM IN A SPECIFIC REGION OF WAVELENGTH SPACE */

  freqmax = C / (geo.swavemin * 1.e-8);
  freqmin = C / (geo.swavemax * 1.e-8);

  /* Perform the initilizations required to handle macro-atoms during the detailed
     calculation of the spectrum.

     Next lines turns off macro atom estimators and other portions of the code that are
     unnecessary during spectrum cycles.  */

  geo.ioniz_or_extract = 0;


/* Next step speeds up extraction stage */

  if (!modes.keep_photoabs)
  {
    DENSITY_PHOT_MIN = -1.0;    // Do not calculated photoabsorption in detailed spectrum
  }

  /*Switch on k-packet/macro atom emissivities  SS June 04 */

  if (geo.rt_mode == RT_MODE_MACRO)
  {
    geo.matom_radiation = 1;
  }

  /* Finished initializations required for macro-atom approach */

  /* Calculate and store which bf processess need to be considered in each cell
   * Note that this is not macro-specific but is just to speed the program up.
   */

  kbf_need (freqmin, freqmax);

  /* XXXX - Execute  CYCLES TO CREATE THE DETAILED SPECTRUM */
  make_spectra (restart_stat);

  return (0);
}<|MERGE_RESOLUTION|>--- conflicted
+++ resolved
@@ -431,14 +431,8 @@
  * radiation and then value given to return a spectrum type. The output is not the same
  * number as one inputs. It' s not obvious that this is a good idea. */
 
-  if (geo.pcycles > 0 && geo.pcycle == 0)
-<<<<<<< HEAD
-  {                             //OLD: geo.run_type != RUN_TYPE_RESTART
-=======
-  {
->>>>>>> 5bc25c7e
-    // This should only evaluate true for when no spectrum cycles have run (I hope)
-
+  if (geo.pcycles > 0 && geo.pcycle == 0)  // This should only evaluate true for when no spectrum cycles have run (I hope)
+  {
     rdpar_comment ("Parameters defining the spectra seen by observers\n");
 
     get_spectype (geo.star_radiation,
