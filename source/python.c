/***********************************************************
                                       Space Telescope Science Institute

 Synopsis:
	Python is a program designed to simulate the transfer of radiation in a wind.  It uses the
	Sobolev approximation.  It models a wind as a biconical flow.     
	
	This is the "main" routine for Python.  It's basic purpose is to gather the input variables 
	and to control the flow of the program
 
Arguments:		

	Usage:  py [-h] [-r] [-d] [-t time_max] xxx  or simply py

	where xxx is the rootname or full name of a parameter file, e. g. test.pf

	and the switches have the following meanings

	-h 	to get this help message
	-r 	restart a run of the progarm reading the file xxx.windsave

	-t time_max	limit the total time to approximately time_max seconds.  Note that the program checks
		for this limit somewhat infrequently, usually at the ends of cycles, because it
		is attempting to save the program outputs so that the program can be restarted with
		-r if theat is desired.
	-v num  determines the amount of information that is printed out.  If num is small, then
		less information is printed out; if num is large more is printed out.  Setting
		v to 5 causes the routine to print out all the information which outputs have
		included previously.  The current default is set to 4 which suppresses Log_silent
		and Error_silent
	-d	To have statements from Debug command logged
	-e  Alter the maximum number of errors before the program quits


	
	if one simply types py or pyZZ where ZZ is the version number one is queried for a name
	of the parameter file.

	NOTE - If this is modified, please also modify the help message in help() below
Returns:
 
Description:	
	Python is far too complicated to describe.  Basically it simulates the radiative transfer
	of photons through the wind of a cataclysmic variable or a star.  The kinematic formulation for
	the CV wind is due to Schlossman and Vitello while that of the star is due to Castor & Larmors. 
	
	 Radiation from an optically thick disk, the WD star, a boundary layer and the wind itself
	 may be included
	
	There are 4 basic portions to the program which are easy to see in the main program.
	
	1. A data gathering stage
	
	2. A calculation of the state of ionization of the wind.
	
	3. A calculation of a detailed spectrum in which the ionization is held fixed.
	
		
Notes:
	The program has been designed and tested both on Suns and MacIntoshes (with Symentec's
	C compiler).  Some of its peculiarities are due to memory limitations and relatively small 
	stack sizes on the Mac.  When compiling, check to see that the global varible MAC is
	set properly in python.h.

History:
 	97jan   ksl	Coding on python began.
 	97jul	ksl	Added capability model the spectrum as a function of orbital phase.
 	97aug	ksl	Added boundary layer as additional source of radiation
 	97aug	ksl	Added capability to extract spectra with a specific number of scatters
 	97nov	ksl	Changed error and diagnostic logging
 	98july	ksl	Added radiation from the wind itself
 	98nov	ksl	Added spherical winds and greatly modified I/O  
	99jan	ksl	Added ability to enter parameter file (w/out) root on command line
	99jul	ksl	Begin eliminating MAC dependencies
	00sep	ksl	Began work on adding a new coronal possibility
	01mar	ksl	Added a knigge wind
        01sept	ksl	Added a thierry wind
	01dec	ksl	Incorporated improved atomic data reading codes, and
			made a variety of other major changes to the way in
			which many of the subroutines operate.
	01dec	ksl	Revised way in which old windfile option works.  It
			was not working at all originally, because of a
			change I made in April.  The new method is a bit dangerous
			because it does change a good bit of geo, since all of the
			input data is read in.  In principle, his can create an inconsistency
			between some of the info in geo and some in the wind array.
			But it keeps the wind the same, which is what was desired.  
	01dec	ksl	Added a general capability to python(40) so that during the
			the ionization cycle photons do not necessarily have identical
			weights.
	02jan	ksl	Moved specific inputs for KWD wind to knigge.c
	02feb	ksl	Added anisotropic wind scattering
	02feb	ksl	41.1 -- Allowed user to chose between anisotropic and
			isotropic scattering in the wind.
	02feb	ksl	41.2 -- Added aditional options for choosing what photons
			to count
	02apr	ksl	43.1 -- Added additional radiative transfer options.  Modified main
			so that a spectrum is printed out after each cycle
	02jul	ksl	43.7 -- Considerable changes associated with photoionization
			and recombination were made.  The initial attemps to allow
			for using a more accurate detailed balance approach were
			included in the ionizatio routines.
	03dec	ksl	Added back some timing ability
        04Mar   SS      Minor changes to set switch for macro atom method.
                        geo.line_mode=6 switches geo.rt_mode=2 (macro method)
                        and then geo.ine_mode back to =3. (SS)
        04Apr   SS      Minor change to set a switch for geo.line_mode=7 
                        which is the same as 6 but with anisotropic scattering
        04May   SS      geo.line_mode=8 added: this mode is the same as mode 6
                        BUT will treat all ions as simple - it is for 
                        test purposes only.
	04Jun	ksl	Added new disk + wind model for ysos.  In process, moved
			the variables describing the wind mdots to subroutines
	04Aug	ksl	52 -- Modified input variables to allow a variety of input models
			all ascii-based.
	04Aug	ksl	52 -- Modified input variables to allow for various disk illumination
			models
	04Aug	ksl	52 -- Modified to allow for vertically extended disks. Note that some of
			the input variables were rearranged in the process.
        04Aug   SS      Minor modifications to cope with finite disk thickness calculations.
	04dec	ksl	54a -- Minor mod to calculation of fraction of luminosity that hits
			disk so that correct values are printed out in situation where there
			are multiple subcycles.
	04dec	ksl	54e -- Minor mod to record master atomic file in geo, and, for the 
			case of fixed concentration to store the file where the concentrations
			are contaned.
	05apr	ksl	56 -- Added new variable geo.binary_system to avoid binary system
			questions in cases where one was modelling a single object.  Note
			that I did not remove seemingly superfluous quesions regarding
			phase because one can still extract photons in various azimuthal
			directions, and if we ever move to 3d situations one might want
			to deal with non-axially symmetric systems.
	05jul	ksl	56d -- Updated to include new windcone definitions.
	05jul	ksl	56d -- Completed basic work to allow vertically extended disk
	06may	ksl	57g -- Began work on modifying structures to lower memory requirments
			At empty wind cells have mostly been eliminated, and macroatoms
			have been split off into a separate structure so this is not 
			used.
	06jul	ksl	57h -- Have contined work to speed program up as much as possible
			by giving more control over the parameters that govern the speed
			such as SMAX_FRAC.
	06oct	ksl	58 -- This version is a cleaned up version of py57ib, which differs
			from 57h primarily in bb.c and pdf.c.   In addition, this version
			makes it possible to use the SV velocity law in what is otherwise
			a KWD description of the wind.  
	06nov	ksl	58c -- This version requires and updated version of kpar, that 
			keeps track of all the errors.  
	07aug	ksl	58f -- Modified the way in which the program handles a situation
			in which one attempts to run with a non-existent .pf file.
	08may	ksl	60a -- Significant modifications were made to the main routine
			to make sure we could restart models.  Unfortunaaely rhe point
			at which the user was asked for the atomic data needed to be changed,
			so earlier .pf files will need to be modified.  
	080808	ksl	62 -- Cleaned up wind ionization options
	081110	ksl	67 -- Revised a number of portions of the main python.c routine
			to enable restarts.  There are still inconsistencies in the
			way one reads information from the .pf file after having read
			in the windsave files that could be cleaned up.
	081218	ksl	67c -- Added a switch -h to provide information about usage.
	090202	ksl	68b -- Added switch -v  to control the level of verbosity.  Updated
			Plasma to allow routine to track scatters and absorption during
			generation of detailed spectrum
	090402	ksl	NSPEC has been moved to the main routine, as its only remaining
			purpose is to define some arrays in the main routine.  Note that
			MSPEC still has meaning as the number of spectra of various types
			that are construced without going through types.
	1108	ksl/nsh Adding code to keep track of gross spectra in a cell though xbands,
			xj and xave_freq.  Just set up the frequence limits here.	
	1112	ksl	Moved everything associated with frequency bands into bands_init
	1212	nsh	changed the way DFUDGE is defined.
        1302	jm	74b5 introduced double precision variable for photon number for calling 
			define_phot. Fixes Bug JM130302 in photon weights. It has been suggested
			that we should make NPHOT a long integer- at the moment I have not done 
			this and simply comverted to double before calling define_phot (otherwise 
			I believe rdint would have to be redone for long integers).
	1304	ksl	75 rewrote the fix above to use a long, instead of double.  
			This has plenty of range.  Notge that there is no need to make NPHOT
			a long, as suggested above.  We do not expect it to exceed 2e9,
			although some kind of error check might be reasonble.
	1306	ksl	Modified to allow a power law component to a stellar spectrum.  Made
			some changes use DEF variables instead of numbers to make choices
	1307	jm	SS Parallelized Python in June 2013, for release 76a. I have now introduced
			slightly altered reporting to allow more succinct reporting in parallel mode.
	1307	ksl	Removed the Thierry & Hubeny O-star models as an option from the code.
			This was never tested, and never really used.  Knox no longer even has the 
			models.  Note that Stuart is replacing this with a homologous expansion
			model
	1308	nsh	Added a call to generate rtheta wind cones - issue #41
	1309	nsh	Changed the loop around where disk parameters are read in - issue #44
	1309	nsh	Added commands to write out warning summary - relating to issue #47
  	1312	nsh	Added a new parameter file command to turn off heating and cooling mechanisms
			at the moment it only does adiabatc
			Also some modifications to the parallel communiactions to deal with some new
			plasma variabales, and the min and max frequency photons seen in bands.
	1409	ksl	Added new switch -d to enable use of a new Debug logging feature
 	
 	Look in Readme.c for more text concerning the early history of the program.

**************************************************************/



#include <stdio.h>
#include <stdlib.h>
#include <string.h>
#include <math.h>
#include "atomic.h"


#include "python.h"
#define NSPEC	20
#define SYSTEM_TYPE_STAR    0
#define SYSTEM_TYPE_BINARY  1
#define SYSTEM_TYPE_AGN     2

int
main (argc, argv)
     int argc;
     char *argv[];
{
  WindPtr w;
  PhotPtr p;

// 140902 - wcycles and pcycles eliminated everywher in favor of using the variables that are in the goe structure
//  int i, wcycles, pcycles;
  int i;
  double freqmin, freqmax;
  double swavemin, swavemax, renorm;
  long nphot_to_define;
  int n, nangles;
  int iwind;
  int thermal_opt; /*NSH 131213 - added to control options to turn on and off some heating and cooling mechanisms */

/* Next three lines have variables that should be a structure, or possibly we
should allocate the space for the spectra to avoid all this nonsense.  02feb ksl */

  double angle[NSPEC], phase[NSPEC];
  int scat_select[NSPEC], top_bot_select[NSPEC];
  double rho_select[NSPEC], z_select[NSPEC], az_select[NSPEC],
    r_select[NSPEC];

  char yesno[20];
  int select_extract, select_spectype;
  char root[LINELENGTH], input[LINELENGTH], wspecfile[LINELENGTH],
    lspecfile[LINELENGTH], specfile[LINELENGTH], diskfile[LINELENGTH];
  char windradfile[LINELENGTH], windsavefile[LINELENGTH];
  char specsavefile[LINELENGTH];
  char photfile[LINELENGTH], diagfile[LINELENGTH],
    old_windsavefile[LINELENGTH], diagfolder[LINELENGTH];
  char dummy[LINELENGTH];
  char tprofile[LINELENGTH];
  double x,xbl;

  int nn;
  double zz, zzz, zze, ztot, zz_adiab;
  int icheck, nn_adiab;
  FILE *fopen (), *qptr;

  int disk_illum;
  int istandard, keep_photoabs;
  int opar_stat, restart_stat;
  double time_max;		// The maximum time the program is allowed to run before halting
  double lstar;                 // The luminosity of the star, iv it exists

  int my_rank;		// these two variables are used regardless of parallel mode
  int np_mpi;		// rank and number of processes, 0 and 1 in non-parallel
  int time_to_quit;

#ifdef MPI_ON
  int mpi_i, mpi_j;


  double *maxfreqhelper,*maxfreqhelper2; 
/*NSH 131213 the next line introduces new helper arrays for the max and min frequencies in bands */
  double *maxbandfreqhelper,*maxbandfreqhelper2,*minbandfreqhelper,*minbandfreqhelper2;
  double *redhelper, *redhelper2;
  int *iredhelper, *iredhelper2;
 // int size_of_helpers;
  int plasma_double_helpers,plasma_int_helpers,ioniz_spec_helpers,spec_spec_helpers;
#endif

  int mkdir();

  #ifdef MPI_ON
    MPI_Init(&argc, &argv);
    MPI_Comm_rank(MPI_COMM_WORLD, &my_rank);
    MPI_Comm_size(MPI_COMM_WORLD, &np_mpi);
  #else
    my_rank = 0;
    np_mpi=1;
  #endif
  
  np_mpi_global = np_mpi;              /// Glob al variable which holds the number of MPI processes
  rank_global = my_rank;   /// Global variable which holds the rank of the active MPI process

  Log_set_mpi_rank(my_rank, np_mpi);	// communicates my_rank to kpar


  opar_stat = 0;		/* 59a - ksl - 08aug - Initialize opar_stat to indicate that if we do not open a rdpar file, 
				   the assumption is that we are reading from the command line */
  restart_stat = 0;		/* 67 -ksl - 08nov - Assume initially that these is a new run from scratch, and not 
				   a restart
				 */
  time_max = 13.8e9 * 3.2e7;	/* 67 - ksl - 08nov - The maximum time the program will run without stopping.  This
				   is initially set to the lifetime of the universe
				 */

  verbosity = 4;		/* Set the default verbosity to 4.  To get more info raise the verbosity level to a higher number. To
				   get less set the verbosity to a lower level. */

  time_to_quit = 100000;	// Initialise variable


  Log_set_verbosity (verbosity);


  Log_parallel ("Thread %d starting.\n", my_rank); //JM130723 moved this after verbosity switch


  /* Parse the command line.  Updated for 67 to allow for switches  - 0811 - ksl  */

  restart_stat = 0;
  time_max = -1;

  /* initialise options for advanced mode (all set to 0) */
  init_advanced_modes();


  if (argc == 1)
    {
      printf ("Input file (interactive=stdin):");
      fgets (dummy, LINELENGTH, stdin);
      get_root (root, dummy);
      strcpy (diagfile, root);
      strcat (diagfile, ".diag");
    }
  else
    {

      for (i = 1; i < argc; i++)
	{

	  if (strcmp (argv[i], "-h") == 0)
	    {
	      help ();
	    }
	  else if (strcmp (argv[i], "-r") == 0)
	    {
	      Log ("Restarting %s\n", root);
	      restart_stat = 1;
	    }
	  else if (strcmp (argv[i], "-t") == 0)
	    {
	      if (sscanf (argv[i + 1], "%lf", &time_max) != 1)
		{
		  Error ("python: Expected time after -t switch\n");
		  exit (0);
		}
	      i++;

	    }
	  else if (strcmp (argv[i], "-v") == 0)
	    {
	      if (sscanf (argv[i + 1], "%d", &verbosity) != 1)
		{
		  Error ("python: Expected verbosity after -v switch\n");
		  exit (0);
		}
	      Log_set_verbosity (verbosity);
	      i++;

	    }
	  else if (strcmp (argv[i], "-e") == 0)
	    {
	      if (sscanf (argv[i + 1], "%d", &time_to_quit) != 1)
		{
		  Error ("python: Expected max errors after -e switch\n");
		  exit (0);
		}
	      Log_quit_after_n_errors (time_to_quit);
	      i++;

	    }
	  else if (strcmp (argv[i], "-d") == 0)
	  {
		modes.iadvanced = 1;
	  	i++;
	    }		
	  else if (strncmp (argv[i], "-", 1) == 0)
	    {
	      Error ("python: Unknown switch %s\n", argv[i]);
	      help ();
	    }
	}



      /* The last command line variable is always the .pf file */

      strcpy (dummy, argv[argc - 1]);
      get_root (root, dummy);

  /* This completes the parsing of the command line */

      /* JM130722 we now store diag files in a subdirectory if in parallel*/
      /* ksl - I believe this is created in all cases, and that is what we want */

      sprintf(diagfolder,"diag_%s/",root);
      mkdir(diagfolder, 0777);
      strcpy (diagfile,diagfolder);
      sprintf(dummy,"_%d.diag",my_rank);	
      strcat (diagfile, root);
      strcat (diagfile, dummy);


    }


  /* 0811 - ksl - If the restart flag has been set, we check to see if a windsave file exists.  If it doues we will 
     we will restart from that point.  If the windsave file does not exist we will start from scratch */

  if (restart_stat == 0)
    {				// Then we are simply running from a new model
      xsignal_rm (root);	// Any old signal file
      xsignal (root, "%-20s %s \n", "START", root);
      Log_init (diagfile);
    }
  else
    {
      /* Note that alghough we chekc that we dan open the windsave file, it is not read here.   */

      strcpy (windsavefile, root);
      strcat (windsavefile, ".wind_save");
      qptr = fopen (windsavefile, "r");

      if (qptr != NULL)
	{
	  /* Then the file does exist and we can restart */
	  fclose (qptr);
	  xsignal (root, "%-20s %s\n", "RESTART", root);
	  Log_append (diagfile);
	}
      else
	{
	  /* It does not exist and so we start from scratch */
	  restart_stat = 0;
	  xsignal_rm (root);	// Any old signal file
	  xsignal (root, "%-20s %s \n", "START", root);
	  Log_init (diagfile);
	}
    }




  /* Start logging of errors and comments */

  Log ("!!Python Version %s \n", VERSION);	//54f -- ksl -- Now read from version.h
  Log ("!!Python is running with %d processors\n", np_mpi_global);
  Log_parallel ("This is MPI task number %d (a total of %d tasks are running).\n", rank_global, np_mpi_global);

  /* Set the maximum time if it was defined */
  if (time_max > 0)
    {
      set_max_time (root, time_max);
    }


  xsignal (root, "%-20s Initializing variables for %s\n", "NOK", root);


  if (strncmp (root, "dummy", 5) == 0)
    {
      Log
	("Proceeding to create rdpar file in dummy.pf, but will not run prog\n");
    }
  else if (strncmp (root, "stdin", 5) == 0
	   || strncmp (root, "rdpar", 5) == 0 || root[0] == ' '
	   || strlen (root) == 0)
    {
      strcpy (root, "mod");
      Log
	("Proceeding in interactive mode\n Output files will have rootname mod\n");
    }
  else
    {
      strcpy (input, root);
      strcat (input, ".pf");

      if ((opar_stat = opar (input)) == 2)
	{
	  Log ("Reading data from file %s\n", input);
	}
      else
	{
	  Log ("Creating a new parameter file %s\n", input);
	}

    }

  /* Now create the names of all the files which will be written.  Note that some files
     have the same root as the input file, while others have a generic name of python.
     This is intended so that files which you really want to keep have unique names, while
     those which are for short-term diagnostics are overwritten.  ksl 97aug. */


  strcpy (basename, root);	//56d -- ksl --Added so filenames could be created by routines as necessary

  strcpy (wspecfile, root);
  strcpy (lspecfile, root);

  strcpy (specfile, root);
  strcpy (windradfile, "python");
  strcpy (windsavefile, root);
  strcpy (specsavefile, root);

  /* 130722 JM we now save python.phot and disk.diag files under diag_root folder */
  strcpy (photfile, diagfolder);
  strcpy (diskfile, diagfolder);
  strcat (photfile, "python");
  strcat (diskfile, root);

  strcat (wspecfile, ".spec_tot");
  strcat (lspecfile, ".log_spec_tot");
  strcat (specfile, ".spec");
  strcat (windradfile, ".wind_rad");
  strcat (windsavefile, ".wind_save");
  strcat (specsavefile, ".spec_save");
  strcat (photfile, ".phot");
  strcat (diskfile, ".disk.diag");


/* Provide plausible initial values for the sizes of the wind arrays.  This is desirable
 * primarily for creating reasonable .pf files*/

/* Set plausible values for everything in geo struct which basically defines the overall geometry */

  init_geo ();

/* Set the global variables that define the size of the grid as defined in geo.  These are used for convenience */

  NDIM = geo.ndim;
  MDIM = geo.mdim;
  NDIM2 = geo.ndim * geo.mdim;

/* End of definition of wind arrays */


/* Initialize variables which are used in the main routine */

//  140902 - ksl - removed unused line in code. wcycles and pcycles are actually set later
//  wcycles = pcycles = 1;
//  photons_per_cycle = 100000;

/* Initialize basis vectors for a cartesian coordinate system */

  x_axis[0] = 1.0;
  x_axis[1] = x_axis[2] = 0.0;
  y_axis[1] = 1.0;
  y_axis[0] = y_axis[2] = 0.0;
  z_axis[2] = 1.0;
  z_axis[1] = z_axis[0] = 0.0;





/* BEGIN GATHERING INPUT DATA */

  /* Describe the basic calculation in terms of the number of iterations which will
     be used to calculate the wind parameters and the number of iterations and wavelength
     range which will be used for the final spectrom.  Also describe the observer's views
     of the system */


  if (restart_stat == 0)	/* We are starting a new run from scratch */
    {
      /* Note that these describe wind geometryies and not the type of object */


      rdint
	("Wind_type(0=SV,1=Sphere,2=Previous,3=Proga,4=Corona,5=knigge,6=homologous,7=yso,8=elvis,9=shell)",
	 &geo.wind_type);


      if (geo.wind_type == 2)
	{
	  /* This option is for the confusing case where we want to start with
	     a previous wind model, but we are going to write the result to a
	     new windfile. In other words it is not a restart where we would overwrite
	     the previous wind model.  */

	  strcpy (old_windsavefile, "earlier.run");
	  rdstr ("Old_windfile(root_only)", old_windsavefile);
	  strcat (old_windsavefile, ".wind_save");


	  Log
	    ("Starting a new run from scratch starting with previous windfile");
	  if (wind_read (old_windsavefile) < 0)
	    {
	      Error ("python: Unable to open %s\n", old_windsavefile);	//program will exit if unable to read the file
	      exit (0);
	    }
	  geo.wind_type = 2;	// after wind_read one will have a different wind_type otherwise
	  w = wmain;


	}

      else
	{			/* Read the atomic datafile here, because for the cases where we have read
				   and old wind files, we also got the atomic data */

	  rdstr ("Atomic_data", geo.atomic_filename);
	  get_atomic_data (geo.atomic_filename);

	}

      geo.wcycles = geo.pcycles = 1;
      geo.wcycle = geo.pcycle = 0;

    }

  else	if (restart_stat == 1)		/* We want to continue a previous run*/
    {
      Log ("Continuing a previous run of %s \n", root);
      strcpy (old_windsavefile, root);
      strcat (old_windsavefile, ".wind_save");
      if (wind_read (old_windsavefile) < 0)
	{
	  Error ("python: Unable to open %s\n", old_windsavefile);	//program will exit if unable to read the file
	  exit (0);
	}
      w = wmain;
      geo.wind_type = 2;	// We read the data from a file
      xsignal (root, "%-20s Read %s\n", "COMMENT", old_windsavefile);

      if (geo.pcycle > 0)
	{
	  spec_read (specsavefile);
	  xsignal (root, "%-20s Read %s\n", "COMMENT", specsavefile);
	}
    }




/* Get the remainder of the data.  Note that this is done whether or not the windsave file was read in */

  /* 140907 - ksl - Although photons_per_cycle is really an integer, 
     read in as a double so it is easier for input */

  x = 100000;
  rddoub ("photons_per_cycle", &x);
  NPHOT = x;	// NPHOT is photons/cycle

#ifdef MPI_ON
  Log ("Photons per cycle per MPI task will be %d\n", NPHOT / np_mpi_global);

  NPHOT /= np_mpi_global;
#endif

  rdint ("Ionization_cycles", &geo.wcycles);

  rdint ("spectrum_cycles", &geo.pcycles);


  Debug("Test %d %d \n",geo.wcycles,geo.pcycles);

  if (geo.wcycles == 0 && geo.pcycles == 0)
    exit (0);			//There is really nothing to do!

/* Allocate the memory for the photon structure now that NPHOT is established */

  p = (PhotPtr) calloc (sizeof (p_dummy), NPHOT);

  if (p == NULL)
    {
      Error
	("There is a problem in allocating memory for the photon structure\n");
      exit (0);
    }


  if (geo.wind_type != 2)
    {
      /* Define the coordinate system for the grid and allocate memory for the wind structure */
      rdint
	("Coord.system(0=spherical,1=cylindrical,2=spherical_polar,3=cyl_var)",
	 &geo.coord_type);

      rdint ("Wind.dim.in.x_or_r.direction", &geo.ndim);
      if (geo.coord_type)
	{
	  rdint ("Wind.dim.in.z_or_theta.direction", &geo.mdim);
	  if (geo.mdim < 4)
	    {
	      Error
		("python: geo.mdim must be at least 4 to allow for boundaries\n");
	      exit (0);
	    }
	}
      else
	geo.mdim = 1;

    }

/* 130405 ksl - Check that NDIM_MAX is greater than NDIM and MDIM.  */

  if ((geo.ndim > NDIM_MAX) || (geo.mdim > NDIM_MAX))
    {
      Error
	("NDIM_MAX %d is less than NDIM %d or MDIM %d. Fix in python.h and recompile\n",
	 NDIM_MAX, geo.ndim, geo.mdim);
      exit (0);
    }


  /* If we are in advanced then allow the user to modify scale lengths */
  if (modes.iadvanced)
  {
  	rdint ("adjust_grid(0=no,1=yes)", &modes.adjust_grid);

  	if (modes.adjust_grid)
  	  {
  	  	rddoub ("geo.xlog_scale", &geo.xlog_scale);
  	  	if (geo.coord_type)
  	  	  rddoub ("geo.zlog_scale", &geo.zlog_scale);
  	  }
  }


//080808 - 62 - Ionization section has been cleaned up -- ksl
/* ??? ksl - Acoording to line 110 of ioniztion. option 4 is LTE with SIM_correction.  It would be good to
 * know what this is actually.   Note that pairwise is the appraoch which cboses between pairwise_bb, and pairwise_pow.
 * Normally, any of the pairwise options should force use of a banding option with a broad set of bands
 */

  rdint
    ("Wind_ionization(0=on.the.spot,1=LTE,2=fixed,3=recalc_bb,6=pairwise_bb,7=pairwise_pow)",
     &geo.ioniz_mode);

  if (geo.ioniz_mode == IONMODE_FIXED)
    {
      rdstr ("Fixed.concentrations.filename", &geo.fixed_con_file[0]);
    }
  if (geo.ioniz_mode == 4 || geo.ioniz_mode == 5 || geo.ioniz_mode > 8)	/*NSH CLOUDY test - remove once done */
    {
      Log ("The allowed ionization modes are 0, 1, 2, 3, 6, 7\n");
      Error ("Unknown ionization mode %d\n", geo.ioniz_mode);
      exit (0);
    }

/*Normally, geo.partition_mode is set to -1, which means that partition functions are calculated to take
full advantage of the data file.  This means that in calculating the partition functions, the information
on levels and their multiplicities is taken into account.   */

  geo.partition_mode = -1;	//?? Stuart, is there a reason not to move this earlier so it does not affect restart


  rdint
    ("Line_transfer(0=pure.abs,1=pure.scat,2=sing.scat,3=escape.prob,6=macro_atoms,7=macro_atoms+aniso.scattering)",
     &geo.line_mode);

/* ?? ksl Next section seems rather a kluge.  Why don't we specifty the underlying variables explicitly 
It also seems likely that we have mixed usage of some things, e.g geo.rt_mode and geo.macro_simple */

/* JM 1406 -- geo.rt_mode and geo.macro_simple control different things. geo.rt_mode controls the radiative
   transfer and whether or not you are going to use the indivisible packet constraint, so you can have all simple 
   ions, all macro-atoms or a mix of the two. geo.macro_simple just means one can turn off the full macro atom 
   treatment and treat everything as 2-level simple ions inside the macro atom formalism */ 

  /* For now handle scattering as part of a hidden line transfermode ?? */
  if (geo.line_mode == 4)
    {
      geo.scatter_mode = 1;	// Turn on anisotropic scattering
      geo.line_mode = 3;	// Drop back to escape probabilities
      geo.rt_mode = 1;		// Not macro atom (SS)
    }
  else if (geo.line_mode == 5)
    {
      geo.scatter_mode = 2;	// Thermal trapping model
      geo.line_mode = 3;	// Single scattering model is best for this mode
      geo.rt_mode = 1;		// Not macro atom (SS) 
    }
  else if (geo.line_mode == 6)
    {
      geo.scatter_mode = 0;	// isotropic
      geo.line_mode = 3;	// Single scattering
      geo.rt_mode = 2;		// Identify macro atom treatment (SS)
      geo.macro_simple = 0;	// We don't want the all simple case (SS)
    }
  else if (geo.line_mode == 7)
    {
      geo.scatter_mode = 2;	// thermal trapping
      geo.line_mode = 3;	// Single scattering
      geo.rt_mode = 2;		// Identify macro atom treatment (SS)
      geo.macro_simple = 0;	// We don't want the all simple case (SS)
    }
  else if (geo.line_mode == 8)
    {
      geo.scatter_mode = 0;	// isotropic
      geo.line_mode = 3;	// Single scattering
      geo.rt_mode = 2;		// Identify macro atom treatment i.e. indivisible packets
      geo.macro_simple = 1;	// This is for test runs with all simple ions (SS)
    }
  else if (geo.line_mode == 9)	// JM 1406 -- new mode, as mode 7, but scatter mode is 1
    {
      geo.scatter_mode = 1;	// anisotropic scatter mode 1
      geo.line_mode = 3;	// Single scattering
      geo.rt_mode = 2;		// Identify macro atom treatment 
      geo.macro_simple = 0;	// We don't want the all simple case 
    }  
  else
    {
      geo.scatter_mode = 0;	// isotropic
      geo.rt_mode = 1;		// Not macro atom (SS)
    }

  thermal_opt = 0; /* NSH 131213 Set the option to zero - the default. The lines allow allow the
  user to turn off mechanisms that affect the thermal balance. Adiabatic is the only one implemented
  to start off with. */

  rdint
    ("Thermal_balance_options(0=everything.on,1=no.adiabatic)",
     &thermal_opt);

  if (thermal_opt == 1)
	{
	  geo.adiabatic = 0;
	}

  else if (thermal_opt > 1 || thermal_opt < 0)
	{
      Error ("Unknown thermal balance mode %d\n", thermal_opt);
      exit (0);
    }


/*57h -- Next line prevents bf calculation of macro_estimaters when no macro atoms are present.   */

  if (nlevels_macro == 0)
    geo.macro_simple = 1;	// Make everything simple if no macro atoms -- 57h

  //SS - initalise the choice of handling for macro pops.
  if (geo.wind_type == 2)
    {
      geo.macro_ioniz_mode = 1;	// Now that macro atom properties are available for restarts
    }
  else
    {
      geo.macro_ioniz_mode = 0;
    }

  //  Establish the overall system type  - Added for python_69 to allow qso's have different inputs
  //  Note - ksl - What happened to the possibility of a true single star with no disk - 110914

  rdint ("System_type(0=star,1=binary,2=agn)", &geo.system_type);


  // Determine what radiation sources there are.  Note that most of these values are initilized in init_geo

  if (geo.system_type != SYSTEM_TYPE_AGN)
    {				/* If is a stellar system */
      rdint ("Star_radiation(y=1)", &geo.star_radiation);
      rdint ("Disk_radiation(y=1)", &geo.disk_radiation);
      rdint ("Boundary_layer_radiation(y=1)", &geo.bl_radiation);
      rdint ("Wind_radiation(y=1)", &geo.wind_radiation);
      geo.agn_radiation = 0;	// So far at least, our star systems don't have a BH
    }
  else				/* If it is an AGN */
    {
      geo.star_radiation = 0;	// 70b - AGN do not have a star at the center */
      rdint ("Disk_radiation(y=1)", &geo.disk_radiation);
      geo.bl_radiation = 0;
      rdint ("Wind_radiation(y=1)", &geo.wind_radiation);
      geo.agn_radiation = 1;
      rdint ("QSO_BH_radiation(y=1)", &geo.agn_radiation);
    }

  if (!geo.star_radiation && !geo.disk_radiation && !geo.bl_radiation
      && !geo.bl_radiation && !geo.agn_radiation)
    {
      Error ("python: No radiation sources so nothing to do but quit!\n");
      exit (0);
    }

  /* 
     With the macro atom approach we won't want to generate photon 
     bundles in the wind so switch it off here. (SS)
   */

  if (geo.rt_mode == 2)
    {
      Log
	("python: Using Macro Atom method so switching off wind radiation.\n");
      geo.wind_radiation = 0;
    }


  /* 080517 - ksl - Reassigning bb to -1, etc is to make room for reading in model
     grids, but complicates what happens if one tries to restart a model.  This needs
     to be updated so one can re-read the geo file, proabbly by defining variaables 
     BB etc, and then by checking whether or not the type is assigned to BB or read
     in as 0.  Also need to store each of these model list names in geo structure.
   */

  get_spectype (geo.star_radiation,
		"Rad_type_for_star(0=bb,1=models)_to_make_wind",
		&geo.star_ion_spectype);

  get_spectype (geo.disk_radiation,
		"Rad_type_for_disk(0=bb,1=models)_to_make_wind",
		&geo.disk_ion_spectype);

  get_spectype (geo.bl_radiation,
		"Rad_type_for_bl(0=bb,1=models,3=pow)_to_make_wind",
		&geo.bl_ion_spectype);
  get_spectype (geo.agn_radiation,
		"Rad_type_for_agn(0=bb,1=models,3=power_law,4=cloudy_table)_to_make_wind",
		&geo.agn_ion_spectype);


  /* 130621 - ksl - This is a kluge to add a power law to stellar systems.  What id done
     is to remove the bl emission, which we always assume to some kind of temperature
     driven source, and replace it with a power law source

     Note that the next 3 or 4 lines just tell you that there is supposed to be a power
     law source.  They don't teel you what the parameters are.
   */

  if (geo.bl_ion_spectype == SPECTYPE_POW)
    {
      geo.agn_radiation = 1;
      geo.agn_ion_spectype = SPECTYPE_POW;
      geo.bl_radiation = 0;
      Log("Trying to make a start with a power law boundary layer\n");
    }
  else {
      Log("NOt Trying to make a start with a power law boundary layer %d\n",geo.bl_ion_spectype);
  }
	  


  if (geo.wind_type == 2)
    {
      disk_illum = geo.disk_illum;
    }


  if (geo.wind_type != 2)	// Start of block to define a model for the first time
    {

      /* Describe the basic binary star system */

      geo.mstar /= MSOL;	// Convert to MSOL for ease of data entry
      rddoub ("mstar(msol)", &geo.mstar);
      geo.mstar *= MSOL;

      /* If a BH we want geo.rstar to be at least as large as the last stable orbit for
       * a non-rotating BH
       */

      if (geo.system_type == SYSTEM_TYPE_AGN)
	{
	  geo.rstar = 6. * G * geo.mstar / (C * C);	//correction - ISCO is 6x Rg NSH 121025
	}

      rddoub ("rstar(cm)", &geo.rstar);


      geo.r_agn = geo.rstar;	/* At present just set geo.r_agn to geo.rstar */
      geo.rstar_sq = geo.rstar * geo.rstar;
      if (geo.star_radiation)
	rddoub ("tstar", &geo.tstar);

      lstar=4*PI*geo.rstar*geo.rstar*STEFAN_BOLTZMANN*pow(geo.tstar,4.);


/* Describe the secondary if that is required */

      if (geo.system_type == SYSTEM_TYPE_BINARY)	/* It's a binary system */
	{

	  geo.m_sec /= MSOL;	// Convert units for ease of data entry
	  rddoub ("msec(msol)", &geo.m_sec);
	  geo.m_sec *= MSOL;

	  geo.period /= 3600.;	// Convert units to hours for easy of data entry
	  rddoub ("period(hr)", &geo.period);
	  geo.period *= 3600.;	// Put back to cgs immediately                   
	}

/* Describe the disk */

      rdint
	("disk.type(0=no.disk,1=standard.flat.disk,2=vertically.extended.disk)",
	 &geo.disk_type);
      if (geo.disk_type)	/* Then a disk exists and it needs to be described */
	{
//	  if (geo.disk_radiation) /*NSH 130906 - Commented out this if loop. It was causing problems with restart - bug #44
//	    {
	      geo.disk_mdot /= (MSOL / YR);	// Convert to msol/yr to simplify input
	      rddoub ("disk.mdot(msol/yr)", &geo.disk_mdot);
	      geo.disk_mdot *= (MSOL / YR);
	      disk_illum = 0;
	      rdint
		("Disk.illumination.treatment(0=no.rerad,1=high.albedo,2=thermalized.rerad,3=analytic)",
		 &disk_illum);
	      rdint
		("Disk.temperature.profile(0=standard;1=readin)",
		 &geo.disk_tprofile);
	      if (geo.disk_tprofile == 1)
		{
		  rdstr ("T_profile_file", tprofile);
		}
//	    }
//	  else
//	    {
//	      geo.disk_mdot = 0;
//	      disk_illum = 0;
//	    }

	  /* 04aug ksl ??? Until everything is initialized we need to stick to a simple disk, 
	     while teff is being set up..  This is because some of the
	     models, e.g. knigge have wind structures that depend on teff.
	     *
	     080518 - ksl - this is quite confusing.  I understand that the KWD models have
	     base velocities that are affected by t_eff, but we have not done anything
	     yet.  Possible this is a consideration for restart, but I would have guessed
	     we recalculated all of that, and in any event this is within the block to
	     reset things.  this is likely a problem of some sort

	     However, the next line does force the illum to
	     0 while initialization is going on, unless ?? the illum is 3
	   */

	  geo.disk_illum = 0;
	  if (disk_illum == 3)	// 080518 - And why is it different in the analytic case?
	    {
	      geo.disk_illum = 3;
	    }

	  /* Set a default for diskrad for an AGN */
      if (geo.system_type == SYSTEM_TYPE_AGN)
	{
	  geo.diskrad = 100. * geo.r_agn;
	}

	  rddoub ("disk.radmax(cm)", &geo.diskrad);
	  Log ("geo.diskrad  %e\n", geo.diskrad);

/* If diskrad <= geo.rstar set geo.disk_type = 0 to make any disk transparent anyway. */

	  if (geo.diskrad < geo.rstar)
	    {
	      Log
		("Disk radius is less than star radius, so assuming no disk)\n");
	      geo.disk_type = 0;
	    }

	  if (geo.disk_type == 2)
	    {			/* Get the additional variables need to describe a vertically extended disk */
	      rddoub ("disk.z0(fractional.height.at.diskrad)", &geo.disk_z0);
	      rddoub ("disk.z1(powerlaw.index)", &geo.disk_z1);
	    }
	}

      else
	{			/* There is no disk so set variables accordingly */
	  geo.disk_radiation = 0;
	  geo.diskrad = 0;
	}


/* Describe the boundary layer */

//OLD 130622      if (geo.bl_radiation )    Change made to allow a power law boundary layer
      if (geo.bl_radiation &&  geo.bl_ion_spectype != SPECTYPE_POW)  
	{
	  xbl = geo.lum_bl = 0.5 * G * geo.mstar * geo.disk_mdot / geo.rstar;

	  rddoub ("lum_bl(ergs/s)", &geo.lum_bl);
	  Log ("OK, the bl lum will be about %.2e the disk lum\n",
	       geo.lum_bl / xbl);
	  rddoub ("t_bl", &geo.t_bl);
	}
      else
	{
	  geo.lum_bl = 0;
	  geo.t_bl = 0;
	}

/* Describe the agn */

      if (geo.agn_radiation && geo.system_type == SYSTEM_TYPE_AGN)	/* This peculiar line is to enamble us to add a star with a power law component */
	{
	  xbl = geo.lum_agn = 0.5 * G * geo.mstar * geo.disk_mdot / geo.r_agn;

	  /* If there is no disk, initilize geo.lum to the luminosity of a star */
	  if (geo.disk_type==0) {
		  geo.lum_agn=lstar;
	  }

	  // At present we have set geo.r_agn = geo.rstar, and encouraged the user
	  // set the default for the radius of the BH to be 6 R_Schwartschild.
	  // rddoub("R_agn(cm)",&geo.r_agn);

	  rddoub ("lum_agn(ergs/s)", &geo.lum_agn);
	  Log ("OK, the agn lum will be about %.2e the disk lum\n",
	       geo.lum_agn / xbl);
	  geo.alpha_agn = (-1.5);
	  rddoub ("agn_power_law_index", &geo.alpha_agn);

/* Computes the constant for the power law spectrum from the input alpha and 2-10 luminosity. 
This is only used in the sim correction factor for the first time through. 
Afterwards, the photons are used to compute the sim parameters. */

	  geo.const_agn =
	    geo.lum_agn /
	    (((pow (2.42e18, geo.alpha_agn + 1.)) -
	      pow (4.84e17, geo.alpha_agn + 1.0)) / (geo.alpha_agn + 1.0));
	  Log ("AGN Input parameters give a power law constant of %e\n",
	       geo.const_agn);

	  if (geo.agn_ion_spectype == SPECTYPE_CL_TAB)	/*NSH 0412 - option added to allow direct comparison with cloudy power law table option */
	    {
	      geo.agn_cltab_low = 1.0;
	      geo.agn_cltab_hi = 10000;
	      rddoub ("low_energy_break(ev)", &geo.agn_cltab_low);	/*lo frequency break - in ev */
	      rddoub ("high_energy_break(ev)", &geo.agn_cltab_hi);
	      geo.agn_cltab_low_alpha = 2.5;	//this is the default value in cloudy
	      geo.agn_cltab_hi_alpha = -2.0;	//this is the default value in cloudy
	    }
	}
      else if (geo.agn_radiation)  /* We want to add a power law to something other than an AGN */
	{
	  xbl = geo.lum_agn = 0.5 * G * geo.mstar * geo.disk_mdot / geo.r_agn;

	  // At present we have set geo.r_agn = geo.rstar, and encouraged the user
	  // set the default for the radius of the BH to be 6 R_Schwartschild.
	  // rddoub("R_agn(cm)",&geo.r_agn);

	  rddoub ("lum_agn(ergs/s)", &geo.lum_agn);
	  Log ("OK, the agn lum will be about %.2e the disk lum\n",
	       geo.lum_agn / xbl);
	  geo.alpha_agn = (-1.5);
	  rddoub ("agn_power_law_index", &geo.alpha_agn);

/* Computes the constant for the power law spectrum from the input alpha and 2-10 luminosity. 
This is only used in the sim correction factor for the first time through. 
Afterwards, the photons are used to compute the sim parameters. */

	  geo.const_agn =
	    geo.lum_agn /
	    (((pow (2.42e18, geo.alpha_agn + 1.)) -
	      pow (4.84e17, geo.alpha_agn + 1.0)) / (geo.alpha_agn + 1.0));
	  Log ("AGN Input parameters give a power law constant of %e\n",
	       geo.const_agn);

	  if (geo.agn_ion_spectype == SPECTYPE_CL_TAB)	/*NSH 0412 - option added to allow direct comparison with cloudy power law table option */
	    {
	      geo.agn_cltab_low = 1.0;
	      geo.agn_cltab_hi = 10000;
	      rddoub ("low_energy_break(ev)", &geo.agn_cltab_low);	/*lo frequency break - in ev */
	      rddoub ("high_energy_break(ev)", &geo.agn_cltab_hi);
	      geo.agn_cltab_low_alpha = 2.5;	//this is the default value in cloudy
	      geo.agn_cltab_hi_alpha = -2.0;	//this is the default value in cloudy
	    }
	}
      else
	{
	  geo.r_agn = 0.0;
	  geo.lum_agn = 0.0;
	  geo.alpha_agn = 0.0;
	  geo.const_agn = 0.0;
	}

/* Describe the Compton torus */

/* 70b - ksl - 1108067 - Here we add parameters for the compton torus or blocking region 
*
* Note that the whole flow of this may be a bit odd as it seems as if we have to keep checking for whether
* we are modelling an agn
*
* Note that these calls need to precede the calls below, because we want to keep the compton torus  ???
* inside the actual wind, or at least that's what ksl believes on 110809.  ???
*/

/* 140907: ksl - I have effectively commented out any consideration of the compton_torus because it is not
 * debugged.  But one can continue debugging it by setting the DEBUG variatble to true 
 */
      geo.compton_torus=0;
#if DEBUG
      rdint ("Torus(0=no,1=yes)", &geo.compton_torus);
      if (geo.compton_torus)
	{
	  rddoub ("Torus.rmin(cm)", &geo.compton_torus_rmin);
	  rddoub ("Torus.rmax(cm)", &geo.compton_torus_rmax);
	  rddoub ("Torus.height(cm)", &geo.compton_torus_zheight);
	  rddoub ("Torus.optical_depth", &geo.compton_torus_tau);
	  rddoub ("Torus.tinit", &geo.compton_torus_te);
	  if (geo.compton_torus_tau <= 0)
	    {
	      geo.compton_torus_tau = 0.001;
	      Error
		("python: A torus with zero optical depth makes no sense. Setting to %f\n",
		 geo.compton_torus_tau);
	    }
	}
#endif

/* Describe the wind */

      if (geo.system_type == SYSTEM_TYPE_AGN)
	{
	  geo.rmax = 50. * geo.r_agn;
	}

      rddoub ("wind.radmax(cm)", &geo.rmax);
      rddoub ("wind.t.init", &geo.twind);

      geo.diskrad_sq = geo.diskrad * geo.diskrad;


/* Now get parameters that are specific to a given wind model

 Note: When one adds a new model, the only things that should be read in and modified
 are parameters in geo.  This is in order to preserve the ability to continue a calculation
 with the same basic wind geometry, without reading in all of the input parameters.  
*/

      if (geo.wind_type == 1)
	{
	  get_stellar_wind_params ();
	}
      else if (geo.wind_type == 0)
	{
	  get_sv_wind_params ();
	}
      else if (geo.wind_type == 3)
	{
	  get_proga_wind_params ();
	}
      else if (geo.wind_type == 4)
	{
	  get_corona_params ();
	}
      else if (geo.wind_type == 5)
	{
	  get_knigge_wind_params ();
	}
      else if (geo.wind_type == 6)
	{
	  get_homologous_params ();
	}
      else if (geo.wind_type == 7)
	{
	  get_yso_wind_params ();
	}
      else if (geo.wind_type == 8)
	{
	  get_elvis_wind_params ();
	}
      else if (geo.wind_type == 9)	//NSH 18/2/11 This is a new wind type to produce a thin shell.
	{
	  get_shell_wind_params ();
/*NSH 121219 moved	  dfudge = (geo.wind_rmax - geo.wind_rmin) / 1000.0;	Stop photons getting pushed out of the cell 
Modified again in python 71b to take account of change in parametrisation of shell wind 
	  DFUDGE = dfudge; */
	}
      else if (geo.wind_type != 2)
	{
	  Error ("python: Unknown wind type %d\n", geo.wind_type);
	  exit (0);
	}

      /* Get the filling factor of the wind*/
      geo.fill=1.;
      rddoub("wind.filling_factor(1=smooth,<1=clumped)",&geo.fill);

    }				// End of block to define a model for the first time
  else
    {
      if (geo.disk_type)	/* Then a disk exists and it needs to be described */
	{
	  if (geo.disk_radiation)
	    {
	      rdint
		("Disk.temperature.profile(0=standard;1=readin)",
		 &geo.disk_tprofile);
	      if (geo.disk_tprofile == 1)
		{
		  rdstr ("T_profile_file", tprofile);
		}
	    }
	}
    }

/* 121219 NSH Set up DFUDGE to be a value that makes some kind of sense
given the scale of the wind. Up till py74b2 it was set to be fixed at
1e5, so we ensure that this is a minimum, so any winds of CV type scale
will keep the old dfudge, and hopefully look the same. We also need to
set defudge slightly differently for the shell wind.*/

  if (geo.wind_type == 9)
    {
      dfudge = (geo.wind_rmax - geo.wind_rmin) / 1000.0;
    }
  else
    {
      if (geo.rmax / 1.e10 < 1e5)
	{
	  dfudge = 1e5;
	  Log ("DFUDGE set to minimum value of %e\n", dfudge);
	}
      else
	{
	  dfudge = geo.rmax / 1.e10;
	  Log ("DFUDGE set to %e based on geo.rmax\n", dfudge);
	}
    }

  DFUDGE = dfudge;		//NSH Unsure why exactly this is done this way.





/* Now define the wind cones generically.  The angles thetamin and
   thetamax are all defined from the z axis, so that an angle of 0
   is a flow that is perpeindicular to to the disk and one that is
   close to 90 degrees will be parallel to the plane of the disk
   geo.wind_thetamin and max are defined in the routines that initialize
   the various wind models, e. g. get_sv_wind_parameters. These
   have been called at this point.  

   z is the place where the windcone intercepts the z axis
   dzdr is the slope 

   111124 fixed notes on this - ksl 
   */


  if (geo.wind_thetamin > 0.0)
    {
      windcone[0].dzdr = 1. / tan (geo.wind_thetamin);
      windcone[0].z = (-geo.wind_rho_min / tan (geo.wind_thetamin));
    }
  else
    {
      windcone[0].dzdr = VERY_BIG;
      windcone[0].z = -VERY_BIG;;
    }


  if (geo.wind_thetamax > 0.0)
    {
      windcone[1].dzdr = 1. / tan (geo.wind_thetamax);
      windcone[1].z = (-geo.wind_rho_max / tan (geo.wind_thetamax));
    }
  else
    {
      windcone[1].dzdr = VERY_BIG;
      windcone[1].z = -VERY_BIG;;
    }

/*NSH 130821 broken out into a seperate routine added these lines to fix bug41, where
the cones are never defined for an rtheta grid if the model is restarted */

if (geo.coord_type==RTHETA && geo.wind_type==2) //We need to generate an rtheta wind cone if we are restarting
    {
  rtheta_make_cones(wmain);
    }

  geo.rmax_sq = geo.rmax * geo.rmax;

  /* Calculate additional parameters associated with the binary star system */

  if (geo.system_type == SYSTEM_TYPE_BINARY)
    binary_basics ();

  /* Check that the parameters which have been supplied for the star, disk and boundary layer will
     allow generation of photons where that is appropriate */

  if (geo.tstar <= 0.0)
    geo.star_radiation = 0;
  if (geo.disk_mdot <= 0.0)
    geo.disk_radiation = 0;
  if (geo.t_bl <= 0.0 || geo.lum_bl <= 0.0)
    geo.bl_radiation = 0;

  /* Next block added by SS August 04 in case diskrad = 0 is used to mean no disk at any point. */

  if (geo.diskrad <= 0.0)
    {
      geo.disk_type = 0;
      geo.disk_radiation = 0;
    }

  if (geo.star_radiation)
    Log ("There is a star which radiates\n");
  else
    Log ("The star in the system does not radiate\n");

  if (!geo.disk_type)
    Log ("There is no disk in the system \n");
  else if (!geo.disk_radiation)
    Log ("The disk exists, but only absorbs photons\n");
  else
    Log ("There is a disk which radiates and absorbs\n");

  if (geo.bl_radiation)
    Log ("There is a boundary layer which radiates\n");
  else
    Log ("There is no boundary layer\n");

  if (geo.agn_radiation)
    Log ("There is a BH  which radiates\n");
  else
    Log ("There is no BH \n");

/* Describe the spectra which will be extracted and the way it will be extracted */

/* First initialise things to semi-reasonable values */

  nangles = 4;
  angle[0] = 10;
  angle[1] = 30.;
  angle[2] = 60.;
  angle[3] = 80.;
  for (n = 4; n < NSPEC; n++)
    angle[n] = 45;
  for (n = 0; n < NSPEC; n++)
    {
      phase[n] = 0.5;
      scat_select[n] = 1000;
      top_bot_select[n] = 0;
    }
  swavemin = 1450;
  swavemax = 1650;

/* These two variables have to do with what types of spectra are created n the
 * spectrum files. They are not associated with the nature of the spectra that
 * are generated by say the boundary layer
 */

  select_extract = 1;
  select_spectype = 1;

/* Completed initialization of this section.  Note that get_spectype uses the source of the
 * ratiation and then value given to return a spectrum type. The output is not the same 
 * number as one inputs. It's not obvious that this is a good idea. */

  if (geo.pcycles > 0)
    {

      get_spectype (geo.star_radiation,
		    "Rad_type_for_star(0=bb,1=models,2=uniform)_in_final_spectrum",
		    &geo.star_spectype);


      get_spectype (geo.disk_radiation,
		    "Rad_type_for_disk(0=bb,1=models,2=uniform)_in_final_spectrum",
		    &geo.disk_spectype);


      get_spectype (geo.bl_radiation,
		    "Rad_type_for_bl(0=bb,1=models,2=uniform)_in_final_spectrum",
		    &geo.bl_spectype);

      geo.agn_spectype = 3;
      get_spectype (geo.agn_radiation,
		    "Rad_type_for_agn(3=power_law,4=cloudy_table)_in_final_spectrum",
		    &geo.agn_spectype);



      rddoub ("spectrum_wavemin", &swavemin);
      rddoub ("spectrum_wavemax", &swavemax);
      if (swavemin > swavemax)
	{
	  swavemax = swavemin;
	  swavemin = swavemax;
	}

      /* SS June 04: convert these to frequencies and store for use
         in computing macro atom and k-packet emissivities. */

      em_rnge.fmin = C / (swavemax * 1.e-8);
      em_rnge.fmax = C / (swavemin * 1.e-8);

      geo.matom_radiation = 0;	//initialise for ionization cycles - don't use pre-computed emissivities for macro-atom levels/ k-packets.

/* Note: Below here many of the variables which are read in are not currently part of geo stucture */

      rdint ("no_observers", &nangles);

      if (nangles < 1 || nangles > NSPEC)
	{
	  Error ("no_observers %d should not be > %d or <0\n", nangles,
		 NSPEC);
	  exit (0);
	}

      for (n = 0; n < nangles; n++)
	rddoub ("angle(0=pole)", &angle[n]);

      /* 05apr-ksl-56--For diagnositic reasons I have left questions regarding phase
       * even for systems which are not binaries.  Phase 0 in this case corresponds to
       * an extraction direction which is in the xz plane
       */

      for (n = 0; n < nangles; n++)
	rddoub ("phase(0=inferior_conjunction)", &phase[n]);

      rdint ("live.or.die(0).or.extract(anything_else)", &select_extract);
      if (select_extract != 0)
	{
	  select_extract = 1;
	  Log ("OK, extracting from specific angles\n");
	}
      else
	Log ("OK, using live or die option\n");

/* Select spectra with certain numbers of scatterings.  See extract 1997 aug 28 ksl */

      strcpy (yesno, "n");
      rdstr ("Select_specific_no_of_scatters_in_spectra(y/n)", yesno);
      if (yesno[0] == 'y')
	{
	  Log
	    ("OK n>MAXSCAT->all; 0<=n<MAXSCAT -> n scatters; n<0 -> >= |n| scatters\n");
	  for (n = 0; n < nangles; n++)
	    {
	      rdint ("Select_scatters", &scat_select[n]);
	    }
	}
      strcpy (yesno, "n");
      rdstr ("Select_photons_by_position(y/n)", yesno);
      if (yesno[0] == 'y')
	{
	  Log
	    ("OK 0->all; -1 -> below; 1 -> above the disk, 2 -> specific location in wind\n");
	  for (n = 0; n < nangles; n++)
	    {
	      rdint ("Select_location", &top_bot_select[n]);
	      if (top_bot_select[n] == 2)
		{
		  Log
		    ("Warning: Make sure that position will be in wind, or no joy will be obtained\n");
		  rddoub ("rho(cm)", &rho_select[n]);
		  rddoub ("z(cm)", &z_select[n]);
		  rddoub ("azimuth(deg)", &az_select[n]);
		  rddoub ("r(cm)", &r_select[n]);

		}
	    }
	}
    }

  /* Select the units of the output spectra.  This is always needed */

  rdint ("spec.type(flambda(1),fnu(2),basic(other)", &select_spectype);
  if (select_spectype == 1)
    {
      Log ("OK, generating flambda at 100pc\n");
    }
  else if (select_spectype == 2)
    {
      Log ("OK, generating fnu at 100 pc\n");
    }
  else
    Log ("OK, basic Monte Carlo spectrum\n");



/* 57h -- New section of inputs to provide more control over how the program is
run -- 07jul -- ksl
*/

  istandard = 1;
  SMAX_FRAC = 0.5;
  DENSITY_PHOT_MIN = 1.e-10;
  keep_photoabs = 1;
  rdint ("Use.standard.care.factors(1=yes)", &istandard);

  if (!istandard)
    {
      rddoub ("Fractional.distance.photon.may.travel", &SMAX_FRAC);
      rddoub ("Lowest.ion.density.contributing.to.photoabsorption",
	      &DENSITY_PHOT_MIN);
      rdint ("Keep.photoabs.during.final.spectrum(1=yes)", &keep_photoabs);
    }





/* 081221 - 67c - Establish limits on the frequency intervals to be used by the ionization cycles and 
 * the fraquency bands for stratified sampling.  Changes here were made to allow more control
 * over statified sampling, since we have expanded the temperature ranges of the types of systems
 * we would like to calculate.  This section of inputs might logically go earlier in the code, but
 * was put here so it would add on to existing .pf files.  It would be reasonble to consider moving
 * it to a more logical location
 */


/* Determine the frequency range which will be used to establish the ionization balance of the wind */

  // Note that bands_init asks .pf file or user what kind of banding is desired 

  bands_init (-1, &xband);

/*if we have changed min and max in bands_init, we need to make sure this is reflected in the frequency bounds*/
  freqmin = xband.f1[0];
  freqmax = xband.f2[xband.nbands - 1];

/* 1112 - 71 - ksl Next routine sets up the frequencies that are used for charactizing the spectrum in a cell
 * These need to be coordinated with the bands that are set up for spectral gneration
 */
  freqs_init (freqmin, freqmax);

  
  if (modes.iadvanced)
    {
      /* do we want debug statements to print */
      rdint ("Use_Debug_Statements(0=no, 1=yes)", &modes.use_debug);

      if (modes.use_debug)
      	Log_debug(modes.use_debug);	// communicate that we want to print debug statements

      /* Do we require extra diagnostics or not */
      rdint ("Extra.diagnostics(0=no, 1=yes) ", &modes.diag_on_off);

      if (modes.diag_on_off)
        {
          get_extra_diagnostics();
        }
    }





/* Wrap up and save all the inputs */

  if (strncmp (root, "mod", 3) == 0)
    cpar ("mod.pf");
  else if (strncmp (root, "dummy", 5) == 0)
    {
      cpar ("dummy.pf");
      exit (0);
    }
  else if (opar_stat == 1)
    {
      cpar (input);
    }
  else
    cpar ("python.pf");

/* OK all inputs have been obtained at this point and the inputs have been copied to "mod.pf" or "python.pf" */


/* INPUTS ARE FINALLY COMPLETE */


  /* Next line finally defines the wind if this is the initial time this model is being run */
  if (geo.wind_type != 2)	// Define the wind and allocate the arrays the first time
    define_wind ();
  // Do not reinit if you want to use old windfile

  w = wmain;

  if (modes.save_cell_stats)
    {
      /* Open a diagnostic file or files.  These are all fixed files */
      open_diagfile ();
    }

/* initialize the random number generator */
//      srand( (n=(unsigned int) clock()));  
  srand (1084515760+(13*rank_global));

  /* 68b - 0902 - ksl - Start with photon history off */

  phot_hist_on = 0;

/* If required, read in a non-standard disk temperature profile */

  if (geo.disk_tprofile == 1)
    {
      read_non_standard_disk_profile (tprofile);
    }



/* The next section sets up a structure qdisk to record the effects
 * of illumination on the disk.  disk_init is called primarily to get
 * a defined set of annular rings which are kept throughout the
 * ionization calculation.  A second structure qdisk is needed
 * because in the process of generating photons in various bands
 * the annular rings are changed
 *
 * disk_init calculates the flux from the disk in the energy range set by
 * freqmin and freqmax, and uses is this to identify the position of the
 * rings in the disk, so that each ring contributes the same amount to
 * the flux
 *
 * */


  disk_init (geo.rstar, geo.diskrad, geo.mstar, geo.disk_mdot, freqmin,
	     freqmax, 0, &geo.f_disk);

  qdisk_init ();		/* Initialize a disk qdisk to store the information about photons impinging on the disk */

/* 04aug -- ksl -- now that everything is initialized, we set geo.disk_illum
 *
 * 080518 - ksl - I believe that the reason for this somewhat weird logic is to
 * assure that models (e.g corona and knigge) where the base wind velocity
 * depends on teff are not altered by illumination, but since no photons
 * have been transported at this stage, it's hard to see why that would
 * matter.
 */

  geo.disk_illum = disk_illum;

  xsignal (root, "%-20s Finished initialization for %s\n", "NOK", root);
  check_time (root);

#ifdef MPI_ON
  // Since the wind is now set up can allocate sufficiently big arrays to help with the MPI reductions 

  plasma_double_helpers = (14+3*NXBANDS)*NPLASMA; //The size of the helper array for doubles. We transmit 10 numbers for each cell, plus three arrays, each of length NXBANDS
  plasma_int_helpers = (6+NXBANDS)*NPLASMA; //The size of the helper array for integers. We transmit 6 numbers for each cell, plus one array of length NXBANDS
  ioniz_spec_helpers = 2*MSPEC*NWAVE; //we need space for log and lin spectra for MSPEC XNWAVE

  spec_spec_helpers = (NWAVE*(MSPEC+nangles)); //We need space for NWAVE wavelengths for nspectra, which will eventually equal nangles + MSPEC

#endif



/* XXXX - THE CALCULATION OF THE IONIZATION OF THE WIND */

  geo.ioniz_or_extract = 1;	//SS July 04 - want to compute MC estimators during ionization cycles
  //1 simply implies we are in the ionization section of the code
  //and allows routines to act accordinaly.

/* 67 -ksl- geo.wycle will start at zero unless we are completing an old run */

/* XXXX - BEGINNING OF CYCLE TO CALCULATE THE IONIZATION OF THE WIND */

  if (geo.wcycle == geo.wcycles)
    xsignal (root, "%-20s No ionization needed: wcycles(%d)==wcyeles(%d)\n",
	     "COMMENT", geo.wcycle, geo.wcycles);
  else
    {
      geo.pcycle = 0;  /* Set the spectrum cycles executed to 0, because 
				          we are going to modify the wind and hence any
				          previously calculated spectra must be recreated
				       */
    }

  

  while (geo.wcycle < geo.wcycles)
    {				/* This allows you to build up photons in bunches */

      xsignal (root, "%-20s Starting %d of %d ionization cycle \n", "NOK",
	       geo.wcycle, geo.wcycles);


      Log ("!!Python: Begining cycle %d of %d for defining wind\n",
	   geo.wcycle, geo.wcycles);
      Log_flush ();		/*NH June 13 Added call to flush logfile */

      /* Initialize all of the arrays, etc, that need initialization for each cycle
       */

      spectrum_init (freqmin, freqmax, nangles, angle, phase, scat_select,
		     top_bot_select, select_extract, rho_select, z_select,
		     az_select, r_select);


      wind_rad_init ();		/*Zero the parameters pertaining to the radiation field */



    if (modes.ispy)
      ispy_init ("python", geo.wcycle);


      geo.n_ioniz = 0.0;
      geo.lum_ioniz = 0.0;
      ztot = 0.0;		/* ztot is the luminosity of the disk multipled by the number of cycles, which is used by save_disk_heating */

      /* JM 1409 -- We used to execute subcycles here, but these have been removed */

	  if (!geo.wind_radiation || (geo.wcycle == 0 && geo.wind_type != 2))
	    iwind = -1;		/* Do not generate photons from wind */
	  else
	    iwind = 1;		/* Create wind photons and force a reinitialization of wind parms */

	  /* Create the photons that need to be transported through the wind
	   *
	   * NPHOT is the number of photon bundles which will equal the luminosity; 
	   * 0 => for ionization calculation 
	   */


	  /* JM 130306 need to convert photons_per_cycle to double precision for define_phot */
	  /* ksl 130410 - This is needed here not because we expect photons per cycle to 
	   * exceed the size of an integer, but because of the call to define phot in the
	   * spectrum cycle, which can exceed this
	   */
	  /* JM 1409 photons_per_cycle has been removed in favour of NPHOT */

	  nphot_to_define = (long) NPHOT;

	  define_phot (p, freqmin, freqmax, nphot_to_define, 0, iwind, 1);

      /* Zero the arrays that store the heating of the disk */

      /* 080520 - ksl - There is a conundrum here.  One should really zero out the 
       * quantities below each time the wind structure is updated.  But relatively
       * few photons hit the disk under normal situations, and therefore the statistcs
       * are not very good.  
       */

      /* 130213 JM -- previously this was done before define_phot, which meant that
         the ionization state was never computed with the heated disk */

      for (n = 0; n < NRINGS; n++)
	{
	  qdisk.heat[n] = qdisk.nphot[n] = qdisk.w[n] = qdisk.ave_freq[n] = 0;
	}



	  photon_checks (p, freqmin, freqmax, "Check before transport");

	  wind_ip ();


	  zz = 0.0;
	  for (nn = 0; nn < NPHOT; nn++)
	    {
	      zz += p[nn].w;
	    }

	  Log
	    ("!!python: Total photon luminosity before transphot %18.12e\n",
	     zz);
	  Log_flush ();		/*NSH June 13 Added call to flush logfile */
	  ztot += zz;		/* Total luminosity in all cycles, used for calculating disk heating */

	  /* kbf_need determines how many & which bf processes one needs to considere.  It was introduced
	   * as a way to speed up the program.  It has to be recalculated evey time one changes
	   * freqmin and freqmax
	   */

	  kbf_need (freqmin, freqmax);

	  /* NSH 22/10/12  This next call populates the prefactor for free free heating for each cell in the plasma array */
	  /* NSH 4/12/12  Changed so it is only called if we have read in gsqrd data */
	  if (gaunt_n_gsqrd > 0)
	    pop_kappa_ff_array ();

	  /* Transport the photons through the wind */
	  trans_phot (w, p, 0);

	  /*Determine how much energy was absorbed in the wind */
	  zze = zzz = zz_adiab = 0.0;
	  nn_adiab = 0;
	  for (nn = 0; nn < NPHOT; nn++)
	    {
	      zzz += p[nn].w;
	      if (p[nn].istat == P_ESCAPE)
		zze += p[nn].w;
	      if (p[nn].istat == P_ADIABATIC)
	      {
		    zz_adiab += p[nn].w;
		    nn_adiab++;
		  }
	    }

	  Log
	    ("!!python: Total photon luminosity after transphot %18.12e (diff %18.12e). Radiated luminosity %18.12e\n",
	     zzz, zzz - zz, zze);
      if (geo.rt_mode == 2)
	  Log("Luminosity taken up by adiabatic kpkt destruction %18.12e number of packets %d\n", zz_adiab, nn_adiab);

    if (modes.print_windrad_summary)
	  wind_rad_summary (w, windradfile, "a");




	  photon_checks (p, freqmin, freqmax, "Check after transport");

	  spectrum_create (p, freqmin, freqmax, nangles, select_extract);



   /* At this point we should communicate all the useful infomation 
      that has been accummulated on differenet MPI tasks */

#ifdef MPI_ON
 
    maxfreqhelper = calloc (sizeof(double),NPLASMA); 
    maxfreqhelper2 = calloc (sizeof(double),NPLASMA);
    /* NSH 131213 - allocate memory for the band limited max and min frequencies */
    maxbandfreqhelper = calloc (sizeof(double),NPLASMA*NXBANDS); 
    maxbandfreqhelper2 = calloc (sizeof(double),NPLASMA*NXBANDS);
    minbandfreqhelper = calloc (sizeof(double),NPLASMA*NXBANDS); 
    minbandfreqhelper2 = calloc (sizeof(double),NPLASMA*NXBANDS);
    redhelper = calloc (sizeof (double), plasma_double_helpers); 
    redhelper2 = calloc (sizeof (double), plasma_double_helpers); 
    iredhelper = calloc (sizeof (int), plasma_int_helpers); 
    iredhelper2 = calloc (sizeof (int), plasma_int_helpers); 


    MPI_Barrier(MPI_COMM_WORLD);
    // the following blocks gather all the estimators to the zeroth (Master) thread

      
      for (mpi_i = 0; mpi_i < NPLASMA; mpi_i++)
	{
 	  maxfreqhelper[mpi_i] = plasmamain[mpi_i].max_freq;
	  redhelper[mpi_i] = plasmamain[mpi_i].j/ np_mpi_global;
	  redhelper[mpi_i+NPLASMA] = plasmamain[mpi_i].ave_freq/ np_mpi_global;
	  redhelper[mpi_i+2*NPLASMA] = plasmamain[mpi_i].lum/ np_mpi_global;
	  redhelper[mpi_i+3*NPLASMA] = plasmamain[mpi_i].heat_tot/ np_mpi_global;
	  redhelper[mpi_i+4*NPLASMA] = plasmamain[mpi_i].heat_lines/ np_mpi_global;
	  redhelper[mpi_i+5*NPLASMA] = plasmamain[mpi_i].heat_ff/ np_mpi_global;
	  redhelper[mpi_i+6*NPLASMA] = plasmamain[mpi_i].heat_comp/ np_mpi_global;
	  redhelper[mpi_i+7*NPLASMA] = plasmamain[mpi_i].heat_ind_comp/ np_mpi_global;
	  redhelper[mpi_i+8*NPLASMA] = plasmamain[mpi_i].heat_photo/ np_mpi_global;
      redhelper[mpi_i+9*NPLASMA] = plasmamain[mpi_i].ip / np_mpi_global;
      redhelper[mpi_i+10*NPLASMA] = plasmamain[mpi_i].j_direct / np_mpi_global;
      redhelper[mpi_i+11*NPLASMA] = plasmamain[mpi_i].j_scatt / np_mpi_global;
      redhelper[mpi_i+12*NPLASMA] = plasmamain[mpi_i].ip_direct / np_mpi_global;
      redhelper[mpi_i+13*NPLASMA] = plasmamain[mpi_i].ip_scatt / np_mpi_global;
	  for (mpi_j = 0; mpi_j < NXBANDS; mpi_j++)
	    {
	      redhelper[mpi_i+(14+mpi_j)*NPLASMA] = plasmamain[mpi_i].xj[mpi_j]/ np_mpi_global;
	      redhelper[mpi_i+(14+NXBANDS+mpi_j)*NPLASMA] = plasmamain[mpi_i].xave_freq[mpi_j]/ np_mpi_global;
	      redhelper[mpi_i+(14+2*NXBANDS+mpi_j)*NPLASMA] = plasmamain[mpi_i].xsd_freq[mpi_j]/ np_mpi_global;
          
          /* 131213 NSH populate the band limited min and max frequency arrays */
	      maxbandfreqhelper[mpi_i*NXBANDS+mpi_j] = plasmamain[mpi_i].fmax[mpi_j];
	      minbandfreqhelper[mpi_i*NXBANDS+mpi_j] = plasmamain[mpi_i].fmin[mpi_j];

	    }
	}
      /* 131213 NSH communiate the min and max band frequencies these use MPI_MIN or MPI_MAX */ 
      MPI_Reduce(minbandfreqhelper, minbandfreqhelper2, NPLASMA*NXBANDS, MPI_DOUBLE, MPI_MIN, 0, MPI_COMM_WORLD);
      MPI_Reduce(maxbandfreqhelper, maxbandfreqhelper2, NPLASMA*NXBANDS, MPI_DOUBLE, MPI_MAX, 0, MPI_COMM_WORLD);
      MPI_Reduce(maxfreqhelper, maxfreqhelper2, NPLASMA, MPI_DOUBLE, MPI_MAX, 0, MPI_COMM_WORLD);
      MPI_Reduce(redhelper, redhelper2, plasma_double_helpers, MPI_DOUBLE, MPI_SUM, 0, MPI_COMM_WORLD);
      if (rank_global == 0)
	{

	  Log_parallel("Zeroth thread successfully received the normalised estimators. About to broadcast.\n");
	}
      
      MPI_Bcast(redhelper2, plasma_double_helpers, MPI_DOUBLE, 0, MPI_COMM_WORLD);
      MPI_Bcast(maxfreqhelper2, NPLASMA, MPI_DOUBLE, 0, MPI_COMM_WORLD);
      /* 131213 NSH Send out the global min and max band limited frequencies to all threads */
      MPI_Bcast(minbandfreqhelper2, NPLASMA*NXBANDS, MPI_DOUBLE, 0, MPI_COMM_WORLD);
      MPI_Bcast(maxbandfreqhelper2, NPLASMA*NXBANDS, MPI_DOUBLE, 0, MPI_COMM_WORLD);


      for (mpi_i = 0; mpi_i < NPLASMA; mpi_i++)
	{
  	  plasmamain[mpi_i].max_freq = maxfreqhelper2[mpi_i];
	  plasmamain[mpi_i].j = redhelper2[mpi_i];
	  plasmamain[mpi_i].ave_freq = redhelper2[mpi_i+NPLASMA];
	  plasmamain[mpi_i].lum = redhelper2[mpi_i+2*NPLASMA];
	  plasmamain[mpi_i].heat_tot = redhelper2[mpi_i+3*NPLASMA];
	  plasmamain[mpi_i].heat_lines = redhelper2[mpi_i+4*NPLASMA];
	  plasmamain[mpi_i].heat_ff = redhelper2[mpi_i+5*NPLASMA];
	  plasmamain[mpi_i].heat_comp = redhelper2[mpi_i+6*NPLASMA];
	  plasmamain[mpi_i].heat_ind_comp = redhelper2[mpi_i+7*NPLASMA];
	  plasmamain[mpi_i].heat_photo = redhelper2[mpi_i+8*NPLASMA];
      plasmamain[mpi_i].ip = redhelper2[mpi_i+9*NPLASMA];
      plasmamain[mpi_i].j_direct = redhelper2[mpi_i+10*NPLASMA];
      plasmamain[mpi_i].j_scatt = redhelper2[mpi_i+11*NPLASMA];
      plasmamain[mpi_i].ip_direct = redhelper2[mpi_i+12*NPLASMA];
      plasmamain[mpi_i].ip_scatt = redhelper2[mpi_i+13*NPLASMA];
	  for (mpi_j = 0; mpi_j < NXBANDS; mpi_j++)
	    {
	      plasmamain[mpi_i].xj[mpi_j]=redhelper2[mpi_i+(14+mpi_j)*NPLASMA];
	      plasmamain[mpi_i].xave_freq[mpi_j]=redhelper2[mpi_i+(14+NXBANDS+mpi_j)*NPLASMA];
	      plasmamain[mpi_i].xsd_freq[mpi_j]=redhelper2[mpi_i+(14+NXBANDS*2+mpi_j)*NPLASMA];

          /* 131213 NSH And unpack the min and max banded frequencies to the plasma array */ 
	      plasmamain[mpi_i].fmax[mpi_j] = maxbandfreqhelper2[mpi_i*NXBANDS+mpi_j];
	      plasmamain[mpi_i].fmin[mpi_j] = minbandfreqhelper2[mpi_i*NXBANDS+mpi_j];
	    }
	}
      Log_parallel("Thread %d happy after broadcast.\n", rank_global);

      MPI_Barrier(MPI_COMM_WORLD);

      for (mpi_i = 0; mpi_i < NPLASMA; mpi_i++)
	{
	  iredhelper[mpi_i] = plasmamain[mpi_i].ntot;
	  iredhelper[mpi_i+NPLASMA] = plasmamain[mpi_i].ntot_star;
	  iredhelper[mpi_i+2*NPLASMA] = plasmamain[mpi_i].ntot_bl;
	  iredhelper[mpi_i+3*NPLASMA] = plasmamain[mpi_i].ntot_disk;
	  iredhelper[mpi_i+4*NPLASMA] = plasmamain[mpi_i].ntot_wind;
	  iredhelper[mpi_i+5*NPLASMA] = plasmamain[mpi_i].ntot_agn;
	  for (mpi_j = 0; mpi_j < NXBANDS; mpi_j++)
	    {
	      iredhelper[mpi_i+(6+mpi_j)*NPLASMA] = plasmamain[mpi_i].nxtot[mpi_j];
	    }
	}
      MPI_Reduce(iredhelper, iredhelper2, plasma_int_helpers, MPI_INT, MPI_SUM, 0, MPI_COMM_WORLD);
      if (rank_global == 0)
	{
	  Log_parallel("Zeroth thread successfully received the integer sum. About to broadcast.\n");
	}
      
      MPI_Bcast(iredhelper2, plasma_int_helpers, MPI_INT, 0, MPI_COMM_WORLD);
      for (mpi_i = 0; mpi_i < NPLASMA; mpi_i++)
	{
	  plasmamain[mpi_i].ntot = iredhelper[mpi_i];
	  plasmamain[mpi_i].ntot_star = iredhelper[mpi_i+NPLASMA]; 
	  plasmamain[mpi_i].ntot_bl = iredhelper[mpi_i+2*NPLASMA];
	  plasmamain[mpi_i].ntot_disk = iredhelper[mpi_i+3*NPLASMA]; 
	  plasmamain[mpi_i].ntot_wind = iredhelper[mpi_i+4*NPLASMA];
	  plasmamain[mpi_i].ntot_agn = iredhelper[mpi_i+5*NPLASMA];
	  for (mpi_j = 0; mpi_j < NXBANDS; mpi_j++)
	    {
	      plasmamain[mpi_i].nxtot[mpi_j] = iredhelper2[mpi_i+(6+mpi_j)*NPLASMA];
	    }
	}
  
	free (maxfreqhelper);
    free (maxfreqhelper2);
 	free (maxbandfreqhelper);
 	free (maxbandfreqhelper2);
 	free (minbandfreqhelper);
 	free (minbandfreqhelper2);
    free (redhelper);
    free (redhelper2); 
    free (iredhelper);
    free (iredhelper2);

#endif




    if (modes.ispy)
      ispy_close ();


      /* Calculate and store the amount of heating of the disk due to radiation impinging on the disk */
      qdisk_save (diskfile, ztot);

/* Completed writing file describing disk heating */

      Log
	("!!python: Number of ionizing photons %g lum of ionizing photons %g\n",
	 geo.n_ioniz, geo.lum_ioniz);

/* This step shoudl be MPI_parallelised too */

      wind_update (w);

/* In a diagnostic mode save the wind file for each cycle (from thread 0) */

      if (modes.keep_ioncycle_windsaves)
	{
	  strcpy (dummy, "");
	  sprintf (dummy, "python%02d.wind_save", geo.wcycle);

#ifdef MPI_ON
	  if (rank_global == 0)
	  {
#endif
	  wind_save (dummy);
#ifdef MPI_ON
          }
#endif
	  Log ("Saved wind structure in %s\n", dummy);
	}


      Log ("Completed ionization cycle %d :  The elapsed TIME was %f\n",
	   geo.wcycle, timer ());

      Log_silent ("Finished creating spectra\n");

      /* Do an MPI reduce to get the spectra all gathered to the master thread */

#ifdef MPI_ON

    redhelper = calloc (sizeof (double), ioniz_spec_helpers); 
    redhelper2 = calloc (sizeof (double), ioniz_spec_helpers); 
    

      for (mpi_i = 0; mpi_i < NWAVE; mpi_i++)
	{
	  for (mpi_j=0; mpi_j < MSPEC; mpi_j++)
	    {
	      redhelper[mpi_i*MSPEC + mpi_j]=xxspec[mpi_j].f[mpi_i]/ np_mpi_global;
	      redhelper[mpi_i*MSPEC + mpi_j + (NWAVE*MSPEC)]=xxspec[mpi_j].lf[mpi_i]/ np_mpi_global;
	    }
	}

      MPI_Reduce(redhelper, redhelper2, ioniz_spec_helpers, MPI_DOUBLE, MPI_SUM, 0, MPI_COMM_WORLD);
      MPI_Bcast(redhelper2, ioniz_spec_helpers, MPI_DOUBLE, 0, MPI_COMM_WORLD);

      for (mpi_i = 0; mpi_i < NWAVE; mpi_i++)
	{
	  for (mpi_j=0; mpi_j < MSPEC; mpi_j++)
	    {
	      xxspec[mpi_j].f[mpi_i] = redhelper2[mpi_i*MSPEC + mpi_j];
	      xxspec[mpi_j].lf[mpi_i] = redhelper2[mpi_i*MSPEC + mpi_j + (NWAVE*MSPEC)];
	    }
	}
      MPI_Barrier(MPI_COMM_WORLD);

	free(redhelper);
	free(redhelper2);

#endif

#ifdef MPI_ON
      if (rank_global == 0)
      {
#endif
      spectrum_summary (wspecfile, "w", 0, 5, 0, 1., 0);
      spectrum_summary (lspecfile, "w", 0, 5, 0, 1., 1);	/* output the log spectrum */

#ifdef MPI_ON
      }
      MPI_Barrier(MPI_COMM_WORLD);
#endif
      phot_gen_sum (photfile, "w");	/* Save info about the way photons are created and absorbed
					   by the disk */

      /* Save everything after each cycle and prepare for the next cycle 
         JM1304: moved geo.wcycle++ after xsignal to record cycles correctly. First cycle is cycle 0. */
      /* NSH1306 - moved geo.wcycle++ back, but moved the log and xsignal statements */


      xsignal (root, "%-20s Finished %d of %d ionization cycle \n", "OK",
	       geo.wcycle, geo.wcycles);
      geo.wcycle++;		//Increment ionisation cycles


/* NSH 1408 - Save only the windsave file from thread 0, to prevent many processors from writing to the same
 * file. */

#ifdef MPI_ON
      if (rank_global == 0)
      {
#endif
      wind_save (windsavefile);
      Log_silent ("Saved wind structure in %s after cycle %d\n", windsavefile,
	   geo.wcycle);
#ifdef MPI_ON
      }
      MPI_Barrier(MPI_COMM_WORLD);
#endif




      check_time (root);
      Log_flush ();		/*Flush the logfile */

    }				// End of Cycle loop

/* XXXX - END OF CYCLE TO CALCULATE THE IONIZATION OF THE WIND */


  Log (" Completed wind creation.  The elapsed TIME was %f\n", timer ());


/* XXXX - THE CALCULATION OF A DETAILED SPECTRUM IN A SPECIFIC REGION OF WAVELENGTH SPACE */

  freqmax = C / (swavemin * 1.e-8);
  freqmin = C / (swavemax * 1.e-8);


  /* Perform the initilizations required to handle macro-atoms during the detailed
     calculation of the spectrum.  

     Next lines turns off macro atom estimators and other portions of the code that are
     unnecessary during spectrum cycles.  */

  geo.ioniz_or_extract = 0;

/* 57h -- 07jul -- Next steps to speed up extraction stage */
  if (!keep_photoabs)
    {
      DENSITY_PHOT_MIN = -1.0;	// Do not calculated photoabsorption in detailed spectrum 
    }

  /*Switch on k-packet/macro atom emissivities  SS June 04 */

  if (geo.rt_mode == 2)
    {
      geo.matom_radiation = 1;
    }

  /* Finished initializations required for macro-atom approach */

  /* Calculate and store which bf processess need to be considered in each cell
   * Note that this is not macro-specific but is just to speed the program up.
   */

  kbf_need (freqmin, freqmax);

/* XXXX - BEGIN CYCLES TO CREATE THE DETAILED SPECTRUM */

  /* the next section initializes the spectrum array in two cases, for the
   * standard one where one is calulating the spectrum for the first time
   * and in the somewhat abnormal case where additional ionization cycles
   * were calculated for the wind
   */

  if (geo.pcycle == 0)
    {
      spectrum_init (freqmin, freqmax, nangles, angle, phase, scat_select,
		     top_bot_select, select_extract, rho_select, z_select,
		     az_select, r_select);

      /* 68b - zero the portion of plasma main that records the numbers of scatters by
       * each ion in a cell
       */

      zero_scatters ();

    }



  /* the next condition should really when one has nothing more to do */

  if (geo.pcycle >= geo.pcycles)
    xsignal (root, "%-20s No spectrum   needed: pcycles(%d)==pcycles(%d)\n",
	     "COMMENT", geo.pcycle, geo.pcycles);


  while (geo.pcycle < geo.pcycles)
    {				/* This allows you to build up photons in bunches */

      xsignal (root, "%-20s Starting %d of %d spectral cycle \n", "NOK",
	       geo.pcycle, geo.pcycles);

    if (modes.ispy)
      ispy_init ("python", geo.pcycle + 1000);


      Log ("!!Cycle %d of %d to calculate a detailed spectrum\n", geo.pcycle,
	   geo.pcycles);
      Log_flush ();		/*NSH June 13 Added call to flush logfile */
      if (!geo.wind_radiation)
	iwind = -1;		/* Do not generate photons from wind */
      else if (geo.pcycle == 0)
	iwind = 1;		/* Create wind photons and force a reinitialization of wind parms */
      else
	iwind = 0;		/* Create wind photons but do not force reinitialization */

      /* Create the initial photon bundles which need to be trannsported through the wind 

         For the detailed spectra, NPHOT*pcycles is the number of photon bundles which will equal the luminosity, 
         1 implies that detailed spectra, as opposed to the ionization of the wind is being calculated

         JM 130306 must convert NPHOT and pcycles to double precision variable nphot_to_define

       */

      nphot_to_define = (long) NPHOT * (long) geo.pcycles;
      define_phot (p, freqmin, freqmax, nphot_to_define, 1, iwind, 0);

      for (icheck = 0; icheck < NPHOT; icheck++)
	{
	  if (sane_check (p[icheck].freq))
	    {
	      Error
		("python after define phot:sane_check unnatural frequency for photon %d\n",
		 icheck);
	    }
	}


      /* Tranport photons through the wind */

      trans_phot (w, p, select_extract);

#if DEBUG
      wind_rad_summary (w, windradfile, "a");
#endif

      spectrum_create (p, freqmin, freqmax, nangles, select_extract);

/* Write out the detailed spectrum each cycle so that one can see the statistics build up! */
      renorm = ((double) (geo.pcycles)) / (geo.pcycle + 1.0);

      /* Do an MPI reduce to get the spectra all gathered to the master thread */
#ifdef MPI_ON

    redhelper = calloc (sizeof (double), spec_spec_helpers); 
    redhelper2 = calloc (sizeof (double), spec_spec_helpers); 


      for (mpi_i = 0; mpi_i < NWAVE; mpi_i++)
	{
	  for (mpi_j=0; mpi_j < nspectra; mpi_j++)
	    {
	      redhelper[mpi_i*nspectra + mpi_j]=xxspec[mpi_j].f[mpi_i]/ np_mpi_global;
	    }
	}

      MPI_Reduce(redhelper, redhelper2, spec_spec_helpers, MPI_DOUBLE, MPI_SUM, 0, MPI_COMM_WORLD);
      MPI_Bcast(redhelper2, spec_spec_helpers, MPI_DOUBLE, 0, MPI_COMM_WORLD);

      for (mpi_i = 0; mpi_i < NWAVE; mpi_i++)
	{
	  for (mpi_j=0; mpi_j < nspectra; mpi_j++)
	    {
	      xxspec[mpi_j].f[mpi_i] = redhelper2[mpi_i*nspectra + mpi_j];
	    }
	}
      MPI_Barrier(MPI_COMM_WORLD);

	free(redhelper);
	free(redhelper2);
#endif

#ifdef MPI_ON
      if (rank_global == 0)
      {
#endif
      spectrum_summary (specfile, "w", 0, nspectra - 1, select_spectype,
			renorm, 0);
#ifdef MPI_ON
      }
#endif
      Log ("Completed spectrum cycle %3d :  The elapsed TIME was %f\n",
	   geo.pcycle, timer ());



      /* JM1304: moved geo.pcycle++ after xsignal to record cycles correctly. First cycle is cycle 0. */

      xsignal (root, "%-20s Finished %3d of %3d spectrum cycles \n", "OK",
	       geo.pcycle, geo.pcycles);

      geo.pcycle++;		// Increment the spectral cycles

#ifdef MPI_ON    
      if (rank_global == 0)
      {
#endif
      wind_save (windsavefile);	// This is only needed to update pcycle
      spec_save (specsavefile);
#ifdef MPI_ON
      }
#endif
      check_time (root);
    }


/* XXXX -- END CYCLE TO CALCULATE DETAILED SPECTRUM */

  phot_gen_sum (photfile, "a");

/* 57h - 07jul -- ksl -- Write out the freebound information */

#ifdef MPI_ON
   if (rank_global == 0)
   {
#endif
  fb_save ("recomb.save");
#ifdef MPI_ON
   }
#endif


/* Finally done */
#ifdef MPI_ON
  sprintf (dummy,"End of program, Thread %d only",my_rank);   // added so we make clear these are just errors for thread ngit status	
  error_summary (dummy);	// Summarize the errors that were recorded by the program
  Log ("Run py_error.py for full error report.\n");
#else
  error_summary ("End of program");	// Summarize the errors that were recorded by the program
#endif


  #ifdef MPI_ON
    MPI_Finalize();
    Log_parallel("Thread %d Finalized. All done\n", my_rank);
  #endif  


  xsignal (root, "%-20s %s\n", "COMPLETE", root);
  Log ("Completed entire program.  The elapsed TIME was %f\n", timer ());
  return EXIT_SUCCESS;
}


/***********************************************************
                                       Space Telescope Science Institute

 Synopsis:
	print out some basic help on how to run the program
Arguments:		

Returns:
 
Description:	
		
Notes:

The easiest way to create the message, at least initially, is simply to to type
out what you want to appear on the screen and then as \n\ to all of the lines, including
the ones with nothing in them

History:
	081217	ksl	67c - Added so that ksl could remember all of the options
	09feb	ksl	68b - Added info on -v switch

**************************************************************/

int
help ()
{
  char *some_help;

  some_help = "\
\n\
This program simulates radiative transfer in a (biconical) CV, YSO, quasar or (spherical) stellar wind \n\
\n\
	Usage:  py [-h] [-r] [-t time_max] xxx  or simply py \n\
\n\
	where xxx is the rootname or full name of a parameter file, e. g. test.pf \n\
\n\
	and the switches have the following meanings \n\
\n\
	-h 	to ge this help message \n\
	-r 	restart a run of the progarm reading the file xxx.windsave \n\
	-e change the maximum number of errors before quit- don't do this unless you understand\
	the consequences! \n\
\n\
	-t time_max	limit the total time to approximately time_max seconds.  Note that the program checks \n\
		for this limit somewhat infrequently, usually at the ends of cycles, because it \n\
		is attempting to save the program outputs so that the program can be restarted with \n\
		-r if that is desired. \n\
\n\
	-v n	controls the amount of print out.  The default is 4.  Larger numbers increase  \n\
		the amount printed; smaller numbers decrease it.   \n\
	if one simply types py or pyZZ where ZZ is the version number one is queried for a name \n\
	of the parameter file. \n\
\n\
\n\
";				// End of string to provide one with help

  printf ("%s\n", some_help);

  exit (0);
}

/***********************************************************
                                       Space Telescope Science Institute

 Synopsis:
	init_geo initializes the geo structure to something that is semi-reasonable
Arguments:		

Returns:
 
Description:	
	Initial values for all of the variables that are not part of the individual
	wind descriptions that are actully read(!) into the program should be 
	created here.  The derived values are not needed.

		
Notes:

	When initializing geo, be sure to initialize to cgs units, since this cgs units
	are the working units for the program.  This is necessary for consistncy when
	one tries to restart the program.

	Note that init_geo is set up for CVs and Stars and not AGN


History:
 	98dec	ksl	Coded and debugged.  Much of code was copied from old main routine for
			python
	04dec	ksl	This is probably still not completely up to date, but have
			added some initializations 
	080518	ksl	60a - modified to set all spectypes to SPECTYPE_BB, as part of 
			effort to get restarting models to work better
	080518	ksl	60a - modified all inputs to be in cgs units.  Added a small
      			amount of code to initialize model_list	
	081112	ksl	67 - moved more of initializaiton of geo into
			this routine as part of genearl cleanup of the main
			routine

**************************************************************/

int
init_geo ()
{
  geo.coord_type = 1;
  geo.ndim = 30;
  geo.mdim = 30;
  geo.disk_z0 = geo.disk_z1 = 0.0;	// 080518 - ksl - moved this up
  geo.adiabatic = 1;		// Default is now set so that adiabatic cooling is included in the wind
  geo.auger_ionization = 1;	//Default is on.


  geo.wind_type = 0;		// Schlossman and Vitello

  geo.star_ion_spectype = geo.star_spectype
    = geo.disk_ion_spectype = geo.disk_spectype
    = geo.bl_ion_spectype = geo.bl_spectype = SPECTYPE_BB;
  geo.agn_ion_spectype = SPECTYPE_POW;	// 130605 - nsh - moved from python.c

  geo.log_linear = 0;		/* Set intervals to be logarithmic */

  geo.rmax = 1e11;
  geo.rmax_sq = geo.rmax * geo.rmax;
  geo.rstar = 7e8;
  geo.rstar_sq = geo.rstar * geo.rstar;
  geo.mstar = 0.8 * MSOL;
  geo.m_sec = 0.4 * MSOL;
  geo.period = 3.2 * 3600;
  geo.tstar = 40000;
  geo.twind = 40000;
  geo.wind_mdot = 1.e-9 * MSOL / YR;

  geo.ioniz_mode = IONMODE_ML93;	/* default is on the spot and find the best t */
  geo.line_mode = 3;		/* default is escape probabilites */

  geo.star_radiation = 1;	/* 1 implies star will radiate */
  geo.disk_radiation = 1;	/* 1 implies disk will radiate */
  geo.bl_radiation = 0;		/*1 implies boundary layer will radiate */
  geo.wind_radiation = 0;	/* 1 implies wind will radiate */

  geo.disk_type = 1;		/*1 implies existence of a disk for purposes of absorption */
  geo.diskrad = 2.4e10;
  geo.disk_mdot = 1.e-8 * MSOL / YR;

  geo.t_bl = 100000.;


<<<<<<< HEAD

=======
>>>>>>> 419e8219
  strcpy (geo.atomic_filename, "data/standard77");
  strcpy (geo.fixed_con_file, "none");

  // Note that geo.model_list is initialized through get_spectype 


  return (0);
}

/*
Perform some simple checks on the photon distribution just produced.

History:
	01	ksl	Removed from main routine
	02jul	ksl	Loosened frequency limits to reflect the
			fact that in some cases, e.g. those in
			which the photon distribution has been split
			into small energy segments, Doppler shifts
			move photons out of that region.
	08mar	ksl	Updated slightly, ane eliminated any frequency
			checks photons generated by macro atoms since
			these often get out of range.
	090124	ksl	Modified slightly to reduce output if all
			is OK and if not debugging

*/
int
photon_checks (p, freqmin, freqmax, comment)
     char *comment;
     PhotPtr p;
     double freqmin, freqmax;
{
  int nnn, nn;
//  double lum_ioniz;  //NSH 16/2/2011 These are now declared externally to allow python to see them
//  int n_ioniz;
  int nlabel;

  geo.n_ioniz = 0;
  geo.lum_ioniz = 0.0;
  nnn = 0;
  nlabel = 0;


  /* Next two lines are to allow for fact that photons generated in
   * a frequency range may be Doppler shifted out of that range, especially
   * if they are disk photons generated right up against one of the frequency
   * limits
   * 04aug--ksl-increased limit from 0.02 to 0.03, e.g from 6000 km/s to 9000 km/s
   * 11apr--NSH-decreased freqmin to 0.4, to take account of double redshifted photons.
   * shift.
   */
#if DEBUG
  Log ("photon_checks: %s\n", comment);
#endif
  freqmax *= (1.8);
  freqmin *= (0.6);
  for (nn = 0; nn < NPHOT; nn++)
    {
      p[nn].np = nn;		/*  NSH 13/4/11 This is a line to populate the new internal photon pointer */
      if (H * p[nn].freq > ion[0].ip)
	{
	  geo.lum_ioniz += p[nn].w;
	  geo.n_ioniz += p[nn].w / (H * p[nn].freq);
	}
      if (sane_check (p[nn].freq) != 0 || sane_check (p[nn].w))
	{
	  if (nlabel == 0)
	    {
	      Error
		("photon_checks: nphot  origin  freq     freqmin    freqmax\n");
	      nlabel++;
	    }
	  Error
	    ("photon_checks:sane_check %6d %5d %10.4e %10.4e %10.4e %5d w %10.4e \n",
	     nn, p[nn].origin, p[nn].freq, freqmin, freqmax, p[nn].w);
	  p[nn].freq = freqmax;
	  nnn++;
	}
      if (p[nn].origin < 10 && (p[nn].freq < freqmin || freqmax < p[nn].freq))
	{
	  if (nlabel == 0)
	    {
	      Error
		("photon_checks: nphot  origin  freq     freqmin    freqmax\n");
	      nlabel++;
	    }
	  Error
	    ("photon_checks: %6d %5d %10.4e %10.4e %10.4e freq out of range\n",
	     nn, p[nn].origin, p[nn].freq, freqmin, freqmax);
	  p[nn].freq = freqmax;
	  nnn++;
	}
      if (nnn > 100)
	{
	  Error
	    ("photon_checks: Exiting because too many bad photons generated\n");
	  exit (0);
	}
    }
  Log ("NSH Geo.n_ioniz=%e\n", geo.n_ioniz);
#if DEBUG
  if (nnn == 0)
    Log ("photon_checks: All photons passed checks successfully\n");
#endif
  return (0);
}


/***********************************************************
                                       Space Telescope Science Institute

 Synopsis:
	Generalized routine to get the spectrum type and read the model files 
Arguments:		

Returns:
 
Description:	

		
Notes:

	The routine is slightly dangerous in the sense that if assumes that
	rdint always wants 0 for BB, models for 1, and 2 for uniform.  If
	we were to add another internally generated spectrum type one would
	have to carefull consider how to do this.  

	For models we have to handle two cases:
		A new model.  Here we want to start with a default value and
			to keep track of what was entered since it is likely
			we will want that together
		The continuation of an old model.  Here we need to expect the
			same choices as previously
081026 - Actual routine is still a mess.  
		* yesno is a statment of whether the component exists
		* question is really tightly associted with the way the program is 
		written
		* The progam returns the component type two ways, on through the call
		* and the other through the return.  It ssems like one would do.:




History:
	080518	ksl	Coded as part of effort to make models restart more
			easily, but also simplifies some of the code
        121025  nsh	added a mode for power law

**************************************************************/


char get_spectype_oldname[LINELENGTH] = "data/kurucz91.ls";	/*This is to assure that we read model lists in the same order everytime */
int get_spectype_count = 0;
int
get_spectype (yesno, question, spectype)
     int yesno;
     char *question;
     int *spectype;
{
  char model_list[LINELENGTH];
  int stype;
  int get_models ();		// Note: Needed because get_models cannot be included in templates.h
  if (yesno)
    {
      // First convert the spectype to the way the questionis supposed to be answered
      if (*spectype == SPECTYPE_BB || *spectype == SPECTYPE_NONE)
	stype = 0;
      else if (*spectype == SPECTYPE_UNIFORM)
	stype = 2;
      else if (*spectype == SPECTYPE_POW)
	stype = 3;
      else
	stype = 1;
      /* Now get the response */
      rdint (question, &stype);
      /* Now convert the response back to the values which python uses */
      if (stype == 0)
	*spectype = SPECTYPE_BB;	// bb
      else if (stype == 2)
	*spectype = SPECTYPE_UNIFORM;	// uniform
      else if (stype == 3)
	*spectype = SPECTYPE_POW;	// power law
      else if (stype == 4)
	*spectype = SPECTYPE_CL_TAB;
      else
	{
	  if (geo.wind_type == 2)
	    {			// Continuing an old model
	      strcpy (model_list, geo.model_list[get_spectype_count]);
	    }
	  else
	    {			// Starting a new model
	      strcpy (model_list, get_spectype_oldname);
	    }
	  rdstr ("Model_file", model_list);
	  get_models (model_list, 2, spectype);
	  strcpy (geo.model_list[get_spectype_count], model_list);	// Copy it to geo 
	  strcpy (get_spectype_oldname, model_list);	// Also copy it back to the old name
	  get_spectype_count++;
	}
    }
  else
    {
      *spectype = SPECTYPE_NONE;	// No radiation
    }

  return (*spectype);
}


/***********************************************************
                                       Space Telescope Science Institute

 Synopsis:
	The next couple of routines are for recording information about photons/energy impinging
	on the disk, which is stored in a disk structure called qdisk.

	qdisk_init() just initializes the structure (once the disk structue has been initialized.

	qdisk_save records the results in a file

Arguments:		

Returns:
 
Description:	

		
Notes:



History:
	04mar	ksl	add section to dump heating of disk.  
 			Factor of 2 in area calculation reflects
 			fact that disk has two sides
	04dec	ksl	created variable ztot so fractional heating
			is correct if multiple subcyles
	080519	ksl	60a - Added code to calculate the irradiation of the disk
			in terms of t and w.  This should help to monitor the effect
			of irradiation on the disk

**************************************************************/


int
qdisk_init ()
{
  int n;
  for (n = 0; n < NRINGS; n++)
    {
      qdisk.r[n] = disk.r[n];
      qdisk.t[n] = disk.t[n];
      qdisk.g[n] = disk.g[n];
      qdisk.v[n] = disk.v[n];
      qdisk.heat[n] = 0.0;
      qdisk.nphot[n] = 0;
      qdisk.nhit[n] = 0;
      qdisk.w[n] = 0;
      qdisk.ave_freq[n] = 0;
      qdisk.t_hit[0] = 0;
    }
  return (0);
}

int
qdisk_save (diskfile, ztot)
     char *diskfile;
     double ztot;
{
  FILE *qptr;
  int n;
  double area, theat;
  qptr = fopen (diskfile, "w");
  fprintf (qptr,
	   "# r       zdisk     t_disk     heat      nhit nhit/nemit  t_heat    t_irrad  W_irrad\n");
  for (n = 0; n < NRINGS; n++)
    {
      area =
	(2. * PI *
	 (qdisk.r[n + 1] * qdisk.r[n + 1] - qdisk.r[n] * qdisk.r[n]));
      theat = qdisk.heat[n] / area;
      theat = pow (theat / STEFAN_BOLTZMANN, 0.25);	// theat is temperature if no internal energy production
      if (qdisk.nhit[n] > 0)
	{

	  qdisk.ave_freq[n] /= qdisk.heat[n];
	  qdisk.t_hit[n] = H * qdisk.ave_freq[n] / (BOLTZMANN * 3.832);	// Basic conversion from freq to T
	  qdisk.w[n] =
	    qdisk.heat[n] / (4. * PI * STEFAN_BOLTZMANN * area *
			     qdisk.t_hit[n] * qdisk.t_hit[n] *
			     qdisk.t_hit[n] * qdisk.t_hit[n]);
	}

      fprintf (qptr,
	       "%8.3e %8.3e %8.3e %8.3e %5d %8.3e %8.3e %8.3e %8.3e\n",
	       qdisk.r[n], zdisk (qdisk.r[n]), qdisk.t[n],
	       qdisk.heat[n], qdisk.nhit[n],
	       qdisk.heat[n] * NRINGS / ztot, theat, qdisk.t_hit[n],
	       qdisk.w[n]);
    }

  fclose (qptr);
  return (0);
}



/***********************************************************
	Space Telescope Science Institute

Synopsis:
	Stuart's routine to read a non-standard disk profile
	for YSO effort

Arguments:		

Returns:
 
Description:	

		
Notes:
	Originally part of main routine; moved to separate routine
	by ksl sometime in the fall of 08



History:

**************************************************************/

int
read_non_standard_disk_profile (tprofile)
     char *tprofile;
{

  FILE *fopen (), *fptr;
  int n;
  float dumflt1, dumflt2;
  int dumint;

  if ((fptr = fopen (tprofile, "r")) == NULL)
    {
      Error ("Could not open filename %s\n", tprofile);
      exit (0);
    }

  fscanf (fptr, "%d\n", &dumint);
  blmod.n_blpts = dumint;
  for (n = 0; n < blmod.n_blpts; n++)
    {
      fscanf (fptr, "%g %g", &dumflt1, &dumflt2);
      blmod.r[n] = dumflt1 * 1.e11;
      blmod.t[n] = dumflt2 * 1.e3;
    }

  fclose (fptr);

  return (0);
}





int init_advanced_modes()
{ 
  modes.iadvanced = 0;                // this is controlled by the -d flag, global mode control.
  modes.save_cell_stats = 0;          // want to save photons statistics by cell
  modes.ispy = 0;                 // want to use the ispy function
  modes.keep_ioncycle_windsaves = 0;  // want to save wind file each ionization cycle
  modes.track_resonant_scatters = 0;  // want to track resonant scatters
  modes.save_extract_photons = 0;     // we want to save details on extracted photons
  modes.print_windrad_summary = 0;    // we want to print the wind rad summary each cycle
  modes.adjust_grid = 0;              // the user wants to adjust the grid scale
  modes.diag_on_off = 0;              // extra diagnostics
  modes.print_dvds_info = 0;

  return (0);
}



int get_extra_diagnostics()
{
  int wordlength;
  char firstword[LINELENGTH];
  int noptions, rdstat;
  double answer;


  noptions = 0;
  wordlength = 0;
  rdstat = 0;

  Log("Advanced mode should only be used if you know what you're doing!\n");

  while (noptions < NMAX_OPTIONS && rdstat == 0)
  {

    rdstat = rd_advanced(firstword, &answer, &wordlength, &noptions);

    if (rdstat)
      return(0);

    Log("%s %8.4e\n", firstword, answer);

    /* would you like to save cell photon statistics */
	if (strncmp ("save_cell_statistics", firstword, wordlength) == 0)
	  {
	    modes.save_cell_stats = answer;
  	    Log("You are tracking photon statistics by cell\n");
	  }
	  
    /* would you like to use ispy mode */
	else if (strncmp ("ispymode", firstword, wordlength) == 0)
      {
	    modes.ispy = answer;
	    Log("ISPY mode is on\n");
	  }

	/* would you like to track resonant scatters */
	else if (strncmp ("track_resonant_scatters", firstword, wordlength) == 0)
      {
	    modes.track_resonant_scatters = answer;
	    Log("You are tracking resonant scatters\n");
	  }

    /* would you like keep windsave files for each cycle */
	else if (strncmp ("keep_ioncycle_windsaves", firstword, wordlength) == 0)
      {
	    modes.keep_ioncycle_windsaves = answer;
	    Log("You are keeping windsave files for each cycle\n");
	  }

	/* would you like to save data on extract */
	else if (strncmp ("save_extract_photons", firstword, wordlength) == 0)
      {
	    modes.save_extract_photons = answer;
	    Log("You are saving data on extract\n");
	  }

	/* would you like to print wind_rad_summary*/
	else if (strncmp ("print_windrad_summary", firstword, wordlength) == 0)
      {
	    modes.print_windrad_summary = answer;
	    Log("You are printing wind_rad_summary\n");
	  }

	/* would you like to print dvds_info */
	else if (strncmp ("print_dvds_info", firstword, wordlength) == 0)
      {
	    modes.print_dvds_info = answer;
	    Log("You are printing dvds_info\n");
	  }

    else
      {
      	Error("Didn't understand question %s, continuing!\n", firstword);
      }
  }


  return 0;
}






<|MERGE_RESOLUTION|>--- conflicted
+++ resolved
@@ -2556,10 +2556,6 @@
   geo.t_bl = 100000.;
 
 
-<<<<<<< HEAD
-
-=======
->>>>>>> 419e8219
   strcpy (geo.atomic_filename, "data/standard77");
   strcpy (geo.fixed_con_file, "none");
 
