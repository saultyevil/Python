--- conflicted
+++ resolved
@@ -408,28 +408,9 @@
 	      exit (0);
 	    }
 
-<<<<<<< HEAD
 	  geo.run_type = SYSTEM_TYPE_PREVIOUS;	// after wind_read one will have a different wind_type otherwise
 	  w = wmain;
 	  ndomain = geo.ndomain;	// XXX Needed because currently we set geo.ndomain=ndomain at the end of the inpusts
-=======
-  if (p == NULL)
-    {
-      Error
-	("There is a problem in allocating memory for the photon structure\n");
-      exit (0);
-    }
-  else 
-    {
-      /* JM 1605 -- large photon numbers can cause problems / runs to crash. Report to use (see #209) */
-      Log("Allocated %10d bytes for each of %5d elements of photon structure totaling %10.1f Mb \n",
-	       sizeof (p_dummy), NPHOT, 1.e-6 * NPHOT * sizeof (p_dummy));
-      if ( (NPHOT * sizeof (p_dummy)) > 1e9)
-      	Error("Over 1 GIGABYTE of photon structure allocated. Could cause serious problems.\n");
-    }
-
->>>>>>> 71f34f96
-
 
 	}
 
