--- conflicted
+++ resolved
@@ -377,11 +377,8 @@
 	     
 	  */
 	  nnscat = 1;
-<<<<<<< HEAD
+
 	  if (p[np].nres < 0 || geo.scatter_mode == SCATTER_MODE_ISOTROPIC)
-=======
-	  if (p[np].nres < 0 || p[np].nres > NLINES || geo.scatter_mode == SCATTER_MODE_ISOTROPIC)
->>>>>>> 857f2054
 	    {
 /*  It was either an electron scatter so the  distribution is isotropic, or it
 was a resonant scatter but we want isotropic scattering anyway.  */
