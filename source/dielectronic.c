/**************************************************************************
                    Southampton University
                                                                                                   
                                                                                                   
  Synopsis:

The routines in this file all have to do with dielectronic recombination.


  Description:

The first routine is compute_dr_coeffs
It takes as its input a temperature, and it populates the fd_coeff array.
This is an initial test, and it will be called every time a cell needs a set
of DR coefficients. It could well be quicker in the future to generate one,
temperature split array, and then sample it. Lets see...



                                                                                                   
  Arguments:  
                                                                                                   
                                                                                                   
  Returns:
                                                                                                   
  Notes:
                                                                                                   
                                                                                                   

                                                                                                   
  History:
	11aug	nsh	Began work

                                                                                                   
 ************************************************************************/


#include <stdio.h>
#include <stdlib.h>
#include <math.h>
#include <string.h>

#include "atomic.h"
#include "python.h"
#include "recipes.h"




/**************************************************************************
                    Space Telescope Science Institute
                                                                                                   
                                                                                                   
  Synopsis: compute_dr_coeffs returns the volumetric dielectronic rate
 	coefficients for a given temperature. 
                                                                                                   
  Description:
                                                                                                   
  Arguments:  
	temperature
                                                                                                   
                                                                                                   
  Returns:
	nothing, but populates the array dr_coeffs
                                                                                                   
  Notes:
 	the rates are associated with the ion being recombined into. 
                                                                                                   
                                                                                                   
                                                                                                   
  History:
	11sep	nsh	Written as part of python70 effort to incorporate DR.
                                                                                                   
 ************************************************************************/

int
compute_dr_coeffs (temp)
     double temp;
{
  int n, n1, n2;
  double Adi, Bdi, T0, T1;
  for (n = 1; n < nions+1; n++)
    {
      if (ion[n].drflag == 0)
	{
	  dr_coeffs[n] = 0.0;
	}
      else
	{
	  n1 = ion[n].nxdrecomb;
	  dr_coeffs[n] = 0.0;
	  if (drecomb[n1].type == DRTYPE_BADNELL)
	    {
	      for (n2 = 0; n2 < drecomb[n1].nparam; n2++)
		{
		  dr_coeffs[n] +=
		    (drecomb[n1].c[n2] *
		     exp (-1 * (drecomb[n1].e[n2] / temp)));
		}
	      dr_coeffs[n] *= pow (temp, -1.5);
	    }
	  else if (drecomb[n1].type == DRTYPE_SHULL)
	    {
	      Adi = drecomb[n1].shull[0];
	      Bdi = drecomb[n1].shull[1];
	      T0 = drecomb[n1].shull[2];
	      T1 = drecomb[n1].shull[3];
	      dr_coeffs[n] =
		Adi * pow (temp, -1.5) * exp ((-1.0 * T0) / temp);
	      dr_coeffs[n] *= (1 + Bdi * exp ((-1.0 * T1) / temp));
	    }
	  else
	    {
	      Error ("Compute_dr_coeffs: Unknown DR data rtype for ion %i\n",
		     n);
	      dr_coeffs[n] = 0.0;
	    }
	}
    }
  return (0);
}


/**************************************************************************
                    Space Telescope Science Institute
                                                                                                   
                                                                                                   
  Synopsis: total_dr calculates the total luminosity from DR. 
                                                                                                   
  Description:
                                                                                                   
  Arguments:  
	pointer to grid cell we are interested in	
	temperature
	
                                                                                                   
                                                                                                   
  Returns:
  	the total luminosity of this cell due to dielectronic recombinaions
                                                                                                   
  Notes:
 	
                                                                                         
                                                                                                   
                                                                                                   
  History:
	11sep	nsh	Written as part of python70 effort to incorporate DR. Initally we are just doing a ROM calculation by multiplying the volumetric rate be the ion density, the electron density and mean eelectron energy.
        12jul 	nsh	Changed to take account of the fact tha we are now assiciating a rate with the ion being recombined into, this means that for rate[nion] we need density [nion+1].
                                                                                                   
 ************************************************************************/

double
total_dr (one, t_e)
     WindPtr one;		// Pointer to the current wind cell - we need the cell volume, this is not in the plasma structure
     double t_e;		//Current electron temperature of the cell
{
  double x;			//The returned variable
  double meanv, meanke;		//The mean velocity and kinetic energy of electrons in the cell
  int nplasma;			//The cell number in the plasma array
  PlasmaPtr xplasma;		//pointer to the relevant cell in the plasma structure
  int n;			//loop pointers


  nplasma = one->nplasma;	//Get the correct plasma cell related to this wind cell
  xplasma = &plasmamain[nplasma];	//copy the plasma structure for that cell to local variable
  x = 0;			//zero the luminosity


  compute_dr_coeffs (t_e);	//Calculate the DR coefficients for this cell
  meanv = pow ((2 * BOLTZMANN * t_e / MELEC), 0.5);
  meanke = 0.5 * MELEC * meanv * meanv;

  for (n = 1; n < nions+1; n++)
    {
      if (ion[n].drflag == 0)	//We have no DR for this ion.
	{
	  x += 0.0;		//Add nothing to the sum of coefficients
	}
      else
	{
	  x +=
<<<<<<< HEAD
	    one->vol * xplasma->ne * xplasma->density[n] * dr_coeffs[n] *
=======
	    xplasma->vol * xplasma->ne * xplasma->density[n +
						      1] * dr_coeffs[n] *
>>>>>>> 026fe268
	    meanke;
	}
    }
  return (x);
}<|MERGE_RESOLUTION|>--- conflicted
+++ resolved
@@ -179,12 +179,8 @@
       else
 	{
 	  x +=
-<<<<<<< HEAD
-	    one->vol * xplasma->ne * xplasma->density[n] * dr_coeffs[n] *
-=======
 	    xplasma->vol * xplasma->ne * xplasma->density[n +
 						      1] * dr_coeffs[n] *
->>>>>>> 026fe268
 	    meanke;
 	}
     }
