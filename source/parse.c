--- conflicted
+++ resolved
@@ -298,20 +298,17 @@
  -d             Enable advanced/diagnostic inputs (normally for debugging purposes) \n\
                 Python will then query the user for information about what to do with a series of \n\
                 inputs beginning with @ \n\
-<<<<<<< HEAD
  -e             Change the maximum number of errors before the program will quit\n\
  -e_write 	    Change the maximum number of errors to print out before recording errors silently\n\
  -e_cycle     Print out the error summary at the end of each ionization and spectrum cycle\n\
  -f             Invoke a fixed temperature mode, used for runs with Zeus \n\
  -z             Invoke a special mode for that causes Python to start with a run from Zeus\n\
  -p range       Invoke the photon logarithmic stepping algorithm which in some cases can result in a speed up\n\
-=======
  -e             Change the maximum number of errors of one type (by default 100,000) before the program will quit\n\
  -e_write 	Change the maximum number of errors of one type (by default 100) to print out before recording errors silently\n\
  -f             Invoke a fixed temperature mode, used for runs with Zeus or Plutu \n\
  -z             Invoke a special mode for that causes Python to start with a run from Zeus or Plutu\n\
  -p [range]     Vary the number of photons in ionization cycles logarthmically building up to the final value\n\
->>>>>>> 5cd2881c
                 Range is in powers of 10, the difference beween the number of photons in the first cycle \n\
                 compared to the last. If range is missing, range is assumed to be 1, in which case the  \n\
                 number of photons will in the first cycle will be one order of magniude less than in the last cycle \n\
