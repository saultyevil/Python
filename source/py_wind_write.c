--- conflicted
+++ resolved
@@ -175,17 +175,11 @@
 
 	  for (i = 0; i < ndim*mdim; i++)
 	    {
-<<<<<<< HEAD
 	      wind_n_to_ij (ndom,i, &ii, &jj);
-	      fprintf (fptr, "%8.4e %8.4e %8.2e %3d %3d %3d\n",
-		       wmain[nstart+i].xcen[0], wmain[nstart+i].xcen[2], aaa[i],
-		       wmain[nstart+i].inwind, ii, jj);
-=======
-	      wind_n_to_ij (i, &ii, &jj);
 	      fprintf (fptr, "%8.4e %8.4e %8.5e %3d %3d %3d\n",
 		       wmain[i].xcen[0], wmain[i].xcen[2], aaa[i],
 		       wmain[i].inwind, ii, jj);
->>>>>>> 2fb406c2
+
 	    }
 	}
 
