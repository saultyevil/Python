/***********************************************************/
/** @file  setup.c
 * @author ksl
 * @date   March, 2018
 *
 * @brief  Various intialization routines, including a number
 * that read values from the parameter files
 *
 * ### Notes ###
 *
 * Because the input and setup of Python is relatively complex,
 * we have over time moved much of this out of main into
 * subroutines, and we have generally tried to collect
 * related portion of the initialization into different setup
 * routines, such as setup_disk or setup_files.
 *
 * This file contains a collection of these setup routines,
 * that either stand-alone or have not been moved into their
 * own files.
 ***********************************************************/


#include <stdio.h>
#include <stdlib.h>
#include <string.h>
#include <math.h>
#include "atomic.h"


#include "python.h"



/**********************************************************/
/**
 * @brief      initializes the geo structure to something that is semi-reasonable
 *
 * @return     Always returns 0
 *
 * @details
 * Initial values for all of the variables that are not part of the individual
 * wind descriptions that are actully read(!) into the program should be
 * created here.  The derived values are not needed.
 *
 * ### Notes ###
 *
 * In general, cgs units are the working units for Python.  Thus all
 * intialization should be converted to these units.
 *
 * @bug Currently init_geo is set up for CVs and Stars and not AGN.  We now
 * read in the system type as the first variable. The intent was to
 * allow one to use the system type to particularize how geo (aqnd
 * other variables) were intialized. But this has yet to be carreid
 * out.
 *
 *
 **********************************************************/

int
init_geo ()
{
  geo.ndomain = 0;              /*ndomain is a convenience variable so we do not always
                                   need to write geo.ndomain but it should nearly always
                                   be set to the same value as geo.ndomain */
  geo.run_type = 0;             /* Indicates this is a run from scratch, which includes
                                   the case where we already have a wind model but want
                                   to change some of the parameters.  init_goe should not
                                   be called at all if we are simply continuing a previous
                                   run */
  geo.hydro_domain_number = -1;

  if (geo.system_type == SYSTEM_TYPE_BINARY)
  {
    geo.binary = TRUE;
  }

/*  The domains have been created but have not been initialized at all */

  zdom[0].coord_type = 1;
  zdom[0].ndim = 30;
  zdom[0].mdim = 30;
  zdom[0].log_linear = 0;       /* Set intervals to be logarithmic */

  zdom[1].coord_type = 1;
  zdom[1].ndim = 30;
  zdom[1].mdim = 10;
  zdom[1].log_linear = 0;       /* Set intervals to be logarithmic */


  geo.disk_z0 = geo.disk_z1 = 0.0;
  geo.adiabatic = 1;            // Default is now set so that adiabatic cooling is included in the wind
  geo.auger_ionization = 1;     //Default is on.


  geo.run_type = 0;             // Not a restart of a previous run

  geo.star_ion_spectype = geo.star_spectype
    = geo.disk_ion_spectype = geo.disk_spectype = geo.bl_ion_spectype = geo.bl_spectype = SPECTYPE_BB;
  geo.agn_ion_spectype = SPECTYPE_POW;


  geo.rstar = 7e8;
  geo.rstar_sq = geo.rstar * geo.rstar;
  geo.mstar = 0.8 * MSOL;
  geo.m_sec = 0.4 * MSOL;
  geo.period = 3.2 * 3600;
  geo.tstar = 40000;
//OLD  geo.twind_init = 40000;

  geo.ioniz_mode = IONMODE_ML93;        /* default is on the spot and find the best t */
  geo.line_mode = 3;            /* default is escape probabilites */

  geo.star_radiation = 1;       /* 1 implies star will radiate */
  geo.disk_radiation = 1;       /* 1 implies disk will radiate */
  geo.bl_radiation = 0;         /*1 implies boundary layer will radiate */
  geo.wind_radiation = 0;       /* 1 implies wind will radiate */

  geo.disk_type = DISK_FLAT;    /*1 implies existence of a disk for purposes of absorption */
  geo.diskrad = 2.4e10;
  geo.disk_mdot = 1.e-8 * MSOL / YR;

  geo.t_bl = 100000.;

  geo.pl_geometry = PL_GEOMETRY_SPHERE; // default to spherical geometry
  geo.lamp_post_height = 0.0;   // should only be used if geo.pl_geometry is PL_GEOMETRY_LAMP_POST


  strcpy (geo.atomic_filename, "data/standard80");
  strcpy (geo.fixed_con_file, "none");

  // Note that geo.model_list is initialized through get_spectype

  /* Initialize a few other variables in python.h */
  x_axis[0] = 1.0;
  x_axis[1] = x_axis[2] = 0.0;
  y_axis[1] = 1.0;
  y_axis[0] = y_axis[2] = 0.0;
  z_axis[2] = 1.0;
  z_axis[1] = z_axis[0] = 0.0;

  geo.wcycles = geo.pcycles = 1;
  geo.wcycle = geo.pcycle = 0;

  return (0);
}

/// This is to assure that we read model lists in the same order everytime
char get_spectype_oldname[LINELENGTH] = "data/kurucz91.ls";
int get_spectype_count = 0;


/**********************************************************/
/**
 * @brief      Generalized routine to get the spectrum type for a radiation source
 * and if necessary read a set of precalculated spectra
 *
 * @param [in] int  yesno  An integer used to decide whether to ask for a spectrum type
 * @param [in, out] char *  question  The query for a spectrum type for this component
 * @param [in, out] int *  spectype   The type of spectrum to assign
 * @return    the spectype, a number that says what type of spectrum (bb, power law, etc)
 * to generate for this source
 *
 * @details
 *
 * If yesno is non-zero, the user will be asked for the type of spectrum
 * for a radation source.  If yesno is 0, we presume that this radiation souce (a star
 * a disk or the wind itself) is not to radiate in the calculation, and the spectrum
 * type is set to SPECTYPE_NONE.
 *
 * If one wants to geneate spectra from a seriels of models (such as synthetic spectra
 * caluclated for stars), this routine calls routines to read the models.
 *
 * ### Notes ###
 *
 * This routine is awkwardly constructed. For reasons that are probably
 * historical the routine converts the internally stored values to different
 * values in order to ask what type of spectrum the user wants, and then
 * translates these back to the internal value.
 *
 *
 **********************************************************/

int
get_spectype (yesno, question, spectype)
     int yesno;
     char *question;
     int *spectype;
{
  char model_list[LINELENGTH];
  char one_choice[LINELENGTH];
  char choices[LINELENGTH];
  int get_models ();            // Note: Needed because get_models cannot be included in templates.h
  int i;
  int init_choices (), get_choices ();

  if (yesno)
  {
    init_choices ();            // Populate the spect array

    /* Locate the word that corresponds to the spectype that was entered
     */

    for (i = 0; i < zz_spec.n; i++)
    {
      if (*spectype == zz_spec.vals[i])
      {
        strcpy (one_choice, zz_spec.choices[i]);
        break;
      }
    }

    if (i == zz_spec.n)
    {
      Error ("get_spectype: Programming error.  Unknown spectype %d\n", *spectype);
      exit (0);
    }

    get_choices (question, choices, &zz_spec);
    *spectype = rdchoice (question, choices, one_choice);

    if (*spectype == SPECTYPE_MODEL)
    {
      if (geo.run_type == RUN_TYPE_PREVIOUS)
      {                         // Continuing an old model
        strcpy (model_list, geo.model_list[get_spectype_count]);
      }
      else
      {                         // Starting a new model
        strcpy (model_list, get_spectype_oldname);
      }
      rdstr ("Input_spectra.model_file", model_list);
      get_models (model_list, 2, spectype);

      strcpy (geo.model_list[get_spectype_count], model_list);  // Copy it to geo
      strcpy (get_spectype_oldname, model_list);        // Also copy it back to the old name
      get_spectype_count++;
    }
  }
  else
  {
    *spectype = SPECTYPE_NONE;  // No radiation
  }

  return (*spectype);
}




/**********************************************************/
/**
 * @brief      simply initialises the set of
 * advanced modes stored in the modes structure to a
 * default value.
 *
 * @return   Allways returns 0
 *
 *
 * @details
 *
 * ### Notes ###
 * modes is a structure declared in python.h
 *
 * Most of the modes are initialized to 0, which means that
 * activites that could be uddertaken for this mode, will
 * not be.
 *
 * Advanced modes are turned off by default, unless the
 * -d flag is invoked at runtime.  If it is invoked,
 * one will be asked whether to turn-on an advanced mode.
 *
 * In most cases, the advanced modes cause extra diagnostic
 * information to be saved.
 *
 * see #111 and #120 for recent work
 *
 **********************************************************/

int
init_advanced_modes ()
{
  modes.iadvanced = 0;          // this is controlled by the -d flag, global mode control.
  modes.extra_diagnostics = 0;  //  when set, want to save some extra diagnostic info
  modes.save_cell_stats = 0;    // want to save photons statistics by cell
  modes.keep_ioncycle_windsaves = 0;    // want to save wind file each ionization cycle
  modes.track_resonant_scatters = 0;    // want to track resonant scatters
  modes.save_extract_photons = 0;       // we want to save details on extracted photons
  modes.adjust_grid = 0;        // the user wants to adjust the grid scale
  modes.diag_on_off = 0;        // extra diagnostics
  modes.use_debug = 0;
  modes.print_dvds_info = 0;    // print out information on velocity gradients
  modes.quit_after_inputs = 0;  // testing mode which quits after reading in inputs
  modes.fixed_temp = 0;         // do not attempt to change temperature - used for testing
  modes.zeus_connect = 0;       // connect with zeus

  //note write_atomicdata  is defined in atomic.h, rather than the modes structure
  write_atomicdata = 0;         // print out summary of atomic data


  modes.keep_photoabs = 1;      // keep photoabsorption in final spectrum

  return (0);
}



/**********************************************************/
/**
 * @brief      get inputs that describe the detailed spectra that
 * one intends to extract.
 *
 * @return   Always returns 0
 *
 * @details
 *
 * ### Notes ###
 *
 * There are inputs here both for a normal extaction and in
 * advanced mode for selecting spectra from photons with specific numbers
 * of scatters, or from a certain reagion.  It is also possible
 * to extact spectra in the 'live or die" mode, in which one
 * simply tracks photons that emerge in a certain inclination
 * range.
 *
 **********************************************************/

int
init_observers ()
{
  int n;
  int ichoice;
  char answer[LINELENGTH];


  geo.nangles = 4;
  geo.angle[0] = 10;
  geo.angle[1] = 30.;
  geo.angle[2] = 60.;
  geo.angle[3] = 80.;
  for (n = 4; n < NSPEC; n++)
    geo.angle[n] = 45;
  for (n = 0; n < NSPEC; n++)
  {
    geo.phase[n] = 0.5;
    geo.scat_select[n] = 1000;
    geo.top_bot_select[n] = 0;
  }
  geo.swavemin = 850;
  geo.swavemax = 1850;

  rdpar_comment ("The minimum and maximum wavelengths in the final spectra");
  rddoub ("Spectrum.wavemin(Angstroms)", &geo.swavemin);
  rddoub ("Spectrum.wavemax(Angstroms)", &geo.swavemax);
  if (geo.swavemin > geo.swavemax)
  {
    geo.swavemax = geo.swavemin;
    geo.swavemin = geo.swavemax;
  }

  /* convert wavelengths to frequencies and store for use
     in computing macro atom and k-packet emissivities. */

  em_rnge.fmin = C / (geo.swavemax * 1.e-8);
  em_rnge.fmax = C / (geo.swavemin * 1.e-8);

  geo.matom_radiation = 0;      //initialise for ionization cycles - don't use pre-computed emissivities for macro-atom levels/ k-packets.


  rdpar_comment ("The observers and their location relative to the system");
  rdint ("Spectrum.no_observers", &geo.nangles);

  if (geo.nangles < 1 || geo.nangles > NSPEC)
  {
    Error ("no_observers %d should not be > %d or <0\n", geo.nangles, NSPEC);
    Exit (0);
  }


  for (n = 0; n < geo.nangles; n++)
    rddoub ("Spectrum.angle(0=pole)", &geo.angle[n]);

  /* Phase 0 in this case corresponds to
   * an extraction direction which is in the xz plane
   */

  if (geo.system_type == SYSTEM_TYPE_BINARY)
  {

    for (n = 0; n < geo.nangles; n++)
      rddoub ("Spectrum.orbit_phase(0=inferior_conjunction)", &geo.phase[n]);
  }
  else
    Log ("No phase information needed as system type %i is not a binary\n", geo.system_type);


  strcpy (answer, "extract");
  geo.select_extract = rdchoice ("Spectrum.live_or_die(live.or.die,extract)", "0,1", answer);
  //OLD rdint ("Spectrum.live_or_die(0=live.or.die,extract=anything_else)", &geo.select_extract);
  if (geo.select_extract != 0)
  {
    geo.select_extract = 1;
    Log ("OK, extracting from specific angles\n");
  }
  else
    Log ("OK, using live or die option\n");

/* In advanced mode, select spectra with certain numbers of scatteringsi, and or other
 * characteristics
 */

  if (modes.iadvanced)
  {
    strcpy (answer, "no");
    ichoice = rdchoice ("@Spectrum.select_specific_no_of_scatters_in_spectra(yes,no)", ",1,0", answer);

    //OLD strcpy (yesno, "n");
    //OLD rdstr ("@Spectrum.select_specific_no_of_scatters_in_spectra(y/n)", yesno);
    //OLD if (yesno[0] == 'y')
    if (ichoice)

    {
      Log ("OK n>MAXSCAT->all; 0<=n<MAXSCAT -> n scatters; n<0 -> >= |n| scatters\n");
      for (n = 0; n < geo.nangles; n++)
      {
        rdint ("@Spectrum.select_scatters", &geo.scat_select[n]);
      }
    }
    strcpy (answer, "no");
    ichoice = rdchoice ("@Spectrum.select_photons_by_position(yes,no)", "1,0", answer);
    //OLD strcpy (yesno, "n");
    //OLD rdstr ("@Spectrum.select_photons_by_position(y/n)", yesno);
    //OLD if (yesno[0] == 'y')
    if (ichoice)
    {
      //OLD Log ("OK 0->all; -1 -> below; 1 -> above the disk, 2 -> specific location in wind\n");
      for (n = 0; n < geo.nangles; n++)
      {
        strcpy (answer, "all");
        geo.top_bot_select[n] = rdchoice ("@Spectrum.select_location(all,below_disk,above_disk,spherical_region)", "0,-1,1,2", answer);


        //OLD rdint ("@Spectrum.select_location", &geo.top_bot_select[n]);
        if (geo.top_bot_select[n] == 2)
        {
          Log ("Warning: Make sure that position will be in wind, or no joy will be obtained\n");
          rddoub ("@Spectrum.select_rho(cm)", &geo.rho_select[n]);
          rddoub ("@Spectrum.select_z(cm)", &geo.z_select[n]);
          rddoub ("@Spectrum.select_azimuth(deg)", &geo.az_select[n]);
          rddoub ("@Spectrum.select_r(cm)", &geo.r_select[n]);

        }
      }
    }
  }

  /* Select the units of the output spectra.  This is always needed.
   * There are 3 basics choices flambda, fnu, and the internal units
   * of the program.  The first two imply that output units are scaled
   * to a distance of 100 pc. The internal units are basically a luminosity
   * within a wavelength/frequency interval. */

  strcpy (answer, "flambda");
  geo.select_spectype = rdchoice ("Spectrum.type(flambda,fnu,basic)", "1,2,3", answer);
  //OLD rdint ("Spectrum.type(flambda(1),fnu(2),basic(other)", &geo.select_spectype);

  if (geo.select_spectype == 1)
  {
    Log ("OK, generating flambda at 100pc\n");
    geo.select_spectype = SPECTYPE_FLAMBDA;
  }
  else if (geo.select_spectype == 2)
  {
    Log ("OK, generating fnu at 100 pc\n");
    geo.select_spectype = SPECTYPE_FNU;
  }
  else
  {
    Log ("OK, basic Monte Carlo spectrum\n");
    geo.select_spectype = SPECTYPE_RAW;
  }

  return (0);
}


/**********************************************************/
/**
 * @brief      gets information about the number of
 * 	cycles and how many photons there should be per cycle.
 *
 * @return     Generally returns 0
 *
 * @details
 * ??? DESCRIPTION ???
 *
 * ### Notes ###
 * The routine also allocates memory for the photon structure.
 * If the routine is unable to allocate this membory, the routine
 * will exit.
 *
 **********************************************************/

PhotPtr
init_photons ()
{
  PhotPtr p;

  /* Although Photons_per_cycle is really an integer,
     read in as a double so it is easier for input
     (in scientific notation) */

  double nphot = 1e5, min_nphot = 1e5, max_nphot = 1e7;

  rddoub ("Photons_per_cycle", &nphot); // NPHOT is photons/cycle
  if ((NPHOT = (int) nphot) <= 0)
  {
    Error ("%1.2e is invalid choice for NPHOT; NPHOT > 0 required.", (double) NPHOT);
    Exit (1);
  }

  if (modes.photon_speedup)
  {
    Log ("Photon logarithmic stepping algorithm enabled\n");
    if (!PHOT_STEPS)
    {
      rddoub ("Min_photons_per_cycle", &min_nphot);
      rddoub ("Max_photons_per_cycle", &max_nphot);
    }
    else
      min_nphot /= pow (10, PHOT_STEPS);

    NPHOT_MAX = NPHOT;
    NPHOT = NPHOT_MIN = (int) min_nphot;
    Log ("NPHOT_MIN %e\n", (double) NPHOT_MIN);
    Log ("NPHOT_MAX %e\n", (double) NPHOT_MAX);
  }

#ifdef MPI_ON
  Log ("Photons per cycle per MPI task will be %d\n", NPHOT / np_mpi_global);
  NPHOT /= np_mpi_global;
  if (modes.photon_speedup)
  {
    NPHOT_MIN /= np_mpi_global;
    NPHOT_MAX /= np_mpi_global;
    Log ("MPI NPHOT_MIN = %e\n", (double) NPHOT_MIN);
    Log ("MPI NPHOT_MAX = %e\n", (double) NPHOT_MAX);
  }
#endif

  rdint ("Ionization_cycles", &geo.wcycles);
  rdint ("Spectrum_cycles", &geo.pcycles);

  if (geo.wcycles == 0 && geo.pcycles == 0)
  {
    Log ("Both ionization and spectral cycles are set to 0; There is nothing to do so exiting\n");
    Exit (1);                   //There is really nothing to do!
  }

  /* Allocate the memory for the photon structure now that NPHOT is established */

  photmain = p = (PhotPtr) calloc (sizeof (p_dummy), NPHOT);

  if (p == NULL)
  {
    Error ("init_photons: There is a problem in allocating memory for the photon structure\n");
    Exit (0);
  }
  else
  {
    /* large photon numbers can cause problems / runs to crash. Report to use (see #209) */
    Log
      ("Allocated %10d bytes for each of %5d elements of photon structure totaling %10.1f Mb \n",
       sizeof (p_dummy), NPHOT, 1.e-6 * NPHOT * sizeof (p_dummy));
    if ((NPHOT * sizeof (p_dummy)) > 1e9)
      Error ("Over 1 GIGABYTE of photon structure allocated. Could cause serious problems.\n");
  }

  return (p);
}





/**********************************************************/
/**
 * @brief      Select the ionization and line transfer modes, along
 * with various other parameters about ionization
 *
 * @return   Always returns 0
 *
 * @details
 * The routine queries for a variety of parameters which describe
 * how ionization and line transfer are handled.  This includes
 * whether surfaces reflect
 *
 * ### Notes ###
 *
 * The routine is not particular well named, and it is not
 * immediately obvious that all of the parmenters that are queried
 * for here are related.
 *
 **********************************************************/

int
init_ionization ()
{
  int thermal_opt;
  char answer[LINELENGTH];



  strcpy (answer, "matrix_bb");
  geo.ioniz_mode = rdchoice ("Wind.ionization(on.the.spot,ML93,LTE_tr,LTE_te,fixed,matrix_bb,matrix_pow)", "0,3,1,4,2,8,9", answer);

  if (geo.ioniz_mode == IONMODE_FIXED)
  {
    rdstr ("wind.fixed_concentrations_file", &geo.fixed_con_file[0]);
  }



  /*Normally, geo.partition_mode is set to -1, which means that partition functions are calculated to take
     full advantage of the data file.  This means that in calculating the partition functions, the information
     on levels and their multiplicities is taken into account.   */

  geo.partition_mode = -1;      //?? Stuart, is there a reason not to move this earlier so it does not affect restart


  /* get_line_transfer_mode reads in the Line_transfer question from the user,
     then alters the variables geo.line_mode, geo.scatter_mode, geo.rt_mode and geo.macro_simple.
     This is fairly involved and so is a separate routine  */

  get_line_transfer_mode ();


  strcpy (answer, "reflect");
  geo.absorb_reflect = rdchoice ("Surface.reflection.or.absorption(reflect,absorb,thermalized.rerad)", "1,0,2", answer);


  /* Setup options associated with non radiative process that can affect the thermal balance.  At present
   * these are adiabatic heating and an extra heating term explicitly implemented for FU Ori stars.  The
   * default is set to 0.  Adiabatic cooling only
   * XXX - JM -- we should use define statements for the 4 modes here?
   */

  thermal_opt = 0;

<<<<<<< HEAD
  rdchoice ("Thermal_balance_options(adiabatic_only,all_off,nonthermal_only,all_on)", "0,1,2,3", &thermal_opt);
=======
  thermal_opt = rdchoice("Thermal_balance_options(adiabatic_only,all_off,nonthermal_only,all_on)", "0,1,2,3", answer);
>>>>>>> 2091d905

  if (thermal_opt == 0)
  {
    geo.adiabatic = 1;
    geo.nonthermal = 0;
  }

  else if (thermal_opt == 1)
  {
    geo.adiabatic = 0;
    geo.nonthermal = 0;
  }
  else if (thermal_opt == 2)
  {
    geo.adiabatic = 0;
    geo.nonthermal = 1;
  }

  else if (thermal_opt == 3)
  {
    geo.adiabatic = 1;
    geo.nonthermal = 1;
  }
  else
  {
    Error ("Unknown thermal balance mode %d\n", thermal_opt);
    exit (0);
  }

  if (geo.nonthermal)
<<<<<<< HEAD
  {
    /* The shock heating is defined initally as a luminosity to be added to wind
     * but is immediately converted to a luminosity per unit volumne
     *
     * Since nearly all systems that we are dealing with have a star we initialize
     * the amount of extra heating as a fraction of the stellar luminosity
     *
     * See cooling.c shock_heating
     */

    geo.shock_factor = 0.001 * 4 * PI * pow (geo.rstar, 2) * STEFAN_BOLTZMANN * pow (geo.tstar, 4.);
    rddoub ("Thermal_balance_options.extra_heating", &geo.shock_factor);
    geo.shock_factor /= (4 * PI * pow (geo.rstar, 3));
    Log ("The non_thermal emissivity at the base is %.2e\n", geo.shock_factor);
  }
=======
    {
        /* The shock heating is defined initally as a luminosity to be added to wind
         * but is immediately converted to a luminosity per unit volumne
         *
         * Since nearly all systems that we are dealing with have a star we initialize
         * the amount of extra heating as a fraction of the stellar luminosity
         *
         * See cooling.c shock_heating
         */

      geo.shock_factor=0.001*4*PI*pow(geo.rstar,2)*STEFAN_BOLTZMANN*pow(geo.tstar,4.);
      rddoub ("Thermal_balance_options.extra_heating", &geo.shock_factor);
      geo.shock_factor /= (4*PI*pow(geo.rstar,3));
      Log("The non_thermal emissivity at the base is %.2e\n", geo.shock_factor);

      if (geo.rt_mode = RT_MODE_MACRO)
      {
        geo.frac_extra_kpkts = 0.1;
        rddoub ("Thermal_balance_options.extra_kpacket_frac", &geo.frac_extra_kpkts);
      }
    }
>>>>>>> 2091d905


  /* Prevent bf calculation of macro_estimators when no macro atoms are present.   */

  if (nlevels_macro == 0)
    geo.macro_simple = 1;       // Make everything simple if no macro atoms -- 57h

  /* initialise the choice of handling for macro pops. */
  if (geo.run_type == RUN_TYPE_PREVIOUS)
  {
    geo.macro_ioniz_mode = 1;   // Now that macro atom properties are available for restarts
  }
  else
  {
    geo.macro_ioniz_mode = 0;
  }

  return (0);

}





/**********************************************************/
/**
 * @brief      Sets a global "push_through_distance" designed
 * to prevent photons from being trapped at boundaries
 *
 * @return     dfudge 	the push through distance
 *
 * @details
 *
 * dfudge is intended to be a small positive number that prevents
 * photons from being trapped at the edges of cells or wind cones.
 * It is often added to the distance to an "edge" to push the photon
 * thorough whatever boundary is being calculated.
 *
 * ### Notes ###
 *
 * setup_dfudge is used to modify the variable DFUDGE which
 * can be found in python.h.
 *
 * Originally, DFUDGE was the only number used to push through
 * boundariies, but today DFUDGE is used sparingly, if at all,
 * as push through distances within wind cells are defined
 * differently for each cell.
 *
 * There are two competing factors in defining DFUDGE.  It
 * should be short enough so that the push through distane
 * goes only a small way into s cell.  It should be large
 * enough though that round-off errors do not prevent one
 * from actually getting into a cell.
 *
 **********************************************************/

double
setup_dfudge ()
{
  double dfudge;
  double delta;
  double rmin;
  int ndom;

  rmin = VERY_BIG;
  for (ndom = 0; ndom < geo.ndomain; ndom++)
  {
    if (rmin > zdom[ndom].rmin)
    {
      rmin = zdom[ndom].rmin;
    }
  }



  delta = geo.rmax - rmin;

  if (delta < 1.e8)
  {
    dfudge = (geo.rmax - rmin) / 1000.0;
  }
  else if (delta < 1e15)
  {
    dfudge = 1e5;
  }
  else
  {
    dfudge = geo.rmax / 1.e10;
  }

  Log ("DFUDGE set to %e based on geo.rmax\n", dfudge);

  return (dfudge);
}<|MERGE_RESOLUTION|>--- conflicted
+++ resolved
@@ -646,11 +646,7 @@
 
   thermal_opt = 0;
 
-<<<<<<< HEAD
-  rdchoice ("Thermal_balance_options(adiabatic_only,all_off,nonthermal_only,all_on)", "0,1,2,3", &thermal_opt);
-=======
   thermal_opt = rdchoice("Thermal_balance_options(adiabatic_only,all_off,nonthermal_only,all_on)", "0,1,2,3", answer);
->>>>>>> 2091d905
 
   if (thermal_opt == 0)
   {
@@ -681,23 +677,6 @@
   }
 
   if (geo.nonthermal)
-<<<<<<< HEAD
-  {
-    /* The shock heating is defined initally as a luminosity to be added to wind
-     * but is immediately converted to a luminosity per unit volumne
-     *
-     * Since nearly all systems that we are dealing with have a star we initialize
-     * the amount of extra heating as a fraction of the stellar luminosity
-     *
-     * See cooling.c shock_heating
-     */
-
-    geo.shock_factor = 0.001 * 4 * PI * pow (geo.rstar, 2) * STEFAN_BOLTZMANN * pow (geo.tstar, 4.);
-    rddoub ("Thermal_balance_options.extra_heating", &geo.shock_factor);
-    geo.shock_factor /= (4 * PI * pow (geo.rstar, 3));
-    Log ("The non_thermal emissivity at the base is %.2e\n", geo.shock_factor);
-  }
-=======
     {
         /* The shock heating is defined initally as a luminosity to be added to wind
          * but is immediately converted to a luminosity per unit volumne
@@ -719,8 +698,6 @@
         rddoub ("Thermal_balance_options.extra_kpacket_frac", &geo.frac_extra_kpkts);
       }
     }
->>>>>>> 2091d905
-
 
   /* Prevent bf calculation of macro_estimators when no macro atoms are present.   */
 
