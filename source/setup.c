--- conflicted
+++ resolved
@@ -93,74 +93,6 @@
   return (geo.lum_star_init);
 }
 
-<<<<<<< HEAD
-/***********************************************************
-             University of Southampton
-
-Synopsis:
-  get_disk_params sets up the disk parameters according to user inputs,
-  e.g. the temperature profile, accretion rate etc.
-
-Arguments:
-
-Returns:
-  disk_illum - this is used by python.c and so needs to be returned
-
-Description:
-
-Notes:
-
-History:
-	1502  JM 	Moved here from main()
-	1510	ksl	Modified to restore illumination
-			options, which were brokedn
-
-**************************************************************/
-
-
-double
-get_disk_params ()
-{
-  geo.disk_mdot /= (MSOL / YR);	// Convert to msol/yr to simplify input
-  rddoub ("disk.mdot(msol/yr)", &geo.disk_mdot);
-  geo.disk_mdot *= (MSOL / YR);
-  rdint ("Disk.temperature.profile(0=standard;1=readin,2=analytic)",
-	 &geo.disk_tprofile);
-  if (geo.disk_tprofile == DISK_TPROFILE_READIN)
-    {
-      rdstr ("T_profile_file", files.tprofile);
-    }
-
-  /* Set a default for diskrad for an AGN */
-  if (geo.system_type == SYSTEM_TYPE_AGN)
-    {
-      geo.diskrad = 100. * geo.r_agn;
-    }
-
-  rddoub ("disk.radmax(cm)", &geo.diskrad);
-  Log ("geo.diskrad  %e\n", geo.diskrad);
-
-  geo.diskrad_sq = geo.diskrad * geo.diskrad;
-
-/* If diskrad <= geo.rstar set geo.disk_type = DISK_NONE to make any disk transparent anyway. */
-
-  if (geo.diskrad < geo.rstar)
-    {
-      Log ("Disk radius is less than star radius, so assuming no disk)\n");
-      geo.disk_type = DISK_NONE;
-    }
-
-  if (geo.disk_type == DISK_VERTICALLY_EXTENDED)
-    {				/* Get the additional variables need to describe a vertically extended disk */
-      rddoub ("disk.z0(fractional.height.at.diskrad)", &geo.disk_z0);
-      rddoub ("disk.z1(powerlaw.index)", &geo.disk_z1);
-    }
-  return (0);
-}
-
-
-=======
->>>>>>> 2e5297e4
 
 /***********************************************************
              University of Southampton
