--- conflicted
+++ resolved
@@ -1046,7 +1046,6 @@
   int meta_param, i, j, k, z, istate, levl, levu;
   char trackline[LINELENGTH];
 
-<<<<<<< HEAD
   meta_param = 0;               // initialize to no reverberation tracking
   rdint ("reverb.type", &meta_param);
   switch (meta_param)
@@ -1068,48 +1067,7 @@
       Valid modes are 0=None, 1=Photon, 2=Wind, 3=Macro-atom.\n");
   }
 
-  if (geo.reverb == REV_WIND || geo.reverb == REV_MATOM)
-  {                             //If this requires further parameters, set defaults
-    geo.reverb_lines = 0;
-    geo.reverb_path_bins = 1000;
-    geo.reverb_angle_bins = 100;
-    geo.reverb_dump_cells = 0;
-    geo.reverb_vis = REV_VIS_NONE;
-
-    //Read in the number of path bins to use (1000+ is recommended)
-    rdint ("reverb.path_bins", &geo.reverb_path_bins);
-
-    //Read in the visualisation setting
-    rdint ("reverb.visualisation", &meta_param);
-    switch (meta_param)
-    {                           //Select whether to produce 3d visualisation file and/or dump flat csvs of spread in cells
-    case 0:
-      geo.reverb_vis = REV_VIS_NONE;
-      break;
-    case 1:
-      geo.reverb_vis = REV_VIS_VTK;
-      break;
-    case 2:
-      geo.reverb_vis = REV_VIS_DUMP;
-      break;
-    case 3:
-      geo.reverb_vis = REV_VIS_BOTH;
-      break;
-    default:
-      Error ("reverb.visualisation: Invalid mode.\n \
-        Valid modes are 0=None, 1=VTK, 2=Cell dump, 3=Both.\n");
-=======
-  rdint("reverb.type", &meta_param);
-  switch(meta_param)
-  { //Read in reverb tyoe, if any
-    case 0: geo.reverb = REV_NONE;    break;
-    case 1: geo.reverb = REV_PHOTON;  break;
-    case 2: geo.reverb = REV_WIND;    break;
-    case 3: geo.reverb = REV_MATOM;   break;
-    default:Error("reverb.type: Invalid reverb mode.\n \
-      Valid modes are 0=None, 1=Photon, 2=Wind, 3=Macro-atom.\n");
-  }
-
+  // ========== DEAL WITH DISK SETTINGS ==========
   if(geo.disk_type > 0)
   {
     rdint("reverb.disk_type", &meta_param);
@@ -1120,35 +1078,52 @@
       case 2: geo.reverb_disk = REV_DISK_IGNORE;       break;
       default:Error("reverb.disk_type: Invalid reverb disk mode.\n \
         Valid modes are 0=Correlated with central source, 1=Uncorrelated, 2=Ignore.\n");
->>>>>>> de5e6ec9
-    }
-  }
-
-<<<<<<< HEAD
-    if (geo.reverb_vis == REV_VIS_VTK || geo.reverb_vis == REV_VIS_BOTH)
-    {                           //If we're producing a 3d visualisation, select bins. This is just for aesthetics
-      rdint ("reverb.angle_bins", &geo.reverb_angle_bins);
-    }
-
-    if (geo.reverb_vis == REV_VIS_DUMP || geo.reverb_vis == REV_VIS_BOTH)
-    {                           //If we're dumping path arrays, read in the number of cells to dump them for and allocate space
-      rdint ("reverb.dump_cells", &geo.reverb_dump_cells);
-      geo.reverb_dump_x = (double *) calloc (geo.reverb_dump_cells, sizeof (int));
-      geo.reverb_dump_z = (double *) calloc (geo.reverb_dump_cells, sizeof (int));
-
-      for (k = 0; k < geo.reverb_dump_cells; k++)
-      {                         //For each we expect, read a paired cell coord as "[i]:[j]". May need to use py_wind to find indexes.
-        rdline ("reverb.dump_cell", trackline);
-        if (sscanf (trackline, "%lf:%lf", &geo.reverb_dump_x[k], &geo.reverb_dump_z[k]) == EOF)
-        {                       //If this line is malformed, warn the user and quit
-          Error ("reverb.dump_cell: Invalid position line '%s'\n \
-            Expected format '[x]:[z]'\n", trackline);
-          exit (0);
+    }
+  }
+
+  // ========== DEAL WITH VISUALISATION SETTINGS ==========
+  if (geo.reverb == REV_WIND || geo.reverb == REV_MATOM)
+  { //If this requires further parameters, set defaults
+    geo.reverb_lines = 0;
+    geo.reverb_path_bins = 100;
+    geo.reverb_angle_bins = 100;
+    geo.reverb_dump_cells = 0;
+    geo.reverb_vis = REV_VIS_NONE;
+    rdint("reverb.path_bins", &geo.reverb_path_bins);
+    rdint("reverb.visualisation", &meta_param);
+    switch(meta_param)
+    { //Select whether to produce 3d visualisation file and/or dump flat csvs of spread in cells
+      case 0: geo.reverb_vis = REV_VIS_NONE;  break;
+      case 1: geo.reverb_vis = REV_VIS_VTK;   break;
+      case 2: geo.reverb_vis = REV_VIS_DUMP;  break;
+      case 3: geo.reverb_vis = REV_VIS_BOTH;  break;
+      default:Error("reverb.visualisation: Invalid mode.\n \
+        Valid modes are 0=None, 1=VTK, 2=Cell dump, 3=Both.\n");
+    }
+
+    if(geo.reverb_vis == REV_VIS_VTK  || geo.reverb_vis == REV_VIS_BOTH)
+      //If we're producing a 3d visualisation, select bins. This is just for aesthetics
+      rdint("reverb.angle_bins", &geo.reverb_angle_bins);
+    if(geo.reverb_vis == REV_VIS_DUMP || geo.reverb_vis == REV_VIS_BOTH)
+    { //If we;re dumping path arrays, read in the number of cells to dump them for
+      rdint("reverb.dump_cells", &geo.reverb_dump_cells);
+      geo.reverb_dump_cell_x = (double *) calloc(geo.reverb_dump_cells, sizeof(double));
+      geo.reverb_dump_cell_z = (double *) calloc(geo.reverb_dump_cells, sizeof(double));
+      geo.reverb_dump_cell   = (int *)    calloc(geo.reverb_dump_cells, sizeof(int));
+      for(k=0; k<geo.reverb_dump_cells; k++)
+      { //For each we expect, read a paired cell coord as "[i]:[j]". May need to use py_wind to find indexes.
+        rdline("reverb.dump_cell", &trackline);
+        if(sscanf(trackline, "%lf:%lf", &geo.reverb_dump_cell_x[k], &geo.reverb_dump_cell_z[k]) == EOF)
+        { //If this line is malformed, warn the user
+          Error("reverb.dump_cell: Invalid position line '%s'\n \
+            Expected format '[x]:[z]'\n",trackline);
+          exit(0);
         }
       }
     }
   }
 
+  // ========== DEAL WITH MATOM LINES ==========
   if (geo.reverb == REV_MATOM)
   {                             //If this is macro-atom mode
     if (geo.rt_mode != 2)
@@ -1196,6 +1171,8 @@
       Error ("reverb.type: Wind radiation is off but wind-based path tracking is enabled!\n");
     }
   }
+
+  // ========== DEAL WITH LINE CULLING ==========
   if(geo.reverb != REV_NONE)
   {
     //Should we filter any lines out?
@@ -1231,95 +1208,6 @@
         geo.reverb_filter_line[i] = temp[i];
       }
     }
-
-=======
-  if (geo.reverb == REV_WIND || geo.reverb == REV_MATOM)
-  { //If this requires further parameters, set defaults
-    geo.reverb_lines = 0;
-    geo.reverb_path_bins = 100;
-    geo.reverb_angle_bins = 100;
-    geo.reverb_dump_cells = 0;
-    geo.reverb_vis = REV_VIS_NONE;
-    rdint("reverb.path_bins", &geo.reverb_path_bins);
-    rdint("reverb.visualisation", &meta_param);
-    switch(meta_param)
-    { //Select whether to produce 3d visualisation file and/or dump flat csvs of spread in cells
-      case 0: geo.reverb_vis = REV_VIS_NONE;  break;
-      case 1: geo.reverb_vis = REV_VIS_VTK;   break;
-      case 2: geo.reverb_vis = REV_VIS_DUMP;  break;
-      case 3: geo.reverb_vis = REV_VIS_BOTH;  break;
-      default:Error("reverb.visualisation: Invalid mode.\n \
-        Valid modes are 0=None, 1=VTK, 2=Cell dump, 3=Both.\n");
-    }
-
-    if(geo.reverb_vis == REV_VIS_VTK  || geo.reverb_vis == REV_VIS_BOTH)
-      //If we're producing a 3d visualisation, select bins. This is just for aesthetics
-      rdint("reverb.angle_bins", &geo.reverb_angle_bins);
-    if(geo.reverb_vis == REV_VIS_DUMP || geo.reverb_vis == REV_VIS_BOTH)
-    { //If we;re dumping path arrays, read in the number of cells to dump them for
-      rdint("reverb.dump_cells", &geo.reverb_dump_cells);
-      geo.reverb_dump_cell_x = (double *) calloc(geo.reverb_dump_cells, sizeof(double));
-      geo.reverb_dump_cell_z = (double *) calloc(geo.reverb_dump_cells, sizeof(double));
-      geo.reverb_dump_cell   = (int *)    calloc(geo.reverb_dump_cells, sizeof(int));
-      for(k=0; k<geo.reverb_dump_cells; k++)
-      { //For each we expect, read a paired cell coord as "[i]:[j]". May need to use py_wind to find indexes.
-        rdline("reverb.dump_cell", &trackline);
-        if(sscanf(trackline, "%lf:%lf", &geo.reverb_dump_cell_x[k], &geo.reverb_dump_cell_z[k]) == EOF)
-        { //If this line is malformed, warn the user
-          Error("reverb.dump_cell: Invalid position line '%s'\n \
-            Expected format '[x]:[z]'\n",trackline);
-          exit(0);
-        }
-      }
-    }
-  }
-
-  if(geo.reverb == REV_MATOM)
-  { //If this is macro-atom mode
-    if(geo.rt_mode != 2)
-    { //But we're not actually working in matom mode...
-      Error("reverb.type: Invalid reverb mode.\n \
-      Macro-atom mode selected but macro-atom scattering not on.\n");
-      exit(0);
-    }
-    
-    rdint("reverb.matom_lines", &geo.reverb_lines);
-    geo.reverb_line = (int *) calloc(geo.reverb_lines, sizeof(int));
-    if(geo.reverb_lines <= 0)
-    { //Read in the number of matom lines
-      Error("reverb.matom_lines: \
-      Must specify 1 or more lines to watch in macro-atom mode.\n");
-      exit(0);
-     }  
-
-    for(i=0; i<geo.reverb_lines; i++)
-    { //Finally, for each line
-      rdline("reverb.matom_line", &trackline);
-      if(sscanf(trackline, "%d:%d:%d:%d", &z, &istate, &levu, &levl) == EOF)
-      { //If this line is malformed, warn the user
-        Error("reverb.matom_line: Malformed line '%s'\n \
-          Expected format '[z]:[istate]:[upper level]:[lower level]'\n",trackline);
-        exit(0);
-      }
-      else
-      { //Otherwise, sift through the line list to find what this transition corresponds to
-        for(j=0; j<nlines_macro; j++)
-        { //And record the line position in geo for comparison purposes
-          if(line[j].z == z && line[j].istate == istate && line[j].levu == levu && line[j].levl == levl)
-          {
-            geo.reverb_line[i] = line[j].where_in_list;
-          }
-        }
-      }
-    }
-  }
-  else if(geo.reverb == REV_WIND)
-  { //For wind mode...
-    if (geo.wind_radiation == 0)
-    { //Warn if this data is being gathered but not used (can be useful for debug)
-      Error("reverb.type: Wind radiation is off but wind-based path tracking is enabled!\n");
-    } 
->>>>>>> de5e6ec9
   }
   return (0);
 }
