#include <stdio.h>
#include <stdlib.h>
#include <string.h>
#include <math.h>

#include "atomic.h"
#include "python.h"

/***********************************************************
             University of Southampton

Synopsis: 
  parse_command_line parses the command line and communicates stuff
  to the loggin routines (e.g. verbosity).
   
Arguments:   
  argc            command line arguments 

Returns:
  restart_start   1 if restarting
 
 
Description:  

Notes:

	The switches should be described in the introduction to
	python.c, instead of here

History:
  1502  JM  Moved here from main()

**************************************************************/


int
parse_command_line (argc, argv)
     int argc;
     char *argv[];
{
  int restart_stat, verbosity, time_to_quit, i;
  char dummy[LINELENGTH];
  int mkdir ();
  double time_max;

  restart_stat = 0;

  if (argc == 1)
    {
      printf ("Input file (interactive=stdin):");
      fgets (dummy, LINELENGTH, stdin);
      get_root (files.root, dummy);
      strcpy (files.diag, files.root);
      strcat (files.diag, ".diag");
    }
  else
    {

      for (i = 1; i < argc; i++)
<<<<<<< HEAD
	{
	  if (strcmp (argv[i], "-h") == 0)
	    {
	      help ();
	    }
	  else if (strcmp (argv[i], "-r") == 0)
	    {
	      Log ("Restarting %s\n", files.root);
	      restart_stat = 1;
	    }
	  else if (strcmp (argv[i], "-t") == 0)
	    {
	      if (sscanf (argv[i + 1], "%lf", &time_max) != 1)
		{
		  Error ("python: Expected time after -t switch\n");
		  exit (0);
		}
	      i++;

	    }
	  else if (strcmp (argv[i], "-v") == 0)
	    {
	      if (sscanf (argv[i + 1], "%d", &verbosity) != 1)
		{
		  Error ("python: Expected verbosity after -v switch\n");
		  exit (0);
		}
	      Log_set_verbosity (verbosity);
	      i++;

	    }
	  else if (strcmp (argv[i], "-e") == 0)
	    {
	      if (sscanf (argv[i + 1], "%d", &time_to_quit) != 1)
		{
		  Error ("python: Expected max errors after -e switch\n");
		  exit (0);
		}
	      Log_quit_after_n_errors (time_to_quit);
	      i++;

	    }
	  else if (strcmp (argv[i], "-d") == 0)
	    {
	      modes.iadvanced = 1;
	      i++;
	    }
	  else if (strcmp (argv[i], "-f") == 0)
	    {
	      modes.fixed_temp = 1;
	      i++;
	    }
    else if (strcmp (argv[i], "-z") == 0)
      {
        modes.zeus_connect = 1;
        Log ("setting zeus_connect to %i\n",modes.zeus_connect);
        i++;
=======
  {

    if (strcmp (argv[i], "-h") == 0)
      {
        help ();
      }
    else if (strcmp (argv[i], "-r") == 0)
      {
        Log ("Restarting %s\n", files.root);
        restart_stat = 1;
      }
    else if (strcmp (argv[i], "-t") == 0)
      {
        if (sscanf (argv[i + 1], "%lf", &time_max) != 1)
    {
      Error ("python: Expected time after -t switch\n");
      exit (0);
    }
        i++;

      }
    else if (strcmp (argv[i], "-v") == 0)
      {
        if (sscanf (argv[i + 1], "%d", &verbosity) != 1)
    {
      Error ("python: Expected verbosity after -v switch\n");
      exit (0);
    }
        Log_set_verbosity (verbosity);
        i++;

      }
    else if (strcmp (argv[i], "-e") == 0)
      {
        if (sscanf (argv[i + 1], "%d", &time_to_quit) != 1)
    {
      Error ("python: Expected max errors after -e switch\n");
      exit (0);
    }
        Log_quit_after_n_errors (time_to_quit);
        i++;

      }
    else if (strcmp (argv[i], "-d") == 0)
    {
      modes.iadvanced = 1;
    }
    else if (strcmp (argv[i], "-f") == 0)
    {
      modes.fixed_temp = 1;
    }
    else if (strcmp (argv[i], "-z") == 0)
      {
        modes.zeus_connect = 1;
		    Log ("setting zeus_connect to %i\n",modes.zeus_connect);
      }

    else if (strcmp (argv[i], "-i") == 0)
      {
        modes.quit_after_inputs = 1;
>>>>>>> ca57c8b2
      }
	  else if (strcmp (argv[i], "-i") == 0)
	    {
	      modes.quit_after_inputs = 1;
	    }

    else if (strcmp (argv[i], "--version") == 0)
      {
        /* give information about the pyhon version, such as commit hash */
        Log ("Python Version %s \n", VERSION);  //54f -- ksl -- Now read from version.h
        Log ("Built from git commit hash %s\n", GIT_COMMIT_HASH);
        /* warn the user if there are uncommited changes */
        int git_diff_status = GIT_DIFF_STATUS;
        if (git_diff_status > 0)
          Log("This version was compiled with %i files with uncommitted changes.\n",
              git_diff_status);
        exit(0);
      }

	  else if (strncmp (argv[i], "-", 1) == 0)
	    {
	      Error ("python: Unknown switch %s\n", argv[i]);
	      help ();
	    }
	}

      /* The last command line variable is always the .pf file */

      strcpy (dummy, argv[argc - 1]);
      get_root (files.root, dummy);

      /* This completes the parsing of the command line */

      /* JM130722 we now store diag files in a subdirectory if in parallel */
      /* ksl - I believe this is created in all cases, and that is what we want */

      sprintf (files.diagfolder, "diag_%s/", files.root);
      mkdir (files.diagfolder, 0777);
      strcpy (files.diag, files.diagfolder);
      sprintf (dummy, "_%d.diag", rank_global);
      strcat (files.diag, files.root);
      strcat (files.diag, dummy);


    }

  return (restart_stat);
}



/***********************************************************
             University of Southampton

Synopsis: 
  init_files 
   
Arguments:   
  argc            command line arguments 

Returns:
  restart_start   1 if restarting
 
 
Description:  

Notes:

History:
  1502  JM  Moved here from main()

**************************************************************/

int
init_log_and_windsave (restart_stat)
     int restart_stat;
{
  FILE *fopen (), *qptr;

  if (restart_stat == 0)
    {				// Then we are simply running from a new model
      xsignal_rm (files.root);	// Any old signal file
      xsignal (files.root, "%-20s %s \n", "START", files.root);
      Log_init (files.diag);
    }
  else
    {
      /* Note that alghough we chekc that we dan open the windsave file, it is not read here.   */

      strcpy (files.windsave, files.root);
      strcat (files.windsave, ".wind_save");
      qptr = fopen (files.windsave, "r");

      if (qptr != NULL)
	{
	  /* Then the file does exist and we can restart */
	  fclose (qptr);
	  xsignal (files.root, "%-20s %s\n", "RESTART", files.root);
	  Log_append (files.diag);
	}
      else
	{
	  /* It does not exist and so we start from scratch */
	  restart_stat = 0;
	  xsignal_rm (files.root);	// Any old signal file
	  xsignal (files.root, "%-20s %s \n", "START", files.root);
	  Log_init (files.diag);
	}
    }

  return (0);
}

/***********************************************************
             University of Southampton

Synopsis: 
  get_grid_params reads information on the coordinate system
  and grid dimensions and sets the corresponding variables
  in the geo structure
   
Arguments:    

Returns:
 
 
Description:  

Notes:

History:
  1502  JM  Moved here from main()
  1508	ksl	Updated for domains

**************************************************************/

int
get_grid_params (ndom)
     int ndom;
{
  int input_int;

  // XXX - If we keep this error, then we need to assure that geo.ndomain is incremented
  // before this statement

  if (ndom >= geo.ndomain)
    Error ("Trying to get grid params for a non-existent domain!\n");

  input_int=1;

  /* ksl - The if statement seems superflous.  Why are we entering this routine if we are continuing and earlier calculation? */
  if (geo.run_type != SYSTEM_TYPE_PREVIOUS)
    {
      /* Define the coordinate system for the grid and allocate memory for the wind structure */
      rdint
	("Coord.system(0=spherical,1=cylindrical,2=spherical_polar,3=cyl_var)",
	 &input_int);
      switch (input_int)
	{
	case 0:
	  zdom[ndom].coord_type = SPHERICAL;
	  break;
	case 1:
	  zdom[ndom].coord_type = CYLIND;
	  break;
	case 2:
	  zdom[ndom].coord_type = RTHETA;
	  break;
	case 3:
	  zdom[ndom].coord_type = CYLVAR;
	  break;
	default:
	  Error
	    ("Invalid parameter supplied for 'Coord_system'. Valid coordinate types are: \n\
          0 = Spherical, 1 = Cylindrical, 2 = Spherical polar, 3 = Cylindrical (varying Z)");
	}

      rdint ("Wind.dim.in.x_or_r.direction", &zdom[ndom].ndim);
      if (zdom[ndom].coord_type)
	{
	  rdint ("Wind.dim.in.z_or_theta.direction", &zdom[ndom].mdim);
	  if (zdom[ndom].mdim < 4)
	    {
	      Error
		("python: domain mdim must be at least 4 to allow for boundaries\n");
	      exit (0);
	    }
	}
      else
	zdom[ndom].mdim = 1;

    }

/* 130405 ksl - Check that NDIM_MAX is greater than NDIM and MDIM.  */

  if ((zdom[ndom].ndim > NDIM_MAX) || (zdom[ndom].mdim > NDIM_MAX))
    {
      Error
	("NDIM_MAX %d is less than NDIM %d or MDIM %d. Fix in python.h and recompile\n",
	 NDIM_MAX, zdom[ndom].ndim, zdom[ndom].mdim);
      exit (0);
    }


  /* If we are in advanced then allow the user to modify scale lengths */
  if (modes.iadvanced)
    {
      rdint ("adjust_grid(0=no,1=yes)", &modes.adjust_grid);

      if (modes.adjust_grid)
	{
	  Log ("You have opted to adjust the grid scale lengths\n");
	  rddoub ("geo.xlog_scale", &zdom[ndom].xlog_scale);
	  if (&zdom[ndom].coord_type)
	    rddoub ("geo.zlog_scale", &zdom[ndom].zlog_scale);
	}
    }

  zdom[ndom].ndim2 = zdom[ndom].ndim * zdom[ndom].mdim;


  return (0);
}



/***********************************************************
             University of Southampton

Synopsis: 
  get_line_transfer_mode reads in the variable geo.line_mode
  and sets the variables geo.line_mode, geo.scatter_mode,
  geo.rt_mode and geo.macro_simple accordingly
   
Arguments:		

Returns:
 
 
Description:	

Notes:

History:
	1502  JM 	Moved here from main()

**************************************************************/


int
get_line_transfer_mode ()
{
  rdint
    ("Line_transfer(0=pure.abs,1=pure.scat,2=sing.scat,3=escape.prob,6=macro_atoms,7=macro_atoms+aniso.scattering)",
     &geo.line_mode);


  /* ?? ksl Next section seems rather a kluge.  Why don't we specifty the underlying variables explicitly 
     It also seems likely that we have mixed usage of some things, e.g geo.rt_mode and geo.macro_simple */

  /* JM 1406 -- geo.rt_mode and geo.macro_simple control different things. geo.rt_mode controls the radiative
     transfer and whether or not you are going to use the indivisible packet constraint, so you can have all simple 
     ions, all macro-atoms or a mix of the two. geo.macro_simple just means one can turn off the full macro atom 
     treatment and treat everything as 2-level simple ions inside the macro atom formalism */

  /* For now handle scattering as part of a hidden line transfermode ?? */
  if (geo.line_mode == 4)
    {
      geo.scatter_mode = 1;	// Turn on anisotropic scattering
      geo.line_mode = 3;	// Drop back to escape probabilities
      geo.rt_mode = 1;		// Not macro atom (SS)
    }
  else if (geo.line_mode == 5)
    {
      geo.scatter_mode = 2;	// Thermal trapping model
      geo.line_mode = 3;	// Single scattering model is best for this mode
      geo.rt_mode = 1;		// Not macro atom (SS) 
    }
  else if (geo.line_mode == 6)
    {
      geo.scatter_mode = 0;	// isotropic
      geo.line_mode = 3;	// Single scattering
      geo.rt_mode = 2;		// Identify macro atom treatment (SS)
      geo.macro_simple = 0;	// We don't want the all simple case (SS)
    }
  else if (geo.line_mode == 7)
    {
      geo.scatter_mode = 2;	// thermal trapping
      geo.line_mode = 3;	// Single scattering
      geo.rt_mode = 2;		// Identify macro atom treatment (SS)
      geo.macro_simple = 0;	// We don't want the all simple case (SS)
    }
  else if (geo.line_mode == 8)
    {
      geo.scatter_mode = 0;	// isotropic
      geo.line_mode = 3;	// Single scattering
      geo.rt_mode = 2;		// Identify macro atom treatment i.e. indivisible packets
      geo.macro_simple = 1;	// This is for test runs with all simple ions (SS)
    }
  else if (geo.line_mode == 9)	// JM 1406 -- new mode, as mode 7, but scatter mode is 1
    {
      geo.scatter_mode = 1;	// anisotropic scatter mode 1
      geo.line_mode = 3;	// Single scattering
      geo.rt_mode = 2;		// Identify macro atom treatment 
      geo.macro_simple = 0;	// We don't want the all simple case 
    }
  else
    {
      geo.scatter_mode = 0;	// isotropic
      geo.rt_mode = 1;		// Not macro atom (SS)
    }

  return (0);
}



/***********************************************************
             University of Southampton

Synopsis: 
  get_radiation_sources
   
Arguments:    

Returns:
 
 
Description:  

Notes:

History:
  1502  JM  Moved here from main()

**************************************************************/

int
get_radiation_sources ()
{
  if (geo.system_type != SYSTEM_TYPE_AGN)
    {				/* If is a stellar system */
      rdint ("Star_radiation(y=1)", &geo.star_radiation);
      if (geo.disk_type!=DISK_NONE){
      rdint ("Disk_radiation(y=1)", &geo.disk_radiation);
      }
      else {
	      geo.disk_radiation=0;
      }
      rdint ("Boundary_layer_radiation(y=1)", &geo.bl_radiation);
      rdint ("Wind_radiation(y=1)", &geo.wind_radiation);
      geo.agn_radiation = 0;	// So far at least, our star systems don't have a BH
    }
  else				/* If it is an AGN */
    {
      geo.star_radiation = 0;	// 70b - AGN do not have a star at the center */
      rdint ("Disk_radiation(y=1)", &geo.disk_radiation);
      geo.bl_radiation = 0;
      rdint ("Wind_radiation(y=1)", &geo.wind_radiation);
      geo.agn_radiation = 1;
      rdint ("QSO_BH_radiation(y=1)", &geo.agn_radiation);
    }

  if (!geo.star_radiation && !geo.disk_radiation && !geo.bl_radiation
      && !geo.bl_radiation && !geo.agn_radiation)
    {
      Error ("python: No radiation sources so nothing to do but quit!\n");
      exit (0);
    }

  /* 
     With the macro atom approach we won't want to generate photon 
     bundles in the wind so switch it off here. (SS)
   */

  if (geo.rt_mode == 2)
    {
      Log
	("python: Using Macro Atom method so switching off wind radiation.\n");
      geo.wind_radiation = 0;
    }


  /* 080517 - ksl - Reassigning bb to -1, etc is to make room for reading in model
     grids, but complicates what happens if one tries to restart a model.  This needs
     to be updated so one can re-read the geo file, proabbly by defining variaables 
     BB etc, and then by checking whether or not the type is assigned to BB or read
     in as 0.  Also need to store each of these model list names in geo structure.
   */

  get_spectype (geo.star_radiation,
		"Rad_type_for_star(0=bb,1=models)_to_make_wind",
		&geo.star_ion_spectype);

  get_spectype (geo.disk_radiation,
		"Rad_type_for_disk(0=bb,1=models)_to_make_wind",
		&geo.disk_ion_spectype);

  get_spectype (geo.bl_radiation,
		"Rad_type_for_bl(0=bb,1=models,3=pow)_to_make_wind",
		&geo.bl_ion_spectype);
  get_spectype (geo.agn_radiation,
    "Rad_type_for_agn(0=bb,1=models,3=power_law,4=cloudy_table,5=bremsstrahlung)_to_make_wind",
    &geo.agn_ion_spectype);

  /* 130621 - ksl - This is a kluge to add a power law to stellar systems.  What id done
     is to remove the bl emission, which we always assume to some kind of temperature
     driven source, and replace it with a power law source

     Note that the next 3 or 4 lines just tell you that there is supposed to be a power
     law source.  They don't teel you what the parameters are.
   */

  if (geo.bl_ion_spectype == SPECTYPE_POW)
    {
      geo.agn_radiation = 1;
      geo.agn_ion_spectype = SPECTYPE_POW;
      geo.bl_radiation = 0;
      Log ("Trying to make a start with a power law boundary layer\n");
    }
  else
    {
      Log ("Not Trying to make a start with a power law boundary layer %d\n",
	   geo.bl_ion_spectype);
    }

  return (0);
}



/***********************************************************
             University of Southampton

Synopsis: 
  get_wind_params calls the relevant subroutine to get wind parameters
  according to the wind type specified 
   
Arguments:		

Returns:
 
 
Description:	

Notes:

History:
	1502  JM 	Moved here from main()

**************************************************************/

int
get_wind_params (ndom)
     int ndom;
{

  if (geo.system_type == SYSTEM_TYPE_AGN)
    {
      geo.rmax = 50. * geo.r_agn;
    }

  // XXX These need to be initalized sensibly and 
  // it is not obvious that is happenning

  zdom[ndom].rmax = 1e12;
  zdom[ndom].twind = 1e5;

  rddoub ("wind.radmax(cm)", &zdom[ndom].rmax);
  
  geo.rmax_sq=geo.rmax*geo.rmax;    
  
  
  /* The next lines assure that geo.rmax_sq really does define the edge of the grid */
  if (zdom[ndom].rmax>geo.rmax){
	  geo.rmax=zdom[ndom].rmax;
	  geo.rmax_sq=geo.rmax*geo.rmax;
	  Log("XXXX  size  %e  %e\n",geo.rmax,geo.rmax_sq);
  }

  /* ksl XXX - There is something of a philosophicla problem that needs to be worked
   * out with geo.rmax and zdom[ndom].rmax for the general case of winds.  Suppose
   * we wish to create, say a spherical outflow with two domains one going from 
   * r1 to r2 and the other going from r2 to r3.  Then we want to keep geo.rmax which is 
   * intended to be the distance beyond which photons are moving through free space separate
   * from the values in the wind zones.  Right now we are setting the outer limit of each
   * wind to be geo.rmax regardless, in routines like get_stellar_wind_params and get_sv_wind
   * This is not what we want.  What should happen is that for each componetn where it is
   * relevant we should ask for the outer edge of the domain and then at the end we should determine
   * what geo.rmax should be set to.  There are some cases, e.g. get_hydor_wind where one should not
   * need to ask the question about rmax, but others where it is necessary
   */

  rddoub ("wind.t.init", &geo.twind);



  /* Now get parameters that are specific to a given wind model

     Note: When one adds a new model, the only things that should be read in and modified
     are parameters in geo.  This is in order to preserve the ability to continue a calculation
     with the same basic wind geometry, without reading in all of the input parameters.  
   */

  if (zdom[ndom].wind_type == 1)
    {
      get_stellar_wind_params (ndom);
    }
  else if (zdom[ndom].wind_type == 0)
    {
      get_sv_wind_params (ndom);
    }
  else if (zdom[ndom].wind_type == 3)
    {
      get_hydro_wind_params (ndom);
    }
  else if (zdom[ndom].wind_type == 4)
    {
      get_corona_params (ndom);
    }
  else if (zdom[ndom].wind_type == 5)
    {
      get_knigge_wind_params (ndom);
    }
  else if (zdom[ndom].wind_type == 6)
    {
      get_homologous_params (ndom);
    }
  else if (zdom[ndom].wind_type == 7)
    {
      get_yso_wind_params (ndom);
    }
  else if (zdom[ndom].wind_type == 8)
    {
      get_elvis_wind_params (ndom);
    }
  else if (zdom[ndom].wind_type == 9)	//NSH 18/2/11 This is a new wind type to produce a thin shell.
    {
      get_shell_wind_params (ndom);
/*NSH 121219 moved	  dfudge = (geo.wind_rmax - geo.wind_rmin) / 1000.0;	Stop photons getting pushed out of the cell 
Modified again in python 71b to take account of change in parametrisation of shell wind 
	  DFUDGE = dfudge; */
    }
  else if (zdom[ndom].wind_type != 2)
    {
      /* XXX this is part of the new problem with a previous wind model */
      Error ("python: Unknown wind type %d\n", zdom[ndom].wind_type);
      exit (0);
    }

  /* Get the filling factor of the wind */
  // XXX  This is not in the right place.  It provides a golal filling factor to our
  // models

	geo.fill = 1.;
  if (geo.wind_type != 3) //At present, we wont ask this question if we have a read in hydro model.
  	rddoub ("wind.filling_factor(1=smooth,<1=clumped)", &geo.fill);


  return (0);
}


/***********************************************************
             University of Southampton

Synopsis: 
  get_stellar_params sets rstar, mstar, tstar as well
  as secondary parameters based on user inputs
   
Arguments:		

Returns:
 
 
Description:	

Notes:

History:
	1502  JM 	Moved here from main()

**************************************************************/

double
get_stellar_params ()
{
  double lstar;

  /* Describe the basic binary star system */

  geo.mstar /= MSOL;		// Convert to MSOL for ease of data entry
  rddoub ("mstar(msol)", &geo.mstar);
  geo.mstar *= MSOL;

  /* If a BH we want geo.rstar to be at least as large as the last stable orbit for
   * a non-rotating BH
   */

  if (geo.system_type == SYSTEM_TYPE_AGN)
    {
      geo.rstar = 6. * G * geo.mstar / (C * C);	//correction - ISCO is 6x Rg NSH 121025
    }

  rddoub ("rstar(cm)", &geo.rstar);


  geo.r_agn = geo.rstar;	/* At present just set geo.r_agn to geo.rstar */
  geo.rstar_sq = geo.rstar * geo.rstar;
  if (geo.star_radiation)
    rddoub ("tstar", &geo.tstar);

  lstar =
    4 * PI * geo.rstar * geo.rstar * STEFAN_BOLTZMANN * pow (geo.tstar, 4.);


  /* Describe the secondary if that is required */

  if (geo.system_type == SYSTEM_TYPE_BINARY)	/* It's a binary system */
    {

      geo.m_sec /= MSOL;	// Convert units for ease of data entry
      rddoub ("msec(msol)", &geo.m_sec);
      geo.m_sec *= MSOL;

      geo.period /= 3600.;	// Convert units to hours for easy of data entry
      rddoub ("period(hr)", &geo.period);
      geo.period *= 3600.;	// Put back to cgs immediately                   
    }

  return (lstar);
}

/***********************************************************
             University of Southampton

Synopsis: 
  get_disk_params sets up the disk parameters according to user inputs, 
  e.g. the temperature profile, accretion rate etc.
   
Arguments:		

Returns:
  disk_illum - this is used by python.c and so needs to be returned
 
Description:	

Notes:

History:
	1502  JM 	Moved here from main()
	1510	ksl	Modified to restore illumination
			options, which were brokedn

**************************************************************/


double
get_disk_params ()
{
	// XXX Commenting lines out instead of fixing a problem is not good practice
//        if (geo.disk_radiation) /*NSH 130906 - Commented out this if loop. It was causing problems with restart - bug #44
//          {
  geo.disk_mdot /= (MSOL / YR);	// Convert to msol/yr to simplify input
  rddoub ("disk.mdot(msol/yr)", &geo.disk_mdot);
  geo.disk_mdot *= (MSOL / YR);
  rdint
    ("Disk.illumination.treatment(0=no.rerad,1=high.albedo,2=thermalized.rerad,3=analytic)",
     &geo.disk_illum);
  rdint ("Disk.temperature.profile(0=standard;1=readin)", &geo.disk_tprofile);
  if (geo.disk_tprofile == 1)
    {
      rdstr ("T_profile_file", files.tprofile);
    }
//          }
//        else
//          {
//            geo.disk_mdot = 0;
//            disk_illum = 0;
//          }



  /* Set a default for diskrad for an AGN */
  if (geo.system_type == SYSTEM_TYPE_AGN)
    {
      geo.diskrad = 100. * geo.r_agn;
    }

  rddoub ("disk.radmax(cm)", &geo.diskrad);
  Log ("geo.diskrad  %e\n", geo.diskrad);

  geo.diskrad_sq = geo.diskrad * geo.diskrad;

/* If diskrad <= geo.rstar set geo.disk_type = DISK_NONE to make any disk transparent anyway. */

  if (geo.diskrad < geo.rstar)
    {
      Log ("Disk radius is less than star radius, so assuming no disk)\n");
      geo.disk_type = DISK_NONE;
    }

  if (geo.disk_type == DISK_VERTICALLY_EXTENDED)
    {				/* Get the additional variables need to describe a vertically extended disk */
      rddoub ("disk.z0(fractional.height.at.diskrad)", &geo.disk_z0);
      rddoub ("disk.z1(powerlaw.index)", &geo.disk_z1);
    }
  return (0);
}



/***********************************************************
             University of Southampton

Synopsis: 
  get_bl_and_agn_params sets up the boundary layer and agn power law parameters
  based on user input and system type
   
Arguments:		
  lstar     double 
            star luminosity as calculated by get_stellar_params
Returns:
 
Description:	

Notes:

History:
	1502  JM 	Moved here from main()

**************************************************************/

int
get_bl_and_agn_params (lstar)
     double lstar;
{
  double xbl;
  double temp_const_agn;

  /* Describe the boundary layer */

  //OLD 130622      if (geo.bl_radiation )    Change made to allow a power law boundary layer
  if (geo.bl_radiation && geo.bl_ion_spectype != SPECTYPE_POW)
    {
      xbl = geo.lum_bl = 0.5 * G * geo.mstar * geo.disk_mdot / geo.rstar;

      rddoub ("lum_bl(ergs/s)", &geo.lum_bl);
      Log ("OK, the bl lum will be about %.2e the disk lum\n",
	   geo.lum_bl / xbl);
      rddoub ("t_bl", &geo.t_bl);
    }
  else
    {
      geo.lum_bl = 0;
      geo.t_bl = 0;
    }

  /* Describe the agn */

  if (geo.agn_radiation && geo.system_type == SYSTEM_TYPE_AGN)	/* This peculiar line is to enamble us to add a star with a power law component */
    {
      xbl = geo.lum_agn = 0.5 * G * geo.mstar * geo.disk_mdot / geo.r_agn;

      /* If there is no disk, initilize geo.lum to the luminosity of a star */
      if (geo.disk_type == DISK_NONE)
	{
	  geo.lum_agn = lstar;
	}

      // At present we have set geo.r_agn = geo.rstar, and encouraged the user
      // set the default for the radius of the BH to be 6 R_Schwartschild.
      // rddoub("R_agn(cm)",&geo.r_agn);

      rddoub ("lum_agn(ergs/s)", &geo.lum_agn);
      Log ("OK, the agn lum will be about %.2e the disk lum\n",
	   geo.lum_agn / xbl);
		if (geo.agn_ion_spectype == SPECTYPE_POW || geo.agn_ion_spectype == SPECTYPE_CL_TAB)
		{
      geo.alpha_agn = (-1.5);
      rddoub ("agn_power_law_index", &geo.alpha_agn);
      geo.const_agn =
	geo.lum_agn /
	(((pow (2.42e18, geo.alpha_agn + 1.)) -
	  pow (4.84e17, geo.alpha_agn + 1.0)) / (geo.alpha_agn + 1.0));
      Log ("AGN Input parameters give a power law constant of %e\n",
	   geo.const_agn);
	}
	else if (geo.agn_ion_spectype == SPECTYPE_BREM)
	{
		geo.brem_temp=1.16e8; //10kev
		geo.const_agn=1.0;
		rddoub ("agn_bremsstrahung_temp(K)",&geo.brem_temp);
		temp_const_agn = geo.lum_agn / qromb(integ_brem,4.84e17,2.42e18,1e-4);
		geo.const_agn=temp_const_agn;
      Log ("AGN Input parameters give a Bremsstrahlung constant of %e\n", temp_const_agn);
		
	}

      /* JM 1502 -- lines to add a low frequency power law cutoff. accessible
         only in advanced mode. default is zero which is checked before we call photo_gen_agn */
      geo.pl_low_cutoff = 0.0;
      if (modes.iadvanced)
	rddoub ("agn_power_law_cutoff", &geo.pl_low_cutoff);

      rdint("geometry_for_pl_source(0=sphere,1=lamp_post)", &geo.pl_geometry);

      if (geo.pl_geometry == PL_GEOMETRY_LAMP_POST)
        {
          rddoub("lamp_post.height(r_g)", &geo.lamp_post_height);
          geo.lamp_post_height *= G * geo.mstar / C / C;  //get it in CGS units 
        }
      else if (geo.pl_geometry != PL_GEOMETRY_SPHERE) // only two options at the moment
        {
          Error("Did not understand power law geometry %i. Fatal.\n", geo.pl_geometry);
          exit(0);
        }



      /* Computes the constant for the power law spectrum from the input alpha and 2-10 luminosity. 
         This is only used in the sim correction factor for the first time through. 
         Afterwards, the photons are used to compute the sim parameters. */



      if (geo.agn_ion_spectype == SPECTYPE_CL_TAB)	/*NSH 0412 - option added to allow direct comparison with cloudy power law table option */
	{
	  geo.agn_cltab_low = 1.0;
	  geo.agn_cltab_hi = 10000;
	  rddoub ("low_energy_break(ev)", &geo.agn_cltab_low);	/*lo frequency break - in ev */
	  rddoub ("high_energy_break(ev)", &geo.agn_cltab_hi);
	  geo.agn_cltab_low_alpha = 2.5;	//this is the default value in cloudy
	  geo.agn_cltab_hi_alpha = -2.0;	//this is the default value in cloudy
	}
    }
  else if (geo.agn_radiation)	/* We want to add a power law to something other than an AGN */
    {
      xbl = geo.lum_agn = 0.5 * G * geo.mstar * geo.disk_mdot / geo.r_agn;

      // At present we have set geo.r_agn = geo.rstar, and encouraged the user
      // set the default for the radius of the BH to be 6 R_Schwartschild.
      // rddoub("R_agn(cm)",&geo.r_agn);

      rddoub ("lum_agn(ergs/s)", &geo.lum_agn);
      Log ("OK, the agn lum will be about %.2e the disk lum\n",
	   geo.lum_agn / xbl);
      geo.alpha_agn = (-1.5);
      rddoub ("agn_power_law_index", &geo.alpha_agn);

      /* JM 1502 -- lines to add a low frequency power law cutoff. accessible
         only in advanced mode. default is zero which is checked before we call photo_gen_agn */
      geo.pl_low_cutoff = 0.0;
      if (modes.iadvanced)
	rddoub ("agn_power_law_cutoff", &geo.pl_low_cutoff);


      /* Computes the constant for the power law spectrum from the input alpha and 2-10 luminosity. 
         This is only used in the sim correction factor for the first time through. 
         Afterwards, the photons are used to compute the sim parameters. */

      geo.const_agn =
	geo.lum_agn /
	(((pow (2.42e18, geo.alpha_agn + 1.)) -
	  pow (4.84e17, geo.alpha_agn + 1.0)) / (geo.alpha_agn + 1.0));
      Log ("AGN Input parameters give a power law constant of %e\n",
	   geo.const_agn);

      if (geo.agn_ion_spectype == SPECTYPE_CL_TAB)	/*NSH 0412 - option added to allow direct comparison with cloudy power law table option */
	{
	  geo.agn_cltab_low = 1.0;
	  geo.agn_cltab_hi = 10000;
	  rddoub ("low_energy_break(ev)", &geo.agn_cltab_low);	/*lo frequency break - in ev */
	  rddoub ("high_energy_break(ev)", &geo.agn_cltab_hi);
	  geo.agn_cltab_low_alpha = 2.5;	//this is the default value in cloudy
	  geo.agn_cltab_hi_alpha = -2.0;	//this is the default value in cloudy
	}
    }

  else
    {
      geo.r_agn = 0.0;
      geo.lum_agn = 0.0;
      geo.alpha_agn = 0.0;
      geo.const_agn = 0.0;
    }
  return (0);
}





/***********************************************************
             University of Southampton
Synopsis: 
  get_meta_params reads in data pertaining to simulation meta-
  properties like reverberation mapping settings and variance
  reduction techniques.
   
Arguments:    
Returns:
 
Description:  
Notes:
History:
  1504  SWM   Added
**************************************************************/

int
get_meta_params (void)
{
  int meta_param, i, j, k, z, istate, levl, levu;
  char trackline[LINELENGTH];

  rdint("reverb.type", &meta_param);
  switch(meta_param)
  { //Read in reverb tyoe, if any
    case 0: geo.reverb = REV_NONE;    break;
    case 1: geo.reverb = REV_PHOTON;  break;
    case 2: geo.reverb = REV_WIND;    break;
    case 3: geo.reverb = REV_MATOM;   break;
    default:Error("reverb.type: Invalid reverb mode.\n \
      Valid modes are 0=None, 1=Photon, 2=Wind, 3=Macro-atom.\n");
  }

  if (geo.reverb == REV_WIND || geo.reverb == REV_MATOM)
  { //If this requires further parameters, set defaults
    geo.reverb_lines = 0;
    geo.reverb_path_bins = 1000;
    geo.reverb_angle_bins = 100;
    geo.reverb_dump_cells = 0;
    geo.reverb_vis = REV_VIS_NONE;

    //Read in the number of path bins to use (1000+ is recommended)
    rdint("reverb.path_bins", &geo.reverb_path_bins);

    //Read in the visualisation setting
    rdint("reverb.visualisation", &meta_param);
    switch(meta_param)
    { //Select whether to produce 3d visualisation file and/or dump flat csvs of spread in cells
      case 0: geo.reverb_vis = REV_VIS_NONE;  break;
      case 1: geo.reverb_vis = REV_VIS_VTK;   break;
      case 2: geo.reverb_vis = REV_VIS_DUMP;  break;
      case 3: geo.reverb_vis = REV_VIS_BOTH;  break;
      default:Error("reverb.visualisation: Invalid mode.\n \
        Valid modes are 0=None, 1=VTK, 2=Cell dump, 3=Both.\n");
    }

    if(geo.reverb_vis == REV_VIS_VTK  || geo.reverb_vis == REV_VIS_BOTH)
    { //If we're producing a 3d visualisation, select bins. This is just for aesthetics
      rdint("reverb.angle_bins", &geo.reverb_angle_bins);
    }

    if(geo.reverb_vis == REV_VIS_DUMP || geo.reverb_vis == REV_VIS_BOTH)
    { //If we're dumping path arrays, read in the number of cells to dump them for and allocate space
      rdint("reverb.dump_cells", &geo.reverb_dump_cells);
      geo.reverb_dump_x = (double *) calloc(geo.reverb_dump_cells, sizeof(int));
      geo.reverb_dump_z = (double *) calloc(geo.reverb_dump_cells, sizeof(int));

      for(k=0; k<geo.reverb_dump_cells; k++)
      { //For each we expect, read a paired cell coord as "[i]:[j]". May need to use py_wind to find indexes.
        rdline("reverb.dump_cell", &trackline);
        if(sscanf(trackline, "%lf:%lf", &geo.reverb_dump_x[k], &geo.reverb_dump_z[k]) == EOF)
        { //If this line is malformed, warn the user and quit
          Error("reverb.dump_cell: Invalid position line '%s'\n \
            Expected format '[x]:[z]'\n",trackline);
          exit(0);
        }
      }
    }
  }

  if(geo.reverb == REV_MATOM)
  { //If this is macro-atom mode
    if(geo.rt_mode != 2)
    { //But we're not actually working in matom mode...
      Error("reverb.type: Invalid reverb mode.\n \
      Macro-atom mode selected but macro-atom scattering not on.\n");
      exit(0);
    }
    
    //Read in the number of lines to be tracked and allocate space for them
    rdint("reverb.matom_lines", &geo.reverb_lines);
    geo.reverb_line = (int *) calloc(geo.reverb_lines, sizeof(int));
    if(geo.reverb_lines <1)
    { //If this is <1, then warn the user and quit
      Error("reverb.matom_lines: \
      Must specify 1 or more lines to watch in macro-atom mode.\n");
      exit(0);
     }  

    for(i=0; i<geo.reverb_lines; i++)
    { //Finally, for each line we expect, read it in
      rdline("reverb.matom_line", &trackline);
      if(sscanf(trackline, "%d:%d:%d:%d", &z, &istate, &levu, &levl) == EOF)
      { //If this line is malformed, warn the user
        Error("reverb.matom_line: Malformed line '%s'\n \
          Expected format '[z]:[istate]:[upper level]:[lower level]'\n",trackline);
        exit(0);
      }
      else
      { //Otherwise, sift through the line list to find what this transition corresponds to
        for(j=0; j<nlines_macro; j++)
        { //And record the line position in geo for comparison purposes
          if(line[j].z == z && line[j].istate == istate && line[j].levu == levu && line[j].levl == levl)
          { //We're matching z, ionisation state, and upper and lower level transitions
            geo.reverb_line[i] = line[j].where_in_list;
          }
        }
      }
    }
  }
  else if(geo.reverb == REV_WIND)
  { //For wind mode...
    if (geo.wind_radiation == 0)
    { //Warn if this data is being gathered but not used (can be useful for debug)
      Error("reverb.type: Wind radiation is off but wind-based path tracking is enabled!\n");
    } 
  }
  return (0);
}


/***********************************************************
             University of Southampton

Synopsis: 
  setup_dfudge works out dfudge and returns it to the user.
  the global variable DFUDGE is not altered here.
   
Arguments:		

Returns:
  dfudge 	double	
  			the push through distance
Description:	

Notes:

History:
	1502  JM 	Moved here from main()

**************************************************************/

double
setup_dfudge ()
{
  double dfudge;

  /* 121219 NSH Set up DFUDGE to be a value that makes some kind of sense
     given the scale of the wind. Up till py74b2 it was set to be fixed at
     1e5, so we ensure that this is a minimum, so any winds of CV type scale
     will keep the old dfudge, and hopefully look the same. We also need to
     set dfudge slightly differently for the shell wind. */

  if (geo.wind_type == 9)
    {
      dfudge = (geo.rmax - geo.rmin) / 1000.0;
    }
  else
    {
      if (geo.rmax / 1.e10 < 1e5)
	{
	  dfudge = 1e5;
	  Log ("DFUDGE set to minimum value of %e\n", dfudge);
	}
      else
	{
	  dfudge = geo.rmax / 1.e10;
	  Log ("DFUDGE set to %e based on geo.rmax\n", dfudge);
	}
    }

  return (dfudge);		
}



/***********************************************************
             University of Southampton

Synopsis: 
  setup_windcone sets up the windcone 
   
Arguments:		

Returns:
  dfudge 	double	
  			the push through distance
Description:	

Notes:
  The angles thetamin and
  thetamax are all defined from the z axis, so that an angle of 0
  is a flow that is perpeindicular to to the disk and one that is
  close to 90 degrees will be parallel to the plane of the disk
  geo.wind_thetamin and max are defined in the routines that initialize
  the various wind models, e. g. get_sv_wind_parameters. These
  have been called at this point.  

  z is the place where the windcone intercepts the z axis
  dzdr is the slope 

  111124 fixed notes on this - ksl
History:
	1502  JM 	Moved here from main()
	1508	ksl	Modified to construct wind cones  fo
			all domains

**************************************************************/

int
setup_windcone ()
{
  int ndom;

  for (ndom = 0; ndom < geo.ndomain; ndom++)
    {

      if (zdom[ndom].wind_thetamin > 0.0)
	{
	  zdom[ndom].windcone[0].dzdr = 1. / tan (zdom[ndom].wind_thetamin);
	  zdom[ndom].windcone[0].z =
	    (-zdom[ndom].wind_rho_min / tan (zdom[ndom].wind_thetamin));
	}
      else
	{
	  zdom[ndom].windcone[0].dzdr = VERY_BIG;
	  zdom[ndom].windcone[0].z = -VERY_BIG;;
	}


      if (zdom[ndom].wind_thetamax > 0.0)
	{
	  zdom[ndom].windcone[1].dzdr = 1. / tan (zdom[ndom].wind_thetamax);
	  zdom[ndom].windcone[1].z =
	    (-zdom[ndom].wind_rho_max / tan (zdom[ndom].wind_thetamax));
	}
      else
	{
	  zdom[ndom].windcone[1].dzdr = VERY_BIG;
	  zdom[ndom].windcone[1].z = -VERY_BIG;;
	}
    }
  return (0);
}



/***********************************************************
             University of Southampton

Synopsis: 
  get_spectrum_params 
   
Arguments:    

Returns:
  dfudge  double  
        the push through distance
Description:  

Notes:
  The angles thetamin and
  thetamax are all defined from the z axis, so that an angle of 0
  is a flow that is perpeindicular to to the disk and one that is
  close to 90 degrees will be parallel to the plane of the disk
  geo.wind_thetamin and max are defined in the routines that initialize
  the various wind models, e. g. get_sv_wind_parameters. These
  have been called at this point.  

  z is the place where the windcone intercepts the z axis
  dzdr is the slope 

  111124 fixed notes on this - ksl
History:
  1502  JM  Moved here from main()

**************************************************************/









/***********************************************************
             University of Southampton

Synopsis: 
  setup_created_files 
   
Arguments:    

Returns:

Description:  

Notes:

History:
  1502  JM  Moved here from main()

**************************************************************/

int
setup_created_files ()
{
  int opar_stat;

  opar_stat = 0;		/* 59a - ksl - 08aug - Initialize opar_stat to indicate that if we do not open a rdpar file, 
				   the assumption is that we are reading from the command line */

  if (strncmp (files.root, "dummy", 5) == 0)
    {
      Log
	("Proceeding to create rdpar file in dummy.pf, but will not run prog\n");
    }

  else if (strncmp (files.root, "stdin", 5) == 0
	   || strncmp (files.root, "rdpar", 5) == 0 || files.root[0] == ' '
	   || strlen (files.root) == 0)
    {
      strcpy (files.root, "mod");
      Log
	("Proceeding in interactive mode\n Output files will have rootname mod\n");
    }

  else
    {
      strcpy (files.input, files.root);
      strcat (files.input, ".pf");

      if ((opar_stat = opar (files.input)) == 2)
	{
	  Log ("Reading data from file %s\n", files.input);
	}
      else
	{
	  Log ("Creating a new parameter file %s\n", files.input);
	}

    }


  /* Now create the names of all the files which will be written.  Note that some files
     have the same root as the input file, while others have a generic name of python.
     This is intended so that files which you really want to keep have unique names, while
     those which are for short-term diagnostics are overwritten.  ksl 97aug. */

  strcpy (basename, files.root);	//56d -- ksl --Added so filenames could be created by routines as necessary

  strcpy (files.wspec, files.root);
  strcpy (files.lspec, files.root);

  strcpy (files.spec, files.root);
  strcpy (files.windrad, "python");
  strcpy (files.windsave, files.root);
  strcpy (files.specsave, files.root);

  /* 130722 JM we now save python.phot and disk.diag files under diag_root folder */
  strcpy (files.phot, files.diagfolder);
  strcpy (files.disk, files.diagfolder);
  strcat (files.phot, "python");
  strcat (files.disk, files.root);

  strcat (files.wspec, ".spec_tot");
  strcat (files.lspec, ".log_spec_tot");
  strcat (files.spec, ".spec");
  strcat (files.windrad, ".wind_rad");
  strcat (files.windsave, ".wind_save");
  strcat (files.specsave, ".spec_save");
  strcat (files.phot, ".phot");
  strcat (files.disk, ".disk.diag");


  return (opar_stat);
}







/***********************************************************
             University of Southampton

Synopsis: 
  get_standard_care_factors provides more control over how the program is
  run
   
Arguments:    

Returns:

Description:  

Notes:

History:
  1502  JM  Moved here from main()

**************************************************************/

int
get_standard_care_factors ()
{
  int istandard;
  istandard = 1;
  SMAX_FRAC = 0.5;
  DENSITY_PHOT_MIN = 1.e-10;

  /* 141116 - ksl - Made care factors and advanced command as this is clearly somethng that is diagnostic */

  if (modes.iadvanced)
    {
      rdint ("Use.standard.care.factors(1=yes)", &istandard);

      if (!istandard)
	{
	  rddoub ("Fractional.distance.photon.may.travel", &SMAX_FRAC);
	  rddoub ("Lowest.ion.density.contributing.to.photoabsorption",
		  &DENSITY_PHOT_MIN);
	  rdint ("Keep.photoabs.during.final.spectrum(1=yes)",
		 &modes.keep_photoabs);
	}
    }
  return (0);
}<|MERGE_RESOLUTION|>--- conflicted
+++ resolved
@@ -57,7 +57,6 @@
     {
 
       for (i = 1; i < argc; i++)
-<<<<<<< HEAD
 	{
 	  if (strcmp (argv[i], "-h") == 0)
 	    {
@@ -103,80 +102,15 @@
 	  else if (strcmp (argv[i], "-d") == 0)
 	    {
 	      modes.iadvanced = 1;
-	      i++;
 	    }
 	  else if (strcmp (argv[i], "-f") == 0)
 	    {
 	      modes.fixed_temp = 1;
-	      i++;
 	    }
     else if (strcmp (argv[i], "-z") == 0)
       {
         modes.zeus_connect = 1;
         Log ("setting zeus_connect to %i\n",modes.zeus_connect);
-        i++;
-=======
-  {
-
-    if (strcmp (argv[i], "-h") == 0)
-      {
-        help ();
-      }
-    else if (strcmp (argv[i], "-r") == 0)
-      {
-        Log ("Restarting %s\n", files.root);
-        restart_stat = 1;
-      }
-    else if (strcmp (argv[i], "-t") == 0)
-      {
-        if (sscanf (argv[i + 1], "%lf", &time_max) != 1)
-    {
-      Error ("python: Expected time after -t switch\n");
-      exit (0);
-    }
-        i++;
-
-      }
-    else if (strcmp (argv[i], "-v") == 0)
-      {
-        if (sscanf (argv[i + 1], "%d", &verbosity) != 1)
-    {
-      Error ("python: Expected verbosity after -v switch\n");
-      exit (0);
-    }
-        Log_set_verbosity (verbosity);
-        i++;
-
-      }
-    else if (strcmp (argv[i], "-e") == 0)
-      {
-        if (sscanf (argv[i + 1], "%d", &time_to_quit) != 1)
-    {
-      Error ("python: Expected max errors after -e switch\n");
-      exit (0);
-    }
-        Log_quit_after_n_errors (time_to_quit);
-        i++;
-
-      }
-    else if (strcmp (argv[i], "-d") == 0)
-    {
-      modes.iadvanced = 1;
-    }
-    else if (strcmp (argv[i], "-f") == 0)
-    {
-      modes.fixed_temp = 1;
-    }
-    else if (strcmp (argv[i], "-z") == 0)
-      {
-        modes.zeus_connect = 1;
-		    Log ("setting zeus_connect to %i\n",modes.zeus_connect);
-      }
-
-    else if (strcmp (argv[i], "-i") == 0)
-      {
-        modes.quit_after_inputs = 1;
->>>>>>> ca57c8b2
       }
 	  else if (strcmp (argv[i], "-i") == 0)
 	    {
