--- conflicted
+++ resolved
@@ -56,7 +56,6 @@
       for (i = 1; i < argc; i++)
 	{
 
-<<<<<<< HEAD
 	  if (strcmp (argv[i], "-h") == 0)
 	    {
 	      help ();
@@ -114,14 +113,6 @@
 	      modes.quit_after_inputs = 1;
 	    }
 
-	  else if (strncmp (argv[i], "-", 1) == 0)
-	    {
-	      Error ("python: Unknown switch %s\n", argv[i]);
-	      help ();
-	    }
-	}
-
-=======
     else if (strcmp (argv[i], "--version") == 0)
       {
         /* give information about the pyhon version, such as commit hash */
@@ -135,14 +126,13 @@
         exit(0);
       }
 
-    else if (strncmp (argv[i], "-", 1) == 0)
-      {
-        Error ("python: Unknown switch %s\n", argv[i]);
-        help ();
-      }
-  }
-      Log("got here\n");
->>>>>>> bb59c1a3
+	  else if (strncmp (argv[i], "-", 1) == 0)
+	    {
+	      Error ("python: Unknown switch %s\n", argv[i]);
+	      help ();
+	    }
+	}
+
 
       /* The last command line variable is always the .pf file */
 
