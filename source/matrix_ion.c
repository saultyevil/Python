--- conflicted
+++ resolved
@@ -100,9 +100,6 @@
   t_e = xplasma->t_e;           // The electron temperature in the cell - used for collisional processes 
   // t_r = xplasma->t_r;                // The radiation temperature - used for PI if we have a BB approximation
   // www = xplasma->w;          // The radiative weight in the cell - again for BB approximation for PI
-<<<<<<< HEAD
-=======
-
 
   /* We now calculate the total abundances for each element to allow us to use fractional abundances */
 
@@ -117,7 +114,6 @@
   {
     elem_dens[ion[mm].z] = elem_dens[ion[mm].z] + xplasma->density[mm];
   }
->>>>>>> c49dac7d
 
   /* Dielectronic recombination and direct ionization coefficients depend only on electron temperature, calculate them now -
      they will not change */
@@ -137,16 +133,6 @@
 
   for (mm = 0; mm < nions; mm++)
   {
-<<<<<<< HEAD
-    newden[mm] = xplasma->density[mm];  // newden is our local density array
-    xion[mm] = mm;              // xion is an array we use to track which ion is in which row of the matrix
-    if (ion[mm].istate != 1)    // We can recombine since we are not in the first ionization stage
-    {
-      rr_rates[mm] = total_rrate (mm, xplasma->t_e);    // radiative recombination rates
-    }
-    if (ion[mm].istate != ion[mm].z + 1)        // we can photoionize, since we are not in the z+1th ionization state (bare)
-    {
-=======
     newden[mm] = xplasma->density[mm] / elem_dens[ion[mm].z];   // newden is our local density array - now it is fractional
     xion[mm] = mm;              // xion is an array we use to track which ion is in which row of the matrix
     if (ion[mm].istate != 1)    // We can recombine since we are not in the first ionization stage
@@ -155,7 +141,6 @@
     }
     if (ion[mm].istate != ion[mm].z + 1)        // we can photoionize, since we are not in the z+1th ionization state (bare)
     {
->>>>>>> c49dac7d
       if (mode == NEBULARMODE_MATRIX_BB)
       {
         pi_rates[mm] = calc_pi_rate (mm, xplasma, 2, 1);        // PI rate for the BB model
@@ -231,12 +216,9 @@
      the same result as the original procedure, or for successive calculations, it should be a better guess. I've leftin the
      original code, commented out...  */
 
-<<<<<<< HEAD
-  xne = xxne = xxxne = get_ne (newden); // Set n_e to the current value. 
-=======
 //  xne = xxne = xxxne = get_ne (newden);       // Set n_e to the current value. 
   xne = xxne = xxxne = get_ne (xplasma->density);       //Even though the abundances are fractional, we need the real electron density
->>>>>>> c49dac7d
+
 
   /* xne is the current working number xxne */
 
@@ -292,7 +274,6 @@
     /* Replaced inline array allocaation with calloc, which will work with older version of c compilers */
 
     /* This next line produces an array of the correct size to hold the rate matrix */
-<<<<<<< HEAD
 
     a_data = (double *) calloc (sizeof (double), nrows * nrows);
 
@@ -304,22 +285,7 @@
         a_data[mm * nrows + nn] = rate_matrix[mm][nn];
       }
     }
-=======
-
-    a_data = (double *) calloc (sizeof (double), nrows * nrows);
->>>>>>> c49dac7d
-
-    /* We now copy our rate matrix into the prepared matrix */
-    for (mm = 0; mm < nrows; mm++)
-    {
-      for (nn = 0; nn < nrows; nn++)
-      {
-        a_data[mm * nrows + nn] = rate_matrix[mm][nn];
-      }
-    }
-
-
-<<<<<<< HEAD
+
     /* Replaced inline array allocaation with calloc, which will work with older version of c compilers calloc also sets the
        elements to zero, which is required */
 
@@ -335,24 +301,6 @@
       b_data[nn] = b_temp[nn];
     }
 
-=======
-
-    /* Replaced inline array allocaation with calloc, which will work with older version of c compilers calloc also sets the
-       elements to zero, which is required */
-
-    b_data = (double *) calloc (sizeof (double), nrows);
-    populations = (double *) calloc (sizeof (double), nrows);
-
-    /* This b_data column matrix is the total number density for each element, placed into the row which relates to the neutral 
-       ion. This matches the row in the rate matrix which is just 1 1 1 1 for all stages. NB, we could have chosen any line for 
-       this. */
-
-    for (nn = 0; nn < nrows; nn++)
-    {
-      b_data[nn] = b_temp[nn];
-    }
-
->>>>>>> c49dac7d
     ierr = solve_matrix (a_data, b_data, nrows, populations, xplasma->nplasma);
 
     if (ierr != 0)
@@ -380,13 +328,12 @@
 
     for (nn = 0; nn < nions; nn++)
     {
-      newden[nn] = 0.0;         // initialise the arrayelement
-<<<<<<< HEAD
+      newden[nn] = 0.0;         // initialise the array element
 
       /* if the ion is being treated by macro_pops then use the populations just computed */
       if ((ion[nn].macro_info == 1) && (geo.macro_simple == 0) && (geo.macro_ioniz_mode == 1))
       {
-        newden[nn] = xplasma->density[nn];
+        newden[nn] = xplasma->density[nn] / elem_dens[ion[nn].z];
       }
 
       for (mm = 0; mm < nrows; mm++)    // inner loop over the elements of the population array
@@ -402,28 +349,6 @@
         newden[nn] = DENSITY_MIN;
     }
     free (populations);
-    xnew = get_ne (newden);     /* determine the electron density for this density distribution */
-=======
-
-      /* if the ion is being treated by macro_pops then use the populations just computed */
-      if ((ion[nn].macro_info == 1) && (geo.macro_simple == 0) && (geo.macro_ioniz_mode == 1))
-      {
-        newden[nn] = xplasma->density[nn] / elem_dens[ion[nn].z];
-      }
-
-      for (mm = 0; mm < nrows; mm++)    // inner loop over the elements of the population array
-      {
-        if (xion[mm] == nn)     // if this element contains the population of the ion is question
-        {
-          newden[nn] = populations[mm]; // get the population
-        }
-      }
-
-
-      if (newden[nn] < DENSITY_MIN)     // this wil also capture the case where population doesnt have a value for this ion
-        newden[nn] = DENSITY_MIN;
-    }
-    free (populations);
 //      xnew = get_ne (newden); /* determine the electron density for this density distribution */
 
 
@@ -435,7 +360,7 @@
     {
       xnew += newden[nn] * (ion[nn].istate - 1) * elem_dens[ion[nn].z];
     }
->>>>>>> c49dac7d
+
 
 
     if (xnew < DENSITY_MIN)
@@ -479,11 +404,7 @@
     /* If statement added here to suppress interference with macro populations (SS Apr 04) */
     if (ion[nn].macro_info == 0 || geo.macro_ioniz_mode == 0 || geo.macro_simple == 1)
     {
-<<<<<<< HEAD
-      xplasma->density[nn] = newden[nn];
-=======
       xplasma->density[nn] = newden[nn] * elem_dens[ion[nn].z]; //We return to absolute densities here
->>>>>>> c49dac7d
     }
     if ((sane_check (xplasma->density[nn])) || (xplasma->density[nn] < 0.0))
       Error ("matrix_ion_populations: ion %i has population %8.4e in cell %i\n", nn, xplasma->density[nn], xplasma->nplasma);
@@ -714,12 +635,9 @@
   {
     if (ion[nn].istate == 1)
     {
-<<<<<<< HEAD
-      b_temp[nn] = nh * ele[xelem[nn]].abun;
-=======
 //        b_temp[nn] = nh * ele[xelem[nn]].abun;
       b_temp[nn] = 1.0;         //In the relative abundance schene this equals one.
->>>>>>> c49dac7d
+
       for (mm = 0; mm < nions; mm++)
       {
         if (ion[mm].z == ion[nn].z)
@@ -821,11 +739,7 @@
   det = gsl_linalg_LU_det (&m.matrix, s);       // get the determinant to report to user
 
   if (det == 0)
-<<<<<<< HEAD
-    Error ("Rate Matrix Determinant is %8.4e for cell %i", det, nplasma);
-=======
     Error ("Rate Matrix Determinant is %8.4e for cell %i\n", det, nplasma);
->>>>>>> c49dac7d
 
   gsl_linalg_LU_solve (&m.matrix, p, &b.vector, populations);
 
