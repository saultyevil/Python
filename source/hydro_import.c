#define MAXHYDRO 1000
#define IGHOST 0

double hydro_r_cent[MAXHYDRO];
double hydro_r_edge[MAXHYDRO];
double hydro_theta_cent[MAXHYDRO];
double hydro_theta_edge[MAXHYDRO];
int ihydro_r, ihydro_theta, j_hydro_thetamax, ihydro_mod;
double hydro_thetamax;		//The angle at which we want to truncate the theta grid
double v_r_input[MAXHYDRO * MAXHYDRO];
double v_theta_input[MAXHYDRO * MAXHYDRO];
double v_phi_input[MAXHYDRO * MAXHYDRO];
double rho_input[MAXHYDRO * MAXHYDRO];
double temp_input[MAXHYDRO * MAXHYDRO];


/*
typedef struct hydro_mod
{
  double rho;
  double v[3];
  double temp;
}
hydro_dummy, *HydroPtr;

HydroPtr hydro_ptr;
*/




/**************************************************************************
                    Space Telescope Science Institute


  Synopsis:  These routines are designed to read in files produced by
  zeus for the x-ray binary project.
  models onto sv

  Description:  These routines are designed to read the velocity and densities
  of produced by zeus  into the appropriate structures and
  allow one to calculate the density at any point in the gridded space.
  

  Arguments:    

  Returns:

  Notes:
  Daniel's models data are the results of calculations with Zeus.  The
  grid is in polar (r,theta) coordinates with theta = pi/2 corresponding
  to the disk, and 0 to the pole.  Recall that python uses cylintrical
  corrdinates with the z=0 being the disk plane.

  History:
  99dec ksl Began work
  00jan ksl Modified to read larger models and to make it slightly
      more general in terms of the input files.  Also added
      some checking on grid sizes, and set rho to zero outside
      the range of the model, and velocity at the edge of
      the model.
  04jun ksl Moved get_hydro_wind_params from python.c to this file
  13mar nsh Reopened development prior to trip to LV to work with DP.
  15aug ksl Began updates to accommodate domains

  

 ************************************************************************/
#include  <stdio.h>
#include  <stdlib.h>
#include  <strings.h>
#include  <string.h>
#include  <math.h>
#include  "log.h"
#include  "atomic.h"
#include  "python.h"

#define LINE 200




/***********************************************************
                                       Space Telescope Science Institute

 Synopsis:
  get_hydro_wind_params gets input data for Daniel Proga's wind models
Arguments:    

Returns:
 
Description:  
Notes:
History:
  99dec ksl Began work

  13mar nsh Reopened work on this file to coincide with 
      NSH working with Proga for a week.
    nsh First edit - DP says that the second value
      in the two grid files relate to the position
      where the data is defined.
    nsh Second edit - put in a new variable, hydro_hydro_thetamax.
      This defines an angle above which one disregards data.
      This was needed because Daniels data includes a flared
      accretion disk, so if you simply read in all the data
      you end up with a very dense blancket over the top of our
      disk, which causes all kinds of problems. At present,
      all that happens is that all angle data above the 
      supplied angle is replaced with the data for that last 
      angle. This should be a very small wedge of data.
  13may nsh Now read in the inteernal energy - this allows the
      computation of temperature for a cell, this makes sense
      as a first guess of temperature 
  15sept  ksl Made modifications to allow for domains, but Nick will
      need to debug this
  
**************************************************************/


int
get_hydro_wind_params (ndom)
     int ndom;
{
  Log ("Creating a wind model using a Hydro calculation = domain %i\n", ndom);

  get_hydro (ndom);

  /* updates_2d has special code related to zeus operations with zeus. The
   * next line preserves information related to the domain number
   */
  geo.hydro_domain_number = ndom;

/* Assign the generic parameters for the wind the generic parameters of the wind */
  geo.rmin = zdom[ndom].rmin = hydro_r_edge[0];

  geo.rmax = zdom[ndom].rmax = hydro_r_edge[ihydro_r] + 2.0 * (hydro_r_cent[ihydro_r] - hydro_r_edge[ihydro_r]);	//Set the outer edge of the wind to the outer edge of the final defined cell
  Log ("rmax=%e\n", geo.rmax);
  geo.rmax_sq = geo.rmax * geo.rmax;
  Log ("rmax_sq=%e\n", geo.rmax);
  zdom[ndom].wind_rho_min = 0.0;	//Set wind_rmin 0.0, otherwise wind cones dont work properly 
  Log ("rho_min=%e\n", zdom[ndom].wind_rho_min);
  zdom[ndom].wind_rho_max = zdom[ndom].rmax;	//This is the outer edge of the
  Log ("rho_max=%e\n", zdom[ndom].wind_rho_max);
  zdom[ndom].zmax = zdom[ndom].rmax;	//This is the outer edge of the
  Log ("zmax=%e\n", zdom[ndom].zmax);

  zdom[ndom].wind_thetamin = hydro_theta_edge[0];
  Log ("theta_min=%e\n", zdom[ndom].wind_thetamin);
  Log ("theta_max=%e\n", zdom[ndom].wind_thetamax);
  Log ("geo.rmin=%e\n", zdom[ndom].rmin);
  Log ("geo.rmax=%e\n", zdom[ndom].rmax);
  Log ("geo.wind_rhomin=%e\n", zdom[ndom].wind_rho_min);
  Log ("geo.wind_rhomax=%e\n", zdom[ndom].wind_rho_max);



  /* if modes.adjust_grid is 1 then we have already adjusted the grid manually */
  if (modes.adjust_grid == 0)
    {
      zdom[ndom].xlog_scale = 0.3 * geo.rstar;
      zdom[ndom].zlog_scale = 0.3 * geo.rstar;
    }

  return (0);
}



int
get_hydro (ndom)
     int ndom;
{

  FILE *fopen (), *fptr;
  char datafile[LINE];
  char aline[LINE];
  char word[LINE];
  int i, j, k;
  double r, r_edge;
  double rho;
  double theta, theta_edge, temp;
  double vr, vtheta, vphi;
  int irmax, ithetamax, itest;
  int ndim, mdim;

/*Write something into the file name strings */

  strcpy (datafile, "hdf062.dat");


  for (k = 0; k < MAXHYDRO; k++)
    {
      hydro_r_cent[k] = 0;
      hydro_theta_cent[k] = 0;
    }

  rdstr ("hydro_file", datafile);
  if ((fptr = fopen (datafile, "r")) == NULL)
    {
      Error ("Could not open %s\n", datafile);
      exit (0);
    }


  hydro_thetamax = 89.9;


  rddoub ("Hydro_thetamax(degrees:negative_means_no_maximum)",
	  &hydro_thetamax);

  //If we have set the maximum angle to a negaive value, we mean that we dont want to restrict.
  if (hydro_thetamax < 0.0)
    hydro_thetamax = VERY_BIG;
  hydro_thetamax = hydro_thetamax / RADIAN;



  ihydro_r = 0;
  j_hydro_thetamax = 0;		/* NSH 130605 to remove o3 compile error */
  irmax = 0;
  ithetamax = 0;		//Zero counters to check all cells actually have data

  while (fgets (aline, LINE, fptr) != NULL)
    {

      if (aline[0] != '#')
	{
	  sscanf (aline, "%s", word);

	  if (strncmp (word, "ir", 2) == 0)
	    {
	      Log
		("We have a hydro title line, we might do something with this in the future \n");
	    }
	  else
	    {
	      itest =
		sscanf (aline, "%d %lf %lf %d %lf %lf %lf %lf %lf %lf %lf",
			&i, &r, &r_edge, &j, &theta, &theta_edge, &vr,
			&vtheta, &vphi, &rho, &temp);
	      if (itest != 11)	//We have an line which does not match what we expect, so quit
		{
		  Error ("hydro.c data file improperly formatted\n");
		  exit (0);
		}
	      // read read the r and theta coordinates into arrays
	      hydro_r_edge[i] = r_edge;
	      hydro_r_cent[i] = r;
	      hydro_theta_cent[j] = theta;
	      hydro_theta_edge[j] = theta_edge;
	      //keep track of how many r and theta cells there are            
	      if (j > ithetamax)
		ithetamax = j;
	      if (i > irmax)
		irmax = i;
	      //If the value of theta in this cell, the edge, is greater than out theta_max, we want to make a note.
	      if (hydro_theta_edge[j] > hydro_thetamax
		  && hydro_theta_edge[j - 1] <= hydro_thetamax)
		{
		  j_hydro_thetamax = j - 1;
		  Log
		    ("current theta  (%f) > theta_max  (%f) so setting j_hydro_thetamax=%i\n",
		     theta * RADIAN, hydro_thetamax * RADIAN,
		     j_hydro_thetamax);
		}
	      //If theta is greater than thetamax, then we will replace rho with the last density above the disk
	      else if (hydro_theta_edge[j] > hydro_thetamax)
		{
		  /* NSH 130327 - for the time being, if theta is in the disk, replace with the last
		     density above the disk */
		  rho = rho_input[i * MAXHYDRO + j_hydro_thetamax];
		}
	      rho_input[i * MAXHYDRO + j] = rho;
	      temp_input[i * MAXHYDRO + j] = temp;
	      v_r_input[i * MAXHYDRO + j] = vr;
	      v_theta_input[i * MAXHYDRO + j] = vtheta;
	      v_phi_input[i * MAXHYDRO + j] = vphi;
	    }
	}
    }



  if (j_hydro_thetamax == 0 || j_hydro_thetamax == i - 1)
    {
      Log ("HYDRO j_hydro_thetamax never bracketed, using all data\n");
      ihydro_theta = ithetamax;
      zdom[ndom].wind_thetamax = 90. / RADIAN;
      hydro_thetamax = 90.0 / RADIAN;
      mdim = zdom[ndom].mdim = ihydro_theta + 2;
    }
  else
    {
      Log
	("HYDRO j_hydro_thetamax=%i, bracketing cells have theta = %f and %f\n",
	 j_hydro_thetamax, hydro_theta_cent[j_hydro_thetamax] * RADIAN,
	 hydro_theta_cent[j_hydro_thetamax + 1] * RADIAN);
      ihydro_theta = j_hydro_thetamax;
      zdom[ndom].wind_thetamax = hydro_thetamax;
      mdim = zdom[ndom].mdim = ihydro_theta + 2;
    }




  if (hydro_r_edge[0] < geo.rstar)
    {
      Error
	("Major problem, innermost edge of hydro radial grid begins inside geo.rstar\n");
      exit (0);
    }

  ihydro_r = irmax;

  Log ("Read %d r values\n", ihydro_r);
  Log ("Read %d theta values\n", ihydro_theta);
  fclose (fptr);

  /* Set a couple of last tags */

  zdom[ndom].coord_type = RTHETA;	//At the moment we only deal with RTHETA - in the future we might want to do some clever stuff
  ndim = zdom[ndom].ndim = ihydro_r + 3;	//We need an inner radial cell to bridge the star and the inside of the wind, and an outer cell
  zdom[ndom].ndim2 = zdom[ndom].ndim * zdom[ndom].mdim;	// Make ndim2 consistent with the individual dimensions


  return (0);
}



/***********************************************************
                                       Space Telescope Science Institute

 Synopsis:
  hydro_velocity calculates the wind velocity at any position x
  in cartesian coordinates
Arguments:    

Returns:
 
Description:  
Notes:
History:
  99dec ksl Began work
  04dec ksl 52a -- Mod to prevent divide by zero when 
      r=0.0, and NaN when xxx>1.0;
**************************************************************/

// ksl - Added ndom here for symmetry with other modles.  
// The hydro models do not understand domains XXX

double
hydro_velocity (ndom,x, v)
    int ndom;
     double x[];
     double v[];
{
  double length ();
  int ii, jj;
  int im, jm;
  double f1, f2;
  double r, theta;
  double v_r_interp, v_theta_interp, v_phi_interp;
  double speed;
  double xxx;

  if ((r = length (x)) == 0.0)
    {
      v[0] = v[1] = v[2] = 0.0;
      return (0.);
    };



  xxx = (sqrt (x[0] * x[0] + x[1] * x[1]) / r);
  if (xxx >= 1.)
    {
      theta = PI / 2.;
    }
  else
    theta = asin (xxx);


  /* We compute the radial velocity - in zeus this is defined at the 
  cell centre in the theta dimension and the edge in the r dimension */


  im = jm = ii = jj = 0;
  f1 = f2 = 0.0;
  hydro_frac (r, hydro_r_edge, ihydro_r, &im, &ii, &f1);
  hydro_frac (theta, hydro_theta_cent, ihydro_theta, &jm, &jj, &f2);
  v_r_interp = hydro_interp_value (v_r_input, im, ii, jm, jj, f1, f2);
  
  
  /* We compute the theta velocity - in zeus this is defined at the 
  cell centre in the r dimension and the edge in the theta dimension */

  im = jm = ii = jj = 0;
  f1 = f2 = 0.0;
  hydro_frac (r, hydro_r_cent, ihydro_r, &im, &ii, &f1);
  hydro_frac (theta, hydro_theta_edge, ihydro_theta, &jm, &jj, &f2);
  v_theta_interp = hydro_interp_value (v_theta_input, im, ii, jm, jj, f1, f2);
  
  
  /* We compute the phi velocity - in zeus this is defined at the 
  cell centre in both the r and theta dimension */
  

  im = jm = ii = jj = 0;
  f1 = f2 = 0.0;
  hydro_frac (r, hydro_r_cent, ihydro_r, &im, &ii, &f1);
  hydro_frac (theta, hydro_theta_cent, ihydro_theta, &jm, &jj, &f2);
  v_phi_interp = hydro_interp_value (v_phi_input, im, ii, jm, jj, f1, f2);
  
  
  /* Convert to carteisian velocity */


  v[0] = v_r_interp * sin (theta) + v_theta_interp * cos (theta);
  v[1] = v_phi_interp;
  v[2] = v_r_interp * cos (theta) - v_theta_interp * sin (theta);
  
  
  /*Compute the speed */

  speed = sqrt (v[0] * v[0] + v[1] * v[1] * v[2] * v[2]);
  
  

  if (sane_check (speed))
    {
      Error ("hydro_velocity:sane_check v %e %e %e\n", v[0], v[1], v[2]);
    }
  return (speed);

}



double
hydro_rho (x)
     double x[];
{
  double length ();
  int ii, jj;
  int im, jm;
  double r, theta;
  double rrho;
  double f1, f2;
  r = length (x);
  theta = asin (sqrt (x[0] * x[0] + x[1] * x[1]) / r);

  if ((hydro_r_cent[ihydro_r] - r) / r < -1e-6)
    {
      Log (" r outside hydro grid in hydro_rho %e > %e %e\n", r,
	   hydro_r_cent[ihydro_r], (hydro_r_cent[ihydro_r] - r) / r);
      rrho = 1.e-23;
      return (rrho);
    }


  /* The density is a cell centred quantity in zeus */

  im = jm = ii = jj = 0;
  f1 = f2 = 0.0;
  hydro_frac (r, hydro_r_cent, ihydro_r, &im, &ii, &f1);
  hydro_frac (theta, hydro_theta_cent, ihydro_theta, &jm, &jj, &f2);

  rrho = hydro_interp_value (rho_input, im, ii, jm, jj, f1, f2);

  if (rrho < 1e-23)
    rrho = 1e-23;

  return (rrho);
}


/***********************************************************
                                       University of Nevada Las Vegas

 Synopsis:
  hydro_temp calculates the wind temperature at any position x
  in cartesian coordiantes
Arguments:    

Returns:
 
Description:  
  This code is an exact copy of hydro_rho - except it
  maps the temperature, calculated from internal energy,
  from the hydro grid onto a cartesian grid
Notes:
History:
  13apr nsh Began work
  15oct   nsh - temperature is now computed by a helper script,
        also now common code removed to subroutines
  
**************************************************************/


double
hydro_temp (x)
     double x[];
{
  double length ();
  int ii, jj;
  int im, jm;
  double r, theta, temp;
  double f1, f2;
  r = length (x);
  theta = asin (sqrt (x[0] * x[0] + x[1] * x[1]) / r);


  im = jm = ii = jj = 0;
  f1 = f2 = 0.0;


  if ((hydro_r_cent[ihydro_r] - r) / r < -1e-6)
<<<<<<< HEAD
    {
      Log (" r outside hydro grid in hydro_temp %e > %e %e\n", r,
	   hydro_r_cent[ihydro_r], (hydro_r_cent[ihydro_r] - r) / r);
      temp = 1e4;
      return (temp);
    }
=======
  {
    Log (" r outside hydro grid in hydro_temp %e > %e %e\n", r, hydro_r_cent[ihydro_r], (hydro_r_cent[ihydro_r] - r) / r);
    temp = 1e4;
    return (temp);
  }
  
  
  /* The density is a cell centred quantity in zeus */
  
>>>>>>> 03155060


  hydro_frac (r, hydro_r_cent, ihydro_r, &im, &ii, &f1);
  hydro_frac (theta, hydro_theta_cent, ihydro_theta, &jm, &jj, &f2);

  temp = hydro_interp_value (temp_input, im, ii, jm, jj, f1, f2);


  /* NSH 16/2/29 - removed lower limit - set this in the hydro translation software or hydro model */

//  if (temp < 1e4)             //Set a lower limit.
//    temp = 1e4;


  return (temp);
}




/***********************************************************
                                       Southampton

 Synopsis:
  rtheta_make_zeus_grid defines the cells in a rtheta grid based upon the coordinates that can be read in from a zeus (the hydrocode used by Proga for some simulations)            

Arguments:    
  WindPtr w;  The structure which defines the wind in Python
 
Returns:
 
Description:

  
  This is an attempt to match a zeus grid directly onto an rtheta grid.


History:
  13jun nsh 76 -- Coded and debugged.


**************************************************************/


int
rtheta_make_hydro_grid (w, ndom)
     WindPtr w;
     int ndom;
{
  double theta, thetacen, dtheta;
  int i, j, n;
  int ndim, mdim;

  ndim = zdom[ndom].ndim;
  mdim = zdom[ndom].mdim;


  for (i = 0; i < ndim; i++)
    {
      for (j = 0; j < mdim; j++)
	{
	  wind_ij_to_n (ndom, i, j, &n);
	  w[n].inwind = W_ALL_INWIND;
	  if (i == 0)		// The inner edge of the grid should be geo.rstar
	    {
	      w[n].r = geo.rstar;	//So we set the inner edge to be the stellar (or QSO) radius
	      w[n].rcen = (geo.rstar + hydro_r_edge[0]) / 2.0;	//It will be a big cell
	      w[n].inwind = W_NOT_INWIND;
	    }
	  else if (i - 1 > ihydro_r)	// We are at the radial limit of the data, this last cell will be a ghost cell of our own
	    {
	      w[n].r = geo.rmax;	// so we set the outer cell to be the edge of the wind
	      w[n].rcen = geo.rmax;	// And it has zero volume
	      w[n].inwind = W_NOT_INWIND;
	    }
	  else
	    {
	      w[n].r = hydro_r_edge[i - 1];	//The -1 is to take account of the fact that i=0 cell is the inner part of the geometry inside the wind
	      w[n].rcen = hydro_r_cent[i - 1];
	    }
	  dtheta = 2.0 * (hydro_theta_cent[j] - hydro_theta_edge[j]);



	  if (hydro_theta_cent[j] + (dtheta / 2.0) > hydro_thetamax && hydro_theta_cent[j] - (dtheta / 2.0) < hydro_thetamax)	//This cell bridges the boundary - we reset it so the lower edge is at the disk boundary
	    {
	      theta = hydro_theta_edge[j];
	      thetacen = ((hydro_thetamax + theta) / 2.0);
	    }

	  else if (j > ihydro_theta)	//We are setting up a cell past where there is any data
	    {
	      thetacen = hydro_thetamax;	//Set the center and the edge to the maximum extent of the data/interest
	      theta = hydro_thetamax;
	      w[n].inwind = W_NOT_INWIND;
	    }
	  else
	    {
	      thetacen = hydro_theta_cent[j];
	      theta = hydro_theta_edge[j];
	    }
	  w[n].theta = theta * RADIAN;
	  w[n].thetacen = thetacen * RADIAN;
	  w[n].x[1] = w[n].xcen[1] = 0.0;
	  w[n].x[0] = w[n].r * sin (theta);
	  w[n].x[2] = w[n].r * cos (theta);
	  w[n].xcen[0] = w[n].rcen * sin (thetacen);
	  w[n].xcen[2] = w[n].rcen * cos (thetacen);

	}
    }

  /* Now set up the wind cones that are needed for calclating ds in a cell */

  rtheta_make_cones (ndom, w);	//NSH 130821 broken out into a seperate routine




  /* OK finished successfuly */
  return (0);

}

/***********************************************************
                                       Southampton

 Synopsis:
  rtheta_zeus_volumes replaces rtheta_volumes for a zeus model. We know wether cells are in the wimnd
  so all we need to do is work out the volumes.
Arguments:    
  WindPtr w;  The structure which defines the wind in Python
 
Returns:
 
Description:

  
  This is an attempt to match a zeus grid directly onto an rtheta grid.


History:
  13jun nsh 76 -- Coded and debugged.
  15aug ksl Updated for domains


**************************************************************/


int
rtheta_hydro_volumes (ndom, w)
     int ndom;
     WindPtr w;
{
  int i, j, n;
  double rmin, rmax, thetamin, thetamax;
  DomainPtr one_dom;

  one_dom = &zdom[ndom];

  for (i = 0; i < one_dom->ndim; i++)
    {
      for (j = 0; j < one_dom->mdim; j++)
	{

	  wind_ij_to_n (ndom, i, j, &n);
	  if (w[n].inwind == W_ALL_INWIND)
	    {

	      rmin = one_dom->wind_x[i];
	      rmax = one_dom->wind_x[i + 1];
	      thetamin = one_dom->wind_z[j] / RADIAN;
	      thetamax = one_dom->wind_z[j + 1] / RADIAN;

	      //leading factor of 2 added to allow for volume above and below plane (SSMay04)
	      w[n].vol =
		2. * 2. / 3. * PI * (rmax * rmax * rmax -
				     rmin * rmin * rmin) * (cos (thetamin) -
							    cos (thetamax));

	      if (w[n].vol == 0.0)
		{
		  Log
		    ("Found wind cell (%i) with no volume (%e) in wind, resetting\n",
		     n, w[n].vol);
		  w[n].inwind = W_NOT_INWIND;
		}
	    }
	  else
	    w[n].vol = 0.0;
	}
    }

  return (0);
}


/***********************************************************
                                       Southampton

 Synopsis:
  hydro_frac replaces many lines of identical code, all of which
  interpolate on the input grid to get value for the python grid.
  This code find out the fraction along a coord array where the centre
  or edge of the python grid cell lies on the hydro grid
Arguments:    
    double coord;
    double coord_array[];
    int imax;
    int *cell1,*cell2;
    double *frac;
Returns:
 
Description:

  


History:
  15sept  nsh 76 -- Coded and debugged.


**************************************************************/




int
hydro_frac (coord, coord_array, imax, cell1, cell2, frac)
     double coord;
     double coord_array[];
     int imax;
     int *cell1, *cell2;
     double *frac;
{
  int ii;
  ii = 0;
  *cell1 = 0;
  *cell2 = 0;

  while (coord_array[ii] < coord && ii < imax)	//Search through array, until array value is greater than your coordinate
    ii++;


  if (ii > imax)
    {				// r is greater than anything in Proga's model
      *frac = 1;		//If we are outside the model set fractional position to 1
      *cell1 = *cell2 = imax;	//And the bin to the outermost
      return (0);
    }
  else if (ii == 0)
    {
      *frac = 1;		//Otherwise, we must be inside the innermost bin, so again, set fration to 1
      *cell1 = *cell2 = 0;	// And the bin to the innermost. Lines below to the same for theta.
      return (0);
    }
  else if (ii > 0)
    {				//r is in the normal range

      *frac = (coord - coord_array[ii - 1]) / (coord_array[ii] - coord_array[ii - 1]);	//Work out fractional position in the ii-1th radial bin where you want to be
      *cell1 = ii - 1;		//This is the radial bin below your value of r
      *cell2 = ii;
      return (0);
    }

  return (0);
}

/***********************************************************
                                       Southampton

 Synopsis:
  hydro_interp_value replaces many lines of identical code, all of which
  interpolate on the input grid to get value for the python grid.
Arguments:    
    double array[]; - the arrayof input data
    int im,ii; //the two cells surrounding the cell in the first dim (r)
    int jm,jj; //the two cells surrounding the cell in the second dim (theta)
    double f1,f2;  //the fraction between the two values in first and second dim
Returns:
 
Description:

  


History:
  15sept  nsh 76 -- Coded and debugged.


**************************************************************/



double
hydro_interp_value (array, im, ii, jm, jj, f1, f2)
     double array[];
     int im, ii;		//the two cells surrounding the cell in the first dim (r)
     int jm, jj;		//the two cells surrounding the cell in the second dim (theta)
     double f1, f2;		//the fraction between the two values in first and second dim
{
  double value;
  double d1, d2;


  d1 =
    array[im * MAXHYDRO + jm] + f1 * (array[ii * MAXHYDRO + jm] -
				      array[im * MAXHYDRO + jm]);
  d2 =
    array[im * MAXHYDRO + jj] + f1 * (array[ii * MAXHYDRO + jj] -
				      array[im * MAXHYDRO + jj]);
  value = d1 + f2 * (d2 - d1);


  return (value);
}



/***********************************************************
                                       Southampton

 Synopsis:
	hydro_restart is a subrotine which permits a previous wind save 
		file to be used in a hydro simulation. The density and temperature
		for each cell are those from the hydro simulation. The ion fractions
		are taken from the windsave file
Arguments:		
	none 
 
Returns:
 
Description:

	
	This sets up a restarted hydro model


History:
	16feb	nsh	80 -- Coded and debugged.


**************************************************************/





int
hydro_restart (ndom)
     int ndom;
{
  int n, nion;
  int nwind;
  double x[3];
  double old_density;
  int nstart, nstop, ndim2;
  WindPtr w;

  w = wmain;
  zdom[ndom].wind_type = 3;	//Temporarily set the wind type to hydro, so we can use the normal routines

  /* note that we will have passed the wind domain number as default */
  nstart = zdom[ndom].nstart;
  nstop = zdom[ndom].nstop;
  ndim2 = zdom[ndom].ndim2;

  for (n = nstart; n < nstop; n++)
    {
      /* 04aug -- ksl -52 -- The next couple of lines are part of the changes
       * made in the program to allow more that one coordinate system in python 
       */

      model_velocity (ndom, w[n].x, w[n].v);
      model_vgrad (ndom, w[n].x, w[n].v_grad);
    }

  /* JM XXX PLACEHOLDER -- unsure how we loop over the plasma cells just in one domain 
   * ksl This is an error clearly XXX */
  for (n = 0; n < NPLASMA; n++)
    {
      nwind = plasmamain[n].nwind;
      stuff_v (w[nwind].xcen, x);
      old_density = plasmamain[n].rho;
      plasmamain[n].rho = model_rho (ndom, x) / zdom[ndom].fill;
      plasmamain[n].t_r = plasmamain[n].t_e = hydro_temp (x);

      for (nion = 0; nion < nions; nion++)	//Change the absolute number densities, fractions remain the same
	{
	  plasmamain[n].density[nion] =
	    plasmamain[n].density[nion] * (plasmamain[n].rho / old_density);
	}

      plasmamain[n].ne = get_ne (plasmamain[n].density);	//get the new electron density
      partition_functions (&plasmamain[n], NEBULARMODE_LTE_GROUND);	//ensure the partition functions and level densities are correct XXX ksl why this mode

    }

  /* XXX what is going on here. this looks to be outside the grid altgogether */
  plasmamain[n].ne = get_ne (plasmamain[n].density);	//we also need to update the electron density
  partition_functions (&plasmamain[n], NEBULARMODE_LTE_GROUND);	/* WARNING fudge NSH 11/5/14 - this is as a test. We really need a better implementation
								   of partition functions and levels for a power law illuminating spectrum. We found that
								   if we didnt make this call, we would end up with undefined levels - which did really
								   crazy things */


  return (0);

}<|MERGE_RESOLUTION|>--- conflicted
+++ resolved
@@ -516,14 +516,6 @@
 
 
   if ((hydro_r_cent[ihydro_r] - r) / r < -1e-6)
-<<<<<<< HEAD
-    {
-      Log (" r outside hydro grid in hydro_temp %e > %e %e\n", r,
-	   hydro_r_cent[ihydro_r], (hydro_r_cent[ihydro_r] - r) / r);
-      temp = 1e4;
-      return (temp);
-    }
-=======
   {
     Log (" r outside hydro grid in hydro_temp %e > %e %e\n", r, hydro_r_cent[ihydro_r], (hydro_r_cent[ihydro_r] - r) / r);
     temp = 1e4;
@@ -533,7 +525,6 @@
   
   /* The density is a cell centred quantity in zeus */
   
->>>>>>> 03155060
 
 
   hydro_frac (r, hydro_r_cent, ihydro_r, &im, &ii, &f1);
