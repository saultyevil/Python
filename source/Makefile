# This is the makefile for the python related programs
#
# usage      make [CC=...] [D] python
# 			 make [CC=...] [D] all to remake all of the routines, and assure they
# 			 					are properly indented.
#
# Adding D causes the routine to be run in a way that profiling and ddd can be used.
# Otherwise the run will be optimized to run as fast as possible. CC is an option to choose
# a different compiler other than mpicc.
#


#MPICC is now default compiler
CC = mpicc
# CC = gcc	can use GCC either from command line or by uncommenting this
FC = g77
# FC = gfortran
# speciify any extra compiler flags here
EXTRA_FLAGS =
LDFLAGS =


# COMPILER_VERSION := $(shell expr `gcc -dumpversion`)
ifeq ($(shell $(CC) -v 2>&1 | grep -c "clang version"), 1)
	XVERSION := $(shell cc -v 2>&1 | head -1 )
	COMPILER_VERSION := $(shell $(CC) -v 2>&1 | head -1 )
else
	COMPILER_VERSION := $(shell expr `gcc -dumpversion`)
	XVERSION:= gcc $(shell expr `gcc -dumpversion`)
endif


# @echo 'Gotcha=' $(XVERSION)

# COMPILER_PRINT_STRING = Compiling with mpicc wrapper, for compiler $(COMPILER_VERSION)
# @echo  $(COMPILER_PRINT_STRING)

# Check a load of compiler options
# This is mostly to address GitHub issues #100
ifeq (mpicc, $(CC))
	# you're using mpicc, so we'll compile with the DMPI_ON flag
	MPI_FLAG = -DMPI_ON

	# check what underlying compiler mpi is using, and the version
	# we'll use this to print to the user and also to do some checks
	MPI_COMPILER := $(shell mpicc --showme:command)
	# COMPILER_VERSION := $(shell expr `'$(CC)' -dumpversion`)
	COMPILER_PRINT_STRING = Compiling with mpicc wrapper, for compiler $(MPI_COMPILER) $(COMPILER_VERSION)

	# if it's gcc we want to check if the version is 4.8 or later
	# if it is then we'll disable aggressive loop optimizations, see #100
	ifeq (gcc, $(MPI_COMPILER))
		GCCVERSIONGTEQ4 := $(shell expr `gcc -dumpversion | cut -f1-2 -d.` \>= 4.8)
		ifeq ("$(GCCVERSIONGTEQ4)", "1")
			EXTRA_FLAGS += -fno-aggressive-loop-optimizations 	# add the flag to EXTRA_FLAGS
			COMPILER_PRINT_STRING += with -fno-aggressive-loop-optimizations
		endif
	endif

else ifeq (gcc, $(CC))
	# no mpicc,
	MPI_FLAG =

	# check the version
	# we'll use this to print to the user and also to do some checks
	# COMPILER_VERSION := $(shell expr `gcc -dumpversion`)

	# if it's gcc we want to check if the version is 4.8 or later
	# if it is then we'll disable aggressive loop optimizations, see #100
	GCCVERSIONGTEQ4 := $(shell expr `gcc -dumpversion | cut -f1-2 -d.` \>= 4.8)
	COMPILER_PRINT_STRING = Compiling with $(CC) $(COMPILER_VERSION)
	ifeq ("$(GCCVERSIONGTEQ4)", "1")
		EXTRA_FLAGS += -fno-aggressive-loop-optimizations
		COMPILER_PRINT_STRING += with -fno-aggressive-loop-optimizations
	endif
else	# you must be using clang or icc
	MPI_FLAG =

	# check the version we'll use this to print to the user
	# COMPILER_VERSION = $(shell expr `$(CC) -dumpversion`)
	COMPILER_PRINT_STRING = Compiling with $(CC) $(COMPILER_VERSION)
endif

# this command finds out how many files with uncommitted changes there are
GIT_DIFF_STATUS := $(shell expr `git status --porcelain 2>/dev/null| grep "^ M" | wc -l`)
GIT_COMMIT_HASH := $(shell expr `git rev-parse HEAD`)



INCLUDE = ../include
LIB = ../lib
BIN = ../bin

ifeq (D,$(firstword $(MAKECMDGOALS)))
# use pg when you want to use gprof the profiler
# to use profiler make with arguments "make D python"
# this can be altered to whatever is best
	CFLAGS = -g -pg -Wall $(EXTRA_FLAGS) -I$(INCLUDE)  $(MPI_FLAG)
	FFLAGS = -g -pg
	PRINT_VAR = DEBUGGING, -g -pg -Wall flags
<<<<<<< HEAD
	XDEBUG = True
=======
        XDEBUG = True
	ifeq ($(shell $(CC) -v 2>&1 | grep -c "clang version"), 1)
		CFLAGS = -g -Wall $(EXTRA_FLAGS) -I$(INCLUDE)  $(MPI_FLAG)
		FFLAGS = -g 
		PRINT_VAR = DEBUGGING, -g -Wall flags
	endif
>>>>>>> ec39f105
else
# Use this for large runs
	CFLAGS = -O3 -Wall $(EXTRA_FLAGS) -I$(INCLUDE)  $(MPI_FLAG)
	FFLAGS =
	PRINT_VAR = LARGE RUNS, -03 -Wall flags
endif



# next line for debugging when concerned about memory problems and duma installed in python directory
# LDFLAGS= -L$(LIB)  -lm -lkpar  -lgslcblas ../duma_2_5_3/libduma.a -lpthread
# next line if you want to use kpar as a library, rather than as source below
# LDFLAGS= -L$(LIB)  -lm -lkpar -lcfitsio -lgsl -lgslcblas
LDFLAGS+= -L$(LIB) -lm -lgsl -lgslcblas

#Note that version should be a single string without spaces.

VERSION = 84g

INDENT = yes

startup:
	@echo $(COMPILER_PRINT_STRING)			# prints out compiler information
	@echo 'Compiler is really  $(XVERSION)'
	@echo 'YOU ARE COMPILING FOR' $(PRINT_VAR)	# tells user if compiling for optimized or debug
	@echo 'MPI_FLAG=' $(MPI_FLAG)
	echo "#define VERSION " \"$(VERSION)\" > version.h
	echo "#define GIT_COMMIT_HASH" \"$(GIT_COMMIT_HASH)\" >> version.h
	echo "#define GIT_DIFF_STATUS" $(GIT_DIFF_STATUS)\ >> version.h


# indent:
# 	@echo $(INDENT_STRING)
# 	$(INDENT_CMD)





indent:
	# Fix indenting, if necessary.
	@if [ $(INDENT) = yes ] ; then  \
	../py_progs/run_indent.py -changed ; \
	fi \


zoo:
	# Fix indenting, if necessary.
	@if [ $(INDENT) = yes ] ; then  ../py_progs/run_indent.py -changed ; fi



foo: foo.o signal.o time.o
	$(CC) ${cfllags} foo.o signal.o time.o ${LDFLAGS}  -o foo


# these are the objects required for compiltion of python
# note that the kpar_source is now separate from this
python_objects = bb.o atomicdata.o atomicdata_init.o atomicdata_sub.o photon2d.o photon_gen.o parse.o setup_files.o \
		saha.o spectra.o wind2d.o wind.o  vvector.o recipes.o \
		trans_phot.o phot_util.o resonate.o radiation.o estimators_simple.o\
		wind_updates2d.o windsave.o extract.o cdf.o roche.o random.o \
		stellar_wind.o homologous.o hydro_import.o corona.o knigge.o  disk.o\
		lines.o  continuum.o get_models.o emission.o cooling.o recomb.o diag.o \
		sv.o ionization.o  levels.o gradv.o reposition.o \
		anisowind.o wind_util.o density.o  bands.o time.o \
		matom.o estimators_macro.o wind_sum.o cylindrical.o rtheta.o spherical.o  \
		cylind_var.o bilinear.o gridwind.o partition.o signal.o  \
		agn.o shell_wind.o compton.o zeta.o dielectronic.o \
		spectral_estimators.o matom_diag.o disk_init.o \
		xlog.o rdpar.o direct_ion.o pi_rates.o matrix_ion.o para_update.o \
		setup_star_bh.o setup_domains.o setup_disk.o photo_gen_matom.o macro_gov.o windsave2table_sub.o \
		import.o import_spherical.o import_cylindrical.o import_rtheta.o  \
		reverb.o paths.o setup.o run.o brem.o synonyms.o walls.o xtest.o \
		setup_reverb.o setup_line_transfer.o rdpar_init.o cv.o import_calloc.o charge_exchange.o frame.o \
		tau_spectrum.o




# For reasons that are unclear to me.  get_models.c cannot be included in the sources
# Problems ocurr due to the prototypes that are generated.  ksl 160705
python_source= bb.c atomicdata.c atomicdata_init.c atomicdata_sub.c python.c photon2d.c photon_gen.c parse.c \
		saha.c spectra.c wind2d.c wind.c  vvector.c recipes.c \
		trans_phot.c phot_util.c resonate.c radiation.c estimators_simple.c setup_files.c \
		wind_updates2d.c windsave.c extract.c cdf.c roche.c random.c \
		stellar_wind.c homologous.c hydro_import.c corona.c knigge.c  disk.c\
		lines.c  continuum.c emission.c cooling.c recomb.c diag.c \
		sv.c ionization.c  levels.c gradv.c reposition.c \
		anisowind.c wind_util.c density.c  bands.c time.c \
		matom.c estimators_macro.c wind_sum.c cylindrical.c rtheta.c spherical.c  \
		cylind_var.c bilinear.c gridwind.c partition.c signal.c  \
		agn.c shell_wind.c compton.c zeta.c dielectronic.c \
		spectral_estimators.c matom_diag.c disk_init.c \
		direct_ion.c pi_rates.c matrix_ion.c para_update.c setup_star_bh.c setup_domains.c \
		setup_disk.c photo_gen_matom.c macro_gov.c windsave2table_sub.c \
		import.c import_spherical.c import_cylindrical.c import_rtheta.c\
		reverb.c paths.c setup.c run.c brem.c synonyms.c walls.c xtest.c \
		setup_reverb.c setup_line_transfer.c cv.c import_calloc.c charge_exchange.c frame.c \
		tau_spectrum.c


#
# kpar_source is now declared separately from python_source so that the file log.h
# can be made using cproto
kpar_source = rdpar.c xlog.c synonyms.c

additional_py_wind_source = py_wind_sub.c py_wind_ion.c py_wind_write.c py_wind_macro.c py_wind.c windsave2table.c windsave2table_sub.c

prototypes:
	cp templates.h templates.h.old
	cproto -I$(INCLUDE) $(python_source) ${additional_py_wind_source} > foo.h
	cp foo.h templates.h
	rm foo.h
	cproto -I$(INCLUDE) $(kpar_source) > log.h
	cproto  -I$(INCLUDE) atomicdata.c > atomic_proto.h
	cproto  -I$(INCLUDE) atomicdata_sub.c >> atomic_proto.h
	cproto  -I$(INCLUDE) atomicdata_init.c >> atomic_proto.h

python: startup python.o $(python_objects)
	$(CC) ${CFLAGS} python.o $(python_objects) $(kpar_objects) $(LDFLAGS) -o python
	cp $@ $(BIN)/py
ifdef XDEBUG
	mv $@ $(BIN)/py$(VERSION)_debug
else
	mv $@ $(BIN)/py$(VERSION)
endif
	# Fix indenting, if necessary.
	@if [ $(INDENT) = yes ] ; then  ../py_progs/run_indent.py -changed ; fi


#This line is jsut so you can use make D python for debugging
D:
	@echo 'Debugging Mode'

py_wind_objects = py_wind.o atomicdata.o atomicdata_init.o atomicdata_sub.o py_wind_sub.o windsave.o py_wind_ion.o \
		emission.o recomb.o wind_util.o  \
		cdf.o random.o recipes.o saha.o \
		stellar_wind.o homologous.o sv.o hydro_import.o corona.o knigge.o  disk.o\
		lines.o vvector.o wind2d.o wind.o  ionization.o  py_wind_write.o levels.o \
		radiation.o estimators_simple.o gradv.o phot_util.o anisowind.o resonate.o spectra.o density.o \
		matom.o estimators_macro.o photon2d.o cylindrical.o rtheta.o spherical.o \
		import.o import_spherical.o import_cylindrical.o import_rtheta.o \
		cylind_var.o bilinear.o gridwind.o py_wind_macro.o partition.o \
		spectral_estimators.o shell_wind.o compton.o zeta.o dielectronic.o \
		bb.o rdpar.o xlog.o direct_ion.o diag.o matrix_ion.o \
		pi_rates.o photo_gen_matom.o macro_gov.o \
		time.o reverb.o paths.o synonyms.o cooling.o windsave2table_sub.o \
		rdpar_init.o import_calloc.o walls.o charge_exchange.o frame.o




py_wind: startup $(py_wind_objects)
	$(CC) $(CFLAGS) $(py_wind_objects) $(LDFLAGS) -o py_wind
	cp $@ $(BIN)
	mv $@ $(BIN)/py_wind$(VERSION)
	@if [ $(INDENT) = yes ] ; then  ../py_progs/run_indent.py -changed ; fi


table_objects = windsave2table.o windsave2table_sub.o atomicdata.o atomicdata_init.o atomicdata_sub.o py_wind_sub.o windsave.o py_wind_ion.o \
		emission.o recomb.o wind_util.o  \
		cdf.o random.o recipes.o saha.o \
		stellar_wind.o homologous.o sv.o hydro_import.o corona.o knigge.o  disk.o\
		lines.o vvector.o wind2d.o wind.o  ionization.o  py_wind_write.o levels.o \
		radiation.o estimators_simple.o gradv.o phot_util.o anisowind.o resonate.o spectra.o density.o \
		matom.o estimators_macro.o photon2d.o cylindrical.o rtheta.o spherical.o \
		import.o import_spherical.o import_cylindrical.o import_rtheta.o  \
		cylind_var.o bilinear.o gridwind.o py_wind_macro.o partition.o \
		spectral_estimators.o shell_wind.o compton.o zeta.o dielectronic.o \
		bb.o rdpar.o rdpar_init.o xlog.o direct_ion.o diag.o matrix_ion.o \
		pi_rates.o photo_gen_matom.o macro_gov.o reverb.o paths.o time.o synonyms.o \
		cooling.o import_calloc.o walls.o charge_exchange.o frame.o


rhf_objects = rad_hydro_files.o atomicdata.o atomicdata_init.o atomicdata_sub.o py_wind_sub.o windsave.o py_wind_ion.o \
		emission.o recomb.o wind_util.o  \
		cdf.o random.o recipes.o saha.o \
		stellar_wind.o homologous.o sv.o hydro_import.o corona.o knigge.o  disk.o\
		lines.o vvector.o wind2d.o wind.o  ionization.o  py_wind_write.o levels.o \
		radiation.o estimators_simple.o gradv.o phot_util.o anisowind.o resonate.o spectra.o density.o \
		matom.o estimators_macro.o photon2d.o cylindrical.o rtheta.o spherical.o \
		import.o import_spherical.o import_cylindrical.o import_rtheta.o  \
		cylind_var.o bilinear.o gridwind.o py_wind_macro.o partition.o \
		spectral_estimators.o shell_wind.o compton.o zeta.o dielectronic.o \
		bb.o rdpar.o rdpar_init.o xlog.o direct_ion.o diag.o matrix_ion.o \
		pi_rates.o photo_gen_matom.o macro_gov.o reverb.o paths.o time.o synonyms.o \
		cooling.o import_calloc.o frame.o walls.o charge_exchange.o


run_indent:
	../py_progs/run_indent.py -all_no_headers


windsave2table: $(table_objects)
	$(CC) $(CFLAGS) $(table_objects) $(LDFLAGS) -o windsave2table
	cp $@ $(BIN)
	mv $@ $(BIN)/windsave2table$(VERSION)
	@if [ $(INDENT) = yes ] ; then  ../py_progs/run_indent.py -changed ; fi



rad_hydro_files: $(rhf_objects)
	$(CC) $(CFLAGS) $(rhf_objects) $(LDFLAGS) -o rad_hydro_files
	cp $@ $(BIN)
	mv $@ $(BIN)/rad_hydro_files$(VERSION)
	@if [ $(INDENT) = yes ] ; then  ../py_progs/run_indent.py -changed ; fi



modify_wind_objects = modify_wind.o windsave.o  windsave2table_sub.o\
		emission.o recomb.o wind_util.o  \
		cdf.o random.o recipes.o saha.o \
		stellar_wind.o homologous.o sv.o hydro_import.o corona.o knigge.o  disk.o\
		lines.o vvector.o wind2d.o wind.o  ionization.o  py_wind_write.o levels.o \
		radiation.o estimators_simple.o gradv.o phot_util.o anisowind.o resonate.o density.o \
		matom.o estimators_macro.o photon2d.o cylindrical.o rtheta.o spherical.o \
		import.o import_spherical.o import_cylindrical.o import_rtheta.o  \
		cylind_var.o bilinear.o gridwind.o py_wind_macro.o partition.o \
		spectral_estimators.o shell_wind.o compton.o zeta.o dielectronic.o \
		bb.o rdpar.o rdpar_init.o xlog.o direct_ion.o diag.o matrix_ion.o \
		pi_rates.o photo_gen_matom.o macro_gov.o reverb.o paths.o time.o synonyms.o \
		cooling.o import_calloc.o walls.o charge_exchange.o frame.o \
		atomicdata.o atomicdata_init.o atomicdata_sub.o spectra.o


modify_wind:  $(modify_wind_objects)
	$(CC) $(CFLAGS) $(modify_wind_objects) $(LDFLAGS)  -o modify_wind               
	cp $@ $(BIN)                                                               
	mv $@ $(BIN)/modify_wind$(VERSION)                                         
	@if [ $(INDENT) = yes ] ; then  ../py_progs/run_indent.py -changed ; fi         


# The next line runs recompiles all of the routines after first cleaning the directory
# all: clean run_indent python windsave2table py_wind
all: clean python windsave2table py_wind indent rad_hydro_files modify_wind


FILE = atomicdata.o atomicdata_init.o atomicdata_sub.o atomic.o

libatomic.a:  atomicdata.o atomicdata_init.o atomic.o
	ar ru libatomic.a atomicdata.o atomic.o
	ranlib libatomic.a
	mv libatomic.a $(LIB)
	cp atomic.h  $(INCLUDE)



clean :
	rm -f *.o  *~<|MERGE_RESOLUTION|>--- conflicted
+++ resolved
@@ -98,16 +98,12 @@
 	CFLAGS = -g -pg -Wall $(EXTRA_FLAGS) -I$(INCLUDE)  $(MPI_FLAG)
 	FFLAGS = -g -pg
 	PRINT_VAR = DEBUGGING, -g -pg -Wall flags
-<<<<<<< HEAD
-	XDEBUG = True
-=======
         XDEBUG = True
 	ifeq ($(shell $(CC) -v 2>&1 | grep -c "clang version"), 1)
 		CFLAGS = -g -Wall $(EXTRA_FLAGS) -I$(INCLUDE)  $(MPI_FLAG)
-		FFLAGS = -g 
+		FFLAGS = -g
 		PRINT_VAR = DEBUGGING, -g -Wall flags
 	endif
->>>>>>> ec39f105
 else
 # Use this for large runs
 	CFLAGS = -O3 -Wall $(EXTRA_FLAGS) -I$(INCLUDE)  $(MPI_FLAG)
