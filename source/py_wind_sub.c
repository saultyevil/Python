
/***********************************************************
                                       Space Telescope Science Institute

 Synopsis:
	py_wind is a program which can be used to display various parameters of a wind
	as calculated by python.  This file contains many of the subroutiens
	used

Arguments:


Returns:

Description:
	
		
Notes:

History:
 	97jun	ksl	Coding on py_wind began.
	05jul	ksl	56d -- Moved all of the subroutines to py_wind_sub so that it was
			easier to make templates.

**************************************************************/

#include <stdio.h>
#include <stdlib.h>
#include <string.h>
#include <math.h>
#include "atomic.h"
#include "python.h"






/**************************************************************************


  Synopsis:  

	This routine controls what is displayed on the screen.  
	

  Description:	

	There are basically two options, determined by the variable "determine"
	If determine==1, then zoom sets up the variables py_wind_min, py_wind_max and
	py_wind_delta so that the the entire wind is displayed, but it is
	subsampled in the x direction.
 
	If determine!=1, then a section of the wind is displayed at full resolution

  Arguments:  

  Returns:

  Notes:

  History:
 	07jul	ksl	Made modifications to allow for the possibility that
 			the wind has fewer than 10 elemetns in the x direction

 ************************************************************************/

int
zoom (direction)
     int direction;
{
  int center;
  int ndim;


  ndim = zdom[current_domain].ndim;

  if (direction == 1)
  {                             /* then unzoom */
    Log ("Showing selected positions throughout wind\n");
    py_wind_min = 0;
    py_wind_max = ndim;
    py_wind_delta = ndim / 10;
    /*
     * Allow for the possibility that the wind has an xdimension
     * < 10
     */
    if (py_wind_delta < 1)
      py_wind_delta = 1;
  }
  else
  {
    Log ("Select part of wind to display\n");
    center = 5;
    rdint ("Center_x", &center);
    py_wind_min = center - 5;
    if (py_wind_min < 0)
    {
      Log ("zoom: this choice of center is needlessly close to origin, adjusting py_wind_min to 0\n");
      py_wind_min = 0;
    }
    py_wind_max = py_wind_min + 10;
    if (py_wind_max > ndim)
    {
      py_wind_max = ndim;
      Log ("zoom: this choice of py_wind_max is lager than NDIM, adusting py_wind_max to NDIM");
    }
    py_wind_delta = 1;
  }
  return (0);
}






/**************************************************************************


  Synopsis:  

	overview

  Description:	

  Arguments:  

  Returns:

  Notes:

  History:

 ************************************************************************/
int
overview (w, rootname)
     WindPtr w;
     char rootname[];
{
  int n;
  double heating, lines, ff, photo;

  heating = lines = ff = photo = 0.0;

  for (n = 0; n < NPLASMA; n++)
  {
    heating += plasmamain[n].heat_tot;
    lines += plasmamain[n].heat_lines;
    photo += plasmamain[n].heat_photo;
    ff += plasmamain[n].heat_ff;
  }
  Log (" Total cooling  %8.2e heating %8.2e\n", geo.cool_tot_ioniz, heating);
  Log (" Total emission %8.2e heating %8.2e\n", geo.lum_tot_ioniz, heating);
  Log ("    ff emission %8.2e heating %8.2e\n", geo.lum_ff_ioniz, ff);
  Log ("    fb emission %8.2e heating %8.2e\n", geo.cool_rr_ioniz, photo);
  Log ("  line emission %8.2e heating %8.2e\n", geo.lum_lines_ioniz, lines);
  return (0);
}





/**************************************************************************


  Synopsis:  
	Summary of everything at a given position 

  Description:	

  Arguments:  

  Returns:

  Notes:

  This has been modified to work with domains, but it is not obvious that
  this is what one wants, because the position is fixed

  History:

 ************************************************************************/
int
position_summary (w)
     WindPtr w;
{
  double x[3], v[3];
  struct photon p;
  int n;
  int nplasma;
  int inwind, ndom;

  x[0] = geo.rmax / 5;
  x[1] = 0.0;
  x[2] = x[0];

a:Log ("Input x=0,y=0,z=0 to return to main routine\n");
  rddoub ("x", &x[0]);
  rddoub ("y", &x[1]);
  rddoub ("z", &x[2]);

  if (length (x) == 0.0)
    return (0);

  inwind = where_in_wind (x, &ndom);
  if (inwind != W_ALL_INWIND)
  {
    Log ("Position %8.2e  %8.2e %8.2e is not in an active region of grid %d %d\n", x[0], x[1], x[2], inwind, ndom);
    ndom = 0;
  }

  n = where_in_grid (ndom, x);
  nplasma = wmain[n].nplasma;

  Log ("Position %8.2e  %8.2e %8.2e  Cell %5d\n", x[0], x[1], x[2], n);

  Log ("Vertex position %8.2e  %8.2e %8.2e  rtheta %8.2e %8.2e \n", w[n].x[0], w[n].x[1], w[n].x[2], w[n].r, w[n].theta);
  Log ("Center position %8.2e  %8.2e %8.2e  rtheta %8.2e %8.2e \n", w[n].xcen[0], w[n].xcen[1], w[n].xcen[2], w[n].rcen, w[n].thetacen);

  Log ("Electron density: %8.2e  rho %8.2e\n", plasmamain[nplasma].ne, plasmamain[nplasma].rho);
  Log ("Vel cell: %8.2e  %8.2e %8.2e\n", w[n].v[0], w[n].v[1], w[n].v[2]);

  p.x[0] = x[0];
  p.x[1] = x[1];
  p.x[2] = x[2];

  vwind_xyz (ndom, &p, v);
  Log ("Velocity: %8.2e  %8.2e %8.2e\n", v[0], v[1], v[2]);


  goto a;

  return (0);
}




/**************************************************************************


  Synopsis:  
	A summary of the energy absorbed in a cell 

  Description:	

  Arguments:  

  Returns:

  Notes:

  History:

	10nov	ksl	What was here previously was bizarre as the filename was
			being added to all the time and this caused ultimately
			a segmentation problem


 ************************************************************************/
int
abs_summary (w, rootname, ochoice)
     WindPtr w;
     char rootname[];
     int ochoice;
{
  int n;
  double x, xtot;
  char c;
  char name[LINELENGTH];
  char filename[LINELENGTH];
  int nplasma;

  c = 't';
  xtot = 0.0;

  printf ("Absorption tot=t, lines=l,f=ff,b=fb,h=hydrogen,i=he1,j=he2,z=heavy elements\n");
  rdchar ("Choice", &c);


  strcpy (filename, rootname);

  switch (c)
  {
  case 't':                    /* Total  Absorption */
    strcpy (name, "Total Absorbtion");
    strcat (filename, "heat_tot");
    break;
  case 'f':                    /* ff */
    strcpy (name, "Free Free Absorbtion");
    strcat (filename, "heat_ff");
    break;
  case 'b':                    /* Photoionization */
    strcpy (name, "Total photoionization Heating");
    strcat (filename, "heat_photo");
    break;
  case 'l':                    /* Line  heating */
    strcpy (name, "Resonance Line Heating");
    strcat (filename, "heat_lines");
    break;
  case 'h':                    /* H photoionization */
    strcpy (name, "H  Photoionization Heating");
    strcat (filename, "heat_h");
    break;
  case 'i':                    /* He1 photo */
    strcpy (name, "He I Photoionization Heating");
    strcat (filename, "heat_he1");
    break;
  case 'j':                    /* He2 photo */
    strcpy (name, "He 2 Photoionization Heating");
    strcat (filename, "heat_he2");
    break;
  case 'z':                    /* Metal photo */
    strcpy (name, "Metal Photoionization Heating");
    strcat (filename, "heat_z");
    break;
  default:
    printf ("Not a valid choice\n");
    return (0);
  }



  for (n = 0; n < NDIM2; n++)
  {
    x = 0.0;
    if (w[n].vol > 0.0)
    {
      nplasma = w[n].nplasma;
      switch (c)
      {
      case 't':
        {                       /* Total heating */
          x = plasmamain[nplasma].heat_tot;
          break;
      case 'f':                /* ff heating */
          x = plasmamain[nplasma].heat_ff;
          break;
      case 'b':                /* photoionization heating */
          x = plasmamain[nplasma].heat_photo;
          break;
      case 'l':                /* Line heating */
          x = plasmamain[nplasma].heat_lines;
          break;
      case 'h':                /* H heating */
          x = plasmamain[nplasma].heat_ion[0];
          break;
      case 'i':                /* He1 heating */
          x = plasmamain[nplasma].heat_ion[2];
          break;
      case 'j':                /* He2 heating */
          x = plasmamain[nplasma].heat_ion[3];
          break;
      case 'z':                /* Line heating of high z elements */
          x = plasmamain[nplasma].heat_z;
          break;
      default:
          printf ("Not a valid choice\n");
          return (0);
        }
        xtot += x;

      }
      aaa[n] = x;
    }
  }

  display (name);
  /* Log ("Component heating %8.3e\n", xtot * py_wind_delta);
     JM130624 v76: Removed py_wind_delta term as gives too high heating */
  Log ("Component heating %8.3e\n", xtot);

  if (ochoice)
  {
    write_array (filename, ochoice);
  }
  return (0);

}

/**************************************************************************


  Synopsis:  
  A summary of shock heating

  Description:  

  Arguments:  

  Returns:

  Notes:

  History:

 ************************************************************************/

int
shock_heating_summary (w, rootname, ochoice)
     WindPtr w;
     char rootname[];
     int ochoice;
{
  int n;
  double tot;
  double shock_heating ();
  char filename[LINELENGTH];
//OLD  double t_e;



  tot = 0.0;
  for (n = 0; n < NDIM2; n++)
  {
    aaa[n] = 0;
    if (w[n].vol > 0.0)
    {
      tot += aaa[n] = shock_heating(&w[n]);
    }
  }

  if (geo.nonthermal == 1)
  {
    display ("Shock heating");
    Log ("The total shock heating is %8.2g\n", tot);
  }
  else
  {
    display ("This is only potential shock heating - it was switched off in the model");
    Log ("The total shock heating is %8.2g\n", tot);
  }

  if (ochoice)
  {
    strcpy (filename, rootname);
    strcat (filename, ".shock_heating");
    write_array (filename, ochoice);
  }
  return (0);

}





/**************************************************************************


  Synopsis:  
	A summary of adiabatic cooling

  Description:	

  Arguments:  

  Returns:

  Notes:

  History:

 ************************************************************************/

int
adiabatic_cooling_summary (w, rootname, ochoice)
     WindPtr w;
     char rootname[];
     int ochoice;
{
  int n;
  double tot;
  double adiabatic_cooling ();
  char filename[LINELENGTH];
  double t_e;



  tot = 0.0;
  for (n = 0; n < NDIM2; n++)
  {
    aaa[n] = 0;
    if (w[n].vol > 0.0)
    {
      t_e = plasmamain[w[n].nplasma].t_e;
      // ksl - I could not determine what the next line was supposed to do
      // num_recomb (&plasmamain[w[n].nplasma], t_e);
      tot += aaa[n] = adiabatic_cooling (&w[n], t_e);
    }
  }

  if (geo.adiabatic == 1)
  {
    display ("Adiabatic cooling");
    Log ("The total adiabatic cooling is %8.2g\n", tot);
  }
  else
  {
    display ("This is only potential adiabatic cooling - it was switched off in the model");
    Log ("The total adiabatic cooling is %8.2g\n", tot);
  }

  if (ochoice)
  {
    strcpy (filename, rootname);
    strcat (filename, ".adiabatic");
    write_array (filename, ochoice);
  }
  return (0);

}





/**************************************************************************


  Synopsis:  
	summary of the lum of a cell.  The routine
	simply reads variables that are already contained
	in the plasma structure


  Description:	

  Arguments:  

  Returns:

  Notes:

  History:

 ************************************************************************/
int
lum_summary (w, rootname, ochoice)
     WindPtr w;
     char rootname[];
     int ochoice;
{
  int n;
  double x, xtot;
  char c;
  char name[LINELENGTH];
  char filename[LINELENGTH];
  int nplasma;

  c = 't';
  strcpy (filename, rootname);

  printf ("lum tot=t,r=rad, lines=l,f=ff,b=fb,h=hydrogen,i=he1,j=he2,z=heavy elements\n");
  rdchar ("Choice", &c);
  switch (c)
  {
  case 't':                    /* Total luminosity */
    strcpy (name, "Total Luminosity");
    strcat (filename, ".tot_lum");
    break;
  case 'r':                    /* Radiative energo loss total */
    strcpy (name, "Total Radiative Luminosity");
    strcat (filename, ".rad_lum");
    break;
  case 'f':                    /* Radiative energo loss total */
    strcpy (name, "Free Free Luminosity");
    strcat (filename, ".ff_lum");
    break;
  case 'b':                    /* Radiative energo loss total */
    strcpy (name, "Free Bound (Total Recombination) Luminosity");
    strcat (filename, ".fb_lum");
    break;
  case 'l':                    /* Line lumosity */
    strcpy (name, "Line Luminosity");
    strcat (filename, ".line_lum");
    break;
  case 'h':                    /* H lumosity */
    strcpy (name, "H  Recombination Luminosity");
    strcat (filename, ".h1_recomb_lum");
    break;
  case 'i':                    /* Line lumosity */
    strcpy (name, "He I Recombination Luminosity");
    strcat (filename, ".he1_recom_lum");
    break;
  case 'j':                    /* Line lumosity */
    strcpy (name, "He 2 Recombination Luminosoity");
    strcat (filename, ".he2_recomb_lum");
    break;
  case 'z':                    /* Line lumosity */
    strcpy (name, "Metal Recombination Luminosity");
    strcat (filename, ".z_recomb_lum");
    break;
  default:
    printf ("Not a valid choice\n");
    return (0);
  }



  xtot = 0.0;


  for (n = 0; n < NDIM2; n++)
  {
    x = 0.0;
    if (w[n].vol > 0.0)
    {
      nplasma = w[n].nplasma;
      switch (c)
      {
      case 't':                /* Total luminosity */
        x = plasmamain[nplasma].lum_tot_ioniz;
        break;
      case 'r':                /* Radiative energo loss total */
        x = plasmamain[nplasma].lum_tot_ioniz;
        break;
      case 'f':                /* Radiative energo loss total */
        x = plasmamain[nplasma].lum_ff_ioniz;
        break;
      case 'b':                /* Radiative energo loss total */
        x = plasmamain[nplasma].cool_rr_ioniz;
        break;
      case 'l':                /* Line luminosity */
        x = plasmamain[nplasma].lum_lines_ioniz;
        break;
      case 'h':                /* H luminosity */
        x = plasmamain[nplasma].cool_rr_ion[0];
        break;
      case 'i':                /* Line luminosity */
        x = plasmamain[nplasma].cool_rr_ion[2];
        break;
      case 'j':                /* Line luminosity */
        x = plasmamain[nplasma].cool_rr_ion[3];
        break;
      case 'z':                /* Line luminosity */
        x = plasmamain[nplasma].cool_rr_metals_ioniz;
        break;
      default:
        printf ("Not a valid choice\n");
        return (0);
      }
      xtot += x;

    }
    aaa[n] = x;
  }

  display (name);

  /* Log ("Luminosity total %8.3e\n", xtot * py_wind_delta);
     JM130624 v76: Removed py_wind_delta term as gives too high heating */
  Log ("Luminosity total %8.3e\n", xtot);

  if (ochoice)
  {
    write_array (filename, ochoice);
  }
  return (0);

}





/**************************************************************************


  Synopsis:  
	A summary of the number of photoionizations in  a cell

  Description:	

  Arguments:  

  Returns:

  Notes:

  History:

 ************************************************************************/
int
photo_summary (w, rootname, ochoice)
     WindPtr w;
     char rootname[];
     int ochoice;
{
  int n, ion;
  char filename[LINELENGTH];
  int nplasma;

  ion = 0;

  rdint ("ion(<5)", &ion);
  if (!(0 <= ion && ion < NIONIZ))
  {
    Log ("ion out of range\n");
    return (0);
  }
  for (n = 0; n < NDIM2; n++)
  {
    aaa[n] = 0;
    if (w[n].vol > 0.0)
    {
      nplasma = w[n].nplasma;
      aaa[n] = plasmamain[nplasma].ioniz[ion] * plasmamain[nplasma].density[ion];
    }
  }
  display ("No of ionizations per second in cell");

  if (ochoice)
  {
    strcpy (filename, rootname);
    strcat (filename, ".photo_sum");
  }
  return (0);

}





/**************************************************************************


  Synopsis:  
	A summary of the number of recombinations in  a cell

  Description:	

  Arguments:  

  Returns:

  Notes:

  History:

 ************************************************************************/
int
recomb_summary (w, rootname, ochoice)
     WindPtr w;
     char rootname[];
     int ochoice;
{
  int n;
  int ion;
  char filename[LINELENGTH];
  int nplasma;

  ion = 0;
  rdint ("ion(<5)", &ion);
  if (!(0 <= ion && ion < NIONIZ))
  {
    Log ("recomb_summary: ioniz out of range\n");
    return (0);
  }
  for (n = 0; n < NDIM2; n++)
  {
    aaa[n] = 0;
    if (w[n].vol > 0.0)
    {
      nplasma = w[n].nplasma;
      num_recomb (&plasmamain[nplasma], plasmamain[nplasma].t_e, 1);
      aaa[n] = plasmamain[nplasma].recomb[ion];
    }
  }

  display (" Number of recombinations per second in cell");

  if (ochoice)
  {
    strcpy (filename, rootname);
    strcat (filename, ".recomb");
    write_array (filename, ochoice);
  }
  return (0);

}






/**************************************************************************


  Synopsis:  
	A summary of electron densities

  Description:	

  Arguments:  

  Returns:

  Notes:

  History:

 ************************************************************************/

int
electron_summary (w, rootname, ochoice)
     WindPtr w;
     char rootname[];
     int ochoice;
{
  int n;
  char filename[LINELENGTH];
  int nplasma;


  for (n = 0; n < NDIM2; n++)
  {
    aaa[n] = 0.0;
    if (w[n].vol > 0.0)
    {
      nplasma = w[n].nplasma;
      aaa[n] = plasmamain[nplasma].ne;
    }
  }
  display ("Electron densities");
  if (ochoice)
  {
    strcpy (filename, rootname);
    strcat (filename, ".ne");
    write_array (filename, ochoice);
  }
  return (0);

}






/**************************************************************************


  Synopsis:  
A summary of rho 

  Description:	

  Arguments:  

  Returns:

  Notes:
111002	ksl	Added to try to diagnose what was going 
		on with the torus

  History:

 ************************************************************************/
int
rho_summary (w, rootname, ochoice)
     WindPtr w;
     char rootname[];
     int ochoice;
{
  int n;
  char filename[LINELENGTH];
  int nplasma;


  for (n = 0; n < NDIM2; n++)
  {
    aaa[n] = 0.0;
    if (w[n].vol > 0.0)
    {
      nplasma = w[n].nplasma;
      aaa[n] = plasmamain[nplasma].rho;
    }
  }
  display ("Rho (gm/cm**3)");
  if (ochoice)
  {
    strcpy (filename, rootname);
    strcat (filename, ".rho");
    write_array (filename, ochoice);
  }
  return (0);

}






/**************************************************************************


  Synopsis:  
	A summary of rho 

  Description:	

  Arguments:  

  Returns:

  Notes:
	Note that because of limitations in the way that display 
	works cell numbers greater than 99 are not displayed as
	integers unfortunately


  History:
	111002	ksl	Added to try to diagnose what was going 
			on with the torus

 ************************************************************************/
int
plasma_cell (w, rootname, ochoice)
     WindPtr w;
     char rootname[];
     int ochoice;
{
  int n;
  char filename[LINELENGTH];
  int nplasma;


  for (n = 0; n < NDIM2; n++)
  {
    aaa[n] = 0.0;
    if (w[n].vol > 0.0)
    {
      nplasma = w[n].nplasma;
      aaa[n] = nplasma;
    }
  }
  display ("Plasma cell number");
  if (ochoice)
  {
    strcpy (filename, rootname);
    strcat (filename, ".pnum");
    write_array (filename, ochoice);
  }
  return (0);

}








/**************************************************************************


  Synopsis:  
	A summary of the average frequency

  Description:	

  Arguments:  

  Returns:

  Notes:

  History:

 ************************************************************************/
int
freq_summary (w, rootname, ochoice)
     WindPtr w;
     char rootname[];
     int ochoice;
{
  int n;
  char filename[LINELENGTH];
  int nplasma;

  for (n = 0; n < NDIM2; n++)
  {
    aaa[n] = 0;
    if (w[n].vol > 0.0)
    {
      nplasma = w[n].nplasma;
      aaa[n] = plasmamain[nplasma].ave_freq;
    }
  }
  display ("Average freqency");
  if (ochoice)
  {
    strcpy (filename, rootname);
    strcat (filename, ".ave_freq");
    write_array (filename, ochoice);

  }

  return (0);

}






/**************************************************************************


  Synopsis:  
	A summary of the number of photons which passed through a cell.

  Description:	

  Arguments:  

  Returns:

  Notes:

  History:
	111002	ksl	Modified to be able to display photons of
 			various types

 ************************************************************************/
int
nphot_summary (w, rootname, ochoice)
     WindPtr w;
     char rootname[];
     int ochoice;
{
  int n;
  char filename[LINELENGTH];
  int nplasma;
  int ichoice;
  char string[LINELENGTH];



  ichoice = 0;
  while (rdint ("nphot(all=0,star=1,bl=2,disk=3,wind=4,agn=5,other=return)", &ichoice) != EOF)
  {
    if (ichoice < 0 || ichoice > 5)
    {
      return (0);
    }

    for (n = 0; n < NDIM2; n++)
    {
      aaa[n] = 0;
      if (w[n].vol > 0.0)
      {
        nplasma = w[n].nplasma;
        if (ichoice == 0)
        {
          aaa[n] = plasmamain[nplasma].ntot;
          strcpy (string, "Nphot tot per cell");
        }
        else if (ichoice == 1)
        {
          aaa[n] = plasmamain[nplasma].ntot_star;
          strcpy (string, "Nphot star per cell");
        }
        else if (ichoice == 2)
        {
          aaa[n] = plasmamain[nplasma].ntot_bl;
          strcpy (string, "Nphot bl per cell");
        }
        else if (ichoice == 3)
        {
          aaa[n] = plasmamain[nplasma].ntot_disk;
          strcpy (string, "Nphot disk per cell");
        }
        else if (ichoice == 4)
        {
          aaa[n] = plasmamain[nplasma].ntot_wind;
          strcpy (string, "Nphot wind per cell");
        }
        else if (ichoice == 5)
        {
          aaa[n] = plasmamain[nplasma].ntot_agn;
          strcpy (string, "Nphot agn per cell");
        }
        else
        {
          Error ("Unknown choice, try again\n");
        }
      }
    }
    display (string);

    if (ochoice)
    {
      strcpy (filename, rootname);
      strcat (filename, ".nphot");
      write_array (filename, ochoice);

    }
  }
  return (0);




}





/**************************************************************************


  Synopsis:  
	A summary of the electron temperatures

  Description:	

  Arguments:  

  Returns:

  Notes:

  History:

 ************************************************************************/
int
temp_summary (w, rootname, ochoice)
     WindPtr w;
     char rootname[];
     int ochoice;
{
  int n;
  char filename[LINELENGTH];
  int nplasma;

  for (n = 0; n < NDIM2; n++)
  {
    aaa[n] = 0;
    if (w[n].vol > 0.0)
    {
      nplasma = w[n].nplasma;
      aaa[n] = plasmamain[nplasma].t_e;
    }
  }
  display ("T_e");

  if (ochoice)
  {
    strcpy (filename, rootname);
    strcat (filename, ".te");
    write_array (filename, ochoice);
  }
  return (0);

}



/**************************************************************************


  Synopsis:  
	A summary of the radiation temperatures

  Description:	

  Arguments:  

  Returns:

  Notes:

  History:

 ************************************************************************/
int
temp_rad (w, rootname, ochoice)
     WindPtr w;
     char rootname[];
     int ochoice;
{
  int n;
  char filename[LINELENGTH];
  int nplasma;


  for (n = 0; n < NDIM2; n++)
  {
    aaa[n] = 0;
    if (w[n].vol > 0.0)
    {
      nplasma = w[n].nplasma;
      aaa[n] = plasmamain[nplasma].t_r;
    }
  }
  display ("T_rad");

  if (ochoice)
  {
    strcpy (filename, rootname);
    strcat (filename, ".tr");
    write_array (filename, ochoice);

  }
  return (0);

}

/**************************************************************************


  Synopsis:  
	A summary of the radiative weights

  Description:	

  Arguments:  

  Returns:

  Notes:

  History:

 ************************************************************************/

int
weight_summary (w, rootname, ochoice)
     WindPtr w;
     char rootname[];
     int ochoice;
{
  int n;
  int nplasma;
  char filename[LINELENGTH];

  for (n = 0; n < NDIM2; n++)
  {
    aaa[n] = 0;
    if (w[n].vol > 0.0)
    {
      nplasma = w[n].nplasma;
      aaa[n] = plasmamain[nplasma].w;
    }
  }
  display ("Radiative weights");

  if (ochoice)
  {
    strcpy (filename, rootname);
    strcat (filename, ".w");
    write_array (filename, ochoice);

  }

  return (0);

}





/**************************************************************************


  Synopsis:  
	A summary of the velocities

  Description:	

  Arguments:  

  Returns:

  Notes:

  History:

 ************************************************************************/
int
velocity_summary (w, rootname, ochoice)
     WindPtr w;
     char rootname[];
     int ochoice;
{
  int n;
  double x;
  char name[LINELENGTH];
  char filename[LINELENGTH];
  int ichoice;

  ichoice = 0;

  /* Note that EOF actually causes an exit via rdpar */
  while (rdint ("|v|=0;v_x=1,v_y=2,v_z=3,return=other", &ichoice) != EOF)
  {
    if (ichoice < 0 || ichoice > 3)
      return (0);

    if (ichoice == 0)
      strcpy (name, "Velocity");
    else if (ichoice == 1)
      strcpy (name, "V_x");
    else if (ichoice == 2)
      strcpy (name, "V_y");
    else
      strcpy (name, "V_z");

    for (n = 0; n < NDIM2; n++)
    {
      x = 0;
      if (w[n].vol > 0.0)
      {
        if (ichoice == 0)
          x = sqrt (w[n].v[0] * w[n].v[0] + w[n].v[1] * w[n].v[1] + w[n].v[2] * w[n].v[2]);
        else if (ichoice == 1)
          x = w[n].v[0];
        else if (ichoice == 2)
          x = w[n].v[1];
        else
          x = w[n].v[2];
      }
      aaa[n] = x;
    }
    display (name);


    if (ochoice)
    {
      strcpy (filename, rootname);

      if (ichoice == 0)
      {
        strcat (filename, ".vel");
        write_array (filename, ochoice);
      }
      if (ichoice == 1)
      {
        strcat (filename, ".vx");
        write_array (filename, ochoice);
      }
      if (ichoice == 2)
      {
        strcat (filename, ".vy");
        write_array (filename, ochoice);
      }
      if (ichoice == 3)
      {
        strcat (filename, ".vz");
        write_array (filename, ochoice);
      }
    }
  }

  return (0);

}






/**************************************************************************


  Synopsis:  
	A summary of the velocities

  Description:	

  Arguments:  

  Returns:

  Notes:

  History:

 ************************************************************************/
int
mo_summary (w, rootname, ochoice)
     WindPtr w;
     char rootname[];
     int ochoice;
{
  int n;
  int ichoice;
  char name[LINELENGTH];
  char filename[LINELENGTH];
  double x;
  PlasmaPtr xplasma;


  ichoice = 0;

  /* Note that EOF actually causes an exit via rdpar */
  while (rdint ("|F_rad|=0;Frac_x=1,Frad_y=2,Frad_z=3,return=other", &ichoice) != EOF)
  {
    if (ichoice < 0 || ichoice > 3)
      return (0);

    if (ichoice == 0)
      strcpy (name, "|F_rad|");
    else if (ichoice == 1)
      strcpy (name, "F_rad_x");
    else if (ichoice == 2)
      strcpy (name, "F_rad_y");
    else
      strcpy (name, "F_rad_z");

    for (n = 0; n < NDIM2; n++)
    {
      xplasma = &plasmamain[w[n].nplasma];
      x = 0;
      if (w[n].vol > 0.0)
      {
        if (ichoice == 0)
          x =
            sqrt (xplasma->dmo_dt[0] * xplasma->dmo_dt[0] +
                  xplasma->dmo_dt[1] * xplasma->dmo_dt[1] + xplasma->dmo_dt[2] * xplasma->dmo_dt[2]);
        else if (ichoice == 1)
          x = xplasma->dmo_dt[0];
        else if (ichoice == 2)
          x = xplasma->dmo_dt[1];
        else
          x = xplasma->dmo_dt[2];
      }
      aaa[n] = x;
    }
    display (name);

    if (ochoice)
    {
      if (ichoice == 0)
      {
        strcpy (filename, rootname);
        strcat (filename, ".f_rad_mod");
        write_array (filename, ochoice);
      }
      else if (ichoice == 1)
      {
        strcpy (filename, rootname);
        strcat (filename, ".f_rad_x");
        write_array (filename, ochoice);
      }
      else if (ichoice == 2)
      {
        strcpy (filename, rootname);
        strcat (filename, ".f_rad_y");
        write_array (filename, ochoice);
      }
      else if (ichoice == 3)
      {
        strcpy (filename, rootname);
        strcat (filename, ".f_rad_z");
        write_array (filename, ochoice);
      }
    }

  }
  return (0);

}



/**************************************************************************


  Synopsis:  
	A summary of the volumes of each cell 


  Description:	

  Arguments:  

  Returns:

  Notes:

  History:
	080811	ksl	Add lines from Stuart's version of this
			routine to bring this version into 
			compliance with it.



 ************************************************************************/
int
vol_summary (w, rootname, ochoice)
     WindPtr w;
     char rootname[];
     int ochoice;
{
  int n;

  char filename[LINELENGTH];

  for (n = 0; n < NDIM2; n++)
  {
    aaa[n] = 0;
    if (w[n].vol > 0.0)
    {
      aaa[n] = w[n].vol;
    }
  }
  display ("Volumes");

  if (ochoice)
  {
    strcpy (filename, rootname);
    strcat (filename, ".vol");
    write_array (filename, ochoice);
  }

  return (0);

}


/***********************************************************
                                       Space Telescope Science Institute

Synopsis:
	wind_element provides a detailed look at a single cell

Arguments:


Returns:

Description:

	Note that this routine does not calculate anything.  It
	simple reports on variables in the wind array.
	
		
Notes:

History:
	080804	ksl	60b -- Added reporting of partition function
	101106	ksl	69 -- Changed variable name in rdint to make
			it more obvious what was being discused here.

**************************************************************/

int
wind_element (w)
     WindPtr w;
{
  PlasmaPtr xplasma;
  int m, n, i, j, nn, mm;
  int first, last;
  int ndom;

  ndom = w->ndom;



  n = 50;
a:printf ("There are %i wind elements in this model\n", NDIM2);
  rdint ("Wind.array.element", &n);

  if (n < 0)
    goto b;
  else if (n > NDIM2)
  {
    printf ("No, there are %i wind elements, not %i\n", NDIM2, n);
    goto a;
  }

  wind_n_to_ij (ndom, n, &i, &j);
  xplasma = &plasmamain[w[n].nplasma];

  Log
    ("Element %d (%d,%d)  inwind %d plasma cell %d ntot %d nioniz %d nrad %d\n",
     n, i, j, w[n].inwind, xplasma->nplasma, xplasma->ntot, xplasma->nioniz, xplasma->nrad);
  Log ("xyz %8.2e %8.2e %8.2e vel %8.2e %8.2e %8.2e\n", w[n].x[0], w[n].x[1], w[n].x[2], w[n].v[0], w[n].v[1], w[n].v[2]);
  Log ("r theta %12.6e %12.6e \n", w[n].rcen, w[n].thetacen / RADIAN);

  Log ("rho %8.2e nh %8.2e ne %8.2e t_r %8.2e t_e %8.2e w %8.2e vol %8.2e\n",
       xplasma->rho, xplasma->rho * rho2nh, xplasma->ne, xplasma->t_r, xplasma->t_e, xplasma->w, w[n].vol);

  if (w[n].inwind < 0)
    Log ("\n# Cell is not inwind, expect all zeros to follow\n\n");
  /*70d - added compton - ksl */
  /*70g compton removed from luminosity reporting, it is now a cooling mechanism but does not produce photons
     DR cooling also added in to report */
  Log
    ("t_e  %8.2e lum_tot %8.2e lum_lines  %8.2e lum_ff  %8.2e lum_rr     %8.2e \n",
     xplasma->t_e, xplasma->lum_tot_ioniz, xplasma->lum_lines_ioniz, xplasma->lum_ff_ioniz, xplasma->lum_rr_ioniz);
  Log
    ("t_e %8.2e cool_tot %8.2e lum_lines  %8.2e lum_ff  %8.2e cool_rr     %8.2e cool_comp %8.2e cool_adiab %8.2e cool_DR %8.2e cool_DI %8.2e\n",
     xplasma->t_e, xplasma->cool_tot_ioniz + xplasma->cool_comp_ioniz + xplasma->cool_adiabatic_ioniz + xplasma->cool_dr_ioniz,
     xplasma->lum_lines_ioniz, xplasma->lum_ff_ioniz, xplasma->cool_rr_ioniz, xplasma->cool_comp_ioniz, xplasma->cool_adiabatic_ioniz,
     xplasma->cool_dr_ioniz, xplasma->cool_di_ioniz);
  Log ("t_r %8.2e heat_tot %8.2e heat_lines %8.2e heat_ff %8.2e heat_photo %8.2e heat_auger %8.2e heat_comp %8.2e heat_icomp %8.2e\n",
       xplasma->t_r, xplasma->heat_tot, xplasma->heat_lines, xplasma->heat_ff, xplasma->heat_photo, xplasma->heat_auger, xplasma->heat_comp,
       xplasma->heat_ind_comp);



  Log ("Recombination cooling   HII>HI %8.2e HeII>HeI %8.2e HeIII>HeII %8.2e Metals %8.2e\n", xplasma->cool_rr_ion[0],
       xplasma->cool_rr_ion[2], xplasma->cool_rr_ion[3], xplasma->cool_rr_metals);
  Log ("Photoionization heating HI>HII %8.2e HeI>HeII %8.2e HeII>HeIII %8.2e Metals %8.2e\n", xplasma->heat_ion[0], xplasma->heat_ion[2],
       xplasma->heat_ion[3], xplasma->heat_z);



  Log ("The ratio of rad (total) cooling to heating is %8.2f (%8.2f) \n",
       xplasma->lum_tot_ioniz / xplasma->heat_tot,
       (xplasma->lum_tot_ioniz + xplasma->cool_adiabatic_ioniz + xplasma->cool_comp_ioniz + xplasma->cool_dr_ioniz) / xplasma->heat_tot);
  Log ("Adiabatic cooling %8.2e is %8.2g of total cooling\n",
       xplasma->cool_adiabatic_ioniz,
       xplasma->cool_adiabatic_ioniz / (xplasma->lum_tot + xplasma->cool_adiabatic + xplasma->cool_comp_ioniz + xplasma->cool_dr_ioniz));
  /*70g NSH compton and DR cooling are now reported seperately. */
  Log ("Compton cooling   %8.2e is %8.2g of total cooling\n",
       xplasma->cool_comp_ioniz,
       xplasma->cool_comp_ioniz / (xplasma->lum_tot + xplasma->cool_adiabatic + xplasma->cool_comp_ioniz + xplasma->cool_dr_ioniz));
  Log ("DR cooling        %8.2e is %8.2g of total cooling\n", xplasma->cool_dr_ioniz,
       xplasma->cool_dr_ioniz / (xplasma->lum_tot + xplasma->cool_adiabatic + xplasma->cool_comp_ioniz + xplasma->cool_dr_ioniz));
  Log ("Number of ionizing photons in cell nioniz %d\n", xplasma->nioniz);
  Log ("Log Ionization parameter in this cell U %4.2f xi %4.2f\n", log10 (xplasma->ip), log10 (xplasma->xi));   //70h NSH computed ionizaion parameter
  Log ("ioniz %8.2e %8.2e %8.2e %8.2e %8.2e\n",
       xplasma->ioniz[0], xplasma->ioniz[1], xplasma->ioniz[2], xplasma->ioniz[3], xplasma->ioniz[4]);
  Log
    ("Convergence status: whole %d converging %d t_r %8.2e t_e %8.2e hc %8.2e \n",
     xplasma->converge_whole, xplasma->converging, xplasma->converge_t_r, xplasma->converge_t_e, xplasma->converge_hc);

  Log ("Densities:\n");
  for (nn = 0; nn < 5; nn++)
  {
    first = ele[nn].firstion;
    last = first + ele[nn].nions;
    Log ("%-5s ", ele[nn].name);
    for (m = first; m < last; m++)
      Log (" %8.2e", xplasma->density[m]);
    Log ("\n");
  }


  Log ("Partition function:\n");
  for (nn = 0; nn < 5; nn++)
  {
    first = ele[nn].firstion;
    last = first + ele[nn].nions;
    Log ("%-5s ", ele[nn].name);
    for (m = first; m < last; m++)
      Log (" %8.2e", xplasma->partition[m]);
    Log ("\n");
  }


  Log ("Non LTE Level densities:\n");


  mm = 0;
  for (nn = 0; nn < 10; nn++)
  {
    while (ion[mm].nlte <= 0 && mm < nions)
      mm++;
    if (mm == nions)
      break;

    first = ion[mm].first_levden;
    last = first + ion[mm].nlte;
    Log ("ion %3d %3d", ion[mm].z, ion[mm].istate);
    for (m = first; m < last; m++)
      Log (" %8.2e", xplasma->levden[m]);
    Log ("\n");
    mm++;
  }

  Log ("Spectral model details:\n");
  for (nn = 0; nn < geo.nxfreq; nn++)
  {
    Log ("numin= %9.2e (%9.2e) numax= %9.2e (%9.2e) Model= %2d PL_log_w= %9.2e PL_alpha= %9.2e Exp_w= %9.2e EXP_temp= %9.2e\n",
         xplasma->fmin_mod[nn], geo.xfreq[nn], xplasma->fmax_mod[nn], geo.xfreq[nn + 1], xplasma->spec_mod_type[nn], xplasma->pl_log_w[nn],
         xplasma->pl_alpha[nn], xplasma->exp_w[nn], xplasma->exp_temp[nn]);
  }


  goto a;

b:return (0);

}





/**************************************************************************


  Synopsis:  
	tau_h_summary (w, rootname, ochoice)

  Description:	

  Arguments:  

  Returns:

  Notes:

  History:

 ************************************************************************/
int
tau_h_summary (w, rootname, ochoice)
     WindPtr w;
     char rootname[];
     int ochoice;
{
  int n;
  int nplasma;

  for (n = 0; n < NDIM2; n++)
  {
    aaa[n] = 0;
    if (w[n].vol > 0.0)
    {
      nplasma = w[n].nplasma;
      aaa[n] = 6.e-18 * plasmamain[nplasma].density[0] * pow (w[n].vol, 0.333);

    }
  }
  display ("tau_h summary");

  return (0);

}





/**************************************************************************


  Synopsis:  
	coolheat_summary (w, rootname, ochoice)

  Description:	

  Arguments:  

  Returns:

  Notes:

  History:

 ************************************************************************/
int
coolheat_summary (w, rootname, ochoice)
     WindPtr w;
     char rootname[];
     int ochoice;
{
  int n;
  int nplasma;

  for (n = 0; n < NDIM2; n++)
  {
    aaa[n] = 0;
    if (w[n].vol > 0.0)
    {
      nplasma = w[n].nplasma;
      aaa[n] = plasmamain[nplasma].lum_tot_ioniz / plasmamain[nplasma].heat_tot;

    }
  }
  display ("Cooling over heating");

  return (0);

}




/**************************************************************************


  Synopsis:  

  complete_file summary produces a standardised set of output files 
  from the wind_save_file

  Description:	

  At present(1409), we we print temperatures, electron densities,
  convergence information and ion denisities and fractions for
  C III, IV, V, 
  N IV, V, VI
  O V, VI, VII
  Si III, IV

  Arguments:  

  Returns:

  Notes:

  History:

  1409	ksl	Eliminated several files that were of limited use
  		to users.  The deleted files are printed out if
		  DEBUG is set.
  1411  JM debug is now deprecated so replaced with FULL_ION_SUMMARTY

 ************************************************************************/

#define FULL_ION_SUMMARY 0


int
complete_file_summary (w, root, ochoice)
     WindPtr w;
     char root[];
     int ochoice;
{
  temp_summary (w, root, ochoice);
  temp_rad (w, root, ochoice);
  electron_summary (w, root, ochoice);
  convergence_summary (w, root, ochoice);
  ion_summary (w, 6, 3, 0, root, ochoice);
  ion_summary (w, 6, 4, 0, root, ochoice);
  ion_summary (w, 6, 5, 0, root, ochoice);
  ion_summary (w, 7, 4, 0, root, ochoice);
  ion_summary (w, 7, 5, 0, root, ochoice);
  ion_summary (w, 7, 6, 0, root, ochoice);
  ion_summary (w, 8, 4, 0, root, ochoice);
  ion_summary (w, 8, 5, 0, root, ochoice);
  ion_summary (w, 8, 6, 0, root, ochoice);
  ion_summary (w, 8, 7, 0, root, ochoice);
  ion_summary (w, 14, 3, 0, root, ochoice);
  ion_summary (w, 14, 4, 0, root, ochoice);
  ion_summary (w, 14, 5, 0, root, ochoice);

  ion_summary (w, 6, 3, 1, root, ochoice);
  ion_summary (w, 6, 4, 1, root, ochoice);
  ion_summary (w, 6, 5, 1, root, ochoice);
  ion_summary (w, 7, 4, 1, root, ochoice);
  ion_summary (w, 7, 5, 1, root, ochoice);
  ion_summary (w, 7, 6, 1, root, ochoice);
  ion_summary (w, 8, 4, 1, root, ochoice);
  ion_summary (w, 8, 5, 1, root, ochoice);
  ion_summary (w, 8, 6, 1, root, ochoice);
  ion_summary (w, 8, 7, 1, root, ochoice);
  ion_summary (w, 14, 3, 1, root, ochoice);
  ion_summary (w, 14, 4, 1, root, ochoice);
  ion_summary (w, 14, 5, 1, root, ochoice);

#if FULL_ION_SUMMARY
  ion_summary (w, 6, 3, 2, root, ochoice);
  ion_summary (w, 6, 4, 2, root, ochoice);
  ion_summary (w, 6, 5, 2, root, ochoice);
  ion_summary (w, 7, 4, 2, root, ochoice);
  ion_summary (w, 7, 5, 2, root, ochoice);
  ion_summary (w, 7, 6, 2, root, ochoice);
  ion_summary (w, 8, 4, 2, root, ochoice);
  ion_summary (w, 8, 5, 2, root, ochoice);
  ion_summary (w, 8, 6, 2, root, ochoice);
  ion_summary (w, 8, 7, 2, root, ochoice);
  ion_summary (w, 14, 3, 2, root, ochoice);
  ion_summary (w, 14, 4, 2, root, ochoice);
  ion_summary (w, 14, 5, 2, root, ochoice);


  ion_summary (w, 6, 3, 3, root, ochoice);
  ion_summary (w, 6, 4, 3, root, ochoice);
  ion_summary (w, 6, 5, 3, root, ochoice);
  ion_summary (w, 7, 4, 3, root, ochoice);
  ion_summary (w, 7, 5, 3, root, ochoice);
  ion_summary (w, 7, 6, 3, root, ochoice);
  ion_summary (w, 8, 4, 3, root, ochoice);
  ion_summary (w, 8, 5, 3, root, ochoice);
  ion_summary (w, 8, 6, 3, root, ochoice);
  ion_summary (w, 8, 7, 3, root, ochoice);
  ion_summary (w, 14, 3, 3, root, ochoice);
  ion_summary (w, 14, 4, 3, root, ochoice);
  ion_summary (w, 14, 5, 3, root, ochoice);
#endif

  return (0);
}

/* A summary of the regions in the wind */

int
wind_reg_summary (w, rootname, ochoice)
     WindPtr w;
     char rootname[];
     int ochoice;
{
  int n;


  for (n = 0; n < NDIM2; n++)
  {
    aaa[n] = -9;
    if (w[n].vol > 0.0)
    {
      aaa[n] = w[n].inwind;

    }
  }
  display ("Regions of the wind");

  return (0);

}


/* A summary of the dvds_ave */

int
dvds_summary (w, rootname, ochoice)
     WindPtr w;
     char rootname[];
     int ochoice;
{
  char filename[LINELENGTH], suffix[LINELENGTH];
  int n, ichoice;
  struct photon p;
  //double v1[3]



  rdint ("dvds_ave (0) dvdx (1) dvdy (2) dvdz (3) component LoS (4):", &ichoice);

  if (ichoice == 0)
  {
    for (n = 0; n < NDIM2; n++)
    {
      aaa[n] = 0;
      if (w[n].vol > 0.0)
      {
        aaa[n] = w[n].dvds_ave;

      }
    }
    display ("Average dvds");
    if (ochoice)
    {
      strcpy (filename, rootname);
      strcat (filename, ".dvds");
      write_array (filename, ochoice);
    }
  }

  else if (ichoice > 0 && ichoice < 4)
  {


    for (n = 0; n < NDIM2; n++)
    {
      aaa[n] = 0;
      if (w[n].vol > 0.0)
      {
        p.lmn[0] = 0.0;
        p.lmn[1] = 0.0;
        p.lmn[2] = 0.0;
        stuff_v (w[n].xcen, p.x);

        p.lmn[ichoice - 1] = 1.0;
        aaa[n] = dvwind_ds (&p);

      }
    }
    display ("Average dvds");
    if (ochoice)
    {
      strcpy (filename, rootname);
      sprintf (suffix, ".dvds_%i", ichoice - 1);
      strcat (filename, suffix);
      write_array (filename, ochoice);
    }
  }

  else
  {
    get_los_dvds (w, rootname, ochoice);
  }


  return (0);
}

/* A summary of inner shell ionization */
/* NSH - this code removed May 18 
int
inner_shell_summary (w, rootname, ochoice)
     WindPtr w;
     char rootname[];
     int ochoice;
{
  int n;
  char filename[LINELENGTH];
  int nplasma;


  for (n = 0; n < NDIM2; n++)
  {
    aaa[n] = 0.0;
    if (w[n].vol > 0.0)
    {
      nplasma = w[n].nplasma;
      aaa[n] = plasmamain[nplasma].gamma_inshl[0];
    }
  }
  display ("Inner_shell");
  if (ochoice)
  {
    strcpy (filename, rootname);
    strcat (filename, ".is");
    write_array (filename, ochoice);
  }
  return (0);

}
*/

/* A summary of the Ionization parameter - might not always be present */

int
IP_summary (w, rootname, ochoice)
     WindPtr w;
     char rootname[];
     int ochoice;
{
  int n;
  char filename[LINELENGTH];
  int nplasma;

//OLD Ferland IP has been deleted 180516
//OLD  for (n = 0; n < NDIM2; n++)
//OLD  {
//OLD    aaa[n] = 0;
//OLD    if (w[n].vol > 0.0)
//OLD    {
//OLD      nplasma = w[n].nplasma;
//OLD      aaa[n] = ((plasmamain[nplasma].ferland_ip));
//OLD    }
//OLD  }
//OLD  display ("Ionization parameter (Ferland)");

//OLD  if (ochoice)
//OLD  {
//OLD    strcpy (filename, rootname);
//OLD    strcat (filename, ".f_IP");
//OLD    write_array (filename, ochoice);
//OLD
//OLD  }

  for (n = 0; n < NDIM2; n++)
  {
    aaa[n] = 0;
    if (w[n].vol > 0.0)
    {
      nplasma = w[n].nplasma;
      aaa[n] = ((plasmamain[nplasma].ip));
    }
  }
  display ("Ionization parameter");

  if (ochoice)
  {
    strcpy (filename, rootname);
    strcat (filename, ".IP");
    write_array (filename, ochoice);

  }


  /* JM added printout for xi too */
  for (n = 0; n < NDIM2; n++)
  {
    aaa[n] = 0;
    if (w[n].vol > 0.0)
    {
      nplasma = w[n].nplasma;
      aaa[n] = ((plasmamain[nplasma].xi));
    }
  }
  display ("Xi Ionization parameter");

  if (ochoice)
  {
    strcpy (filename, rootname);
    strcat (filename, ".xi");
    write_array (filename, ochoice);

  }



  for (n = 0; n < NDIM2; n++)
  {
    aaa[n] = 0;
    if (w[n].vol > 0.0)
    {
      nplasma = w[n].nplasma;
      aaa[n] = ((plasmamain[nplasma].ip_direct));
    }
  }
  display ("Log Ionization parameter (direct)");

  if (ochoice)
  {
    strcpy (filename, rootname);
    strcat (filename, ".IP_direct");
    write_array (filename, ochoice);

  }

  for (n = 0; n < NDIM2; n++)
  {
    aaa[n] = 0;
    if (w[n].vol > 0.0)
    {
      nplasma = w[n].nplasma;
      aaa[n] = ((plasmamain[nplasma].ip_scatt));
    }
  }
  display ("Log Ionization parameter (scattered)");

  if (ochoice)
  {
    strcpy (filename, rootname);
    strcat (filename, ".IP_scatt");
    write_array (filename, ochoice);

  }




  return (0);

}



/* A summary of the Sim alpha parameter - might not always be present.

   1108	ksl	Adapted for new version of banded alpha
   1208 nsh	Changed names - reference to sim removed to make way for exponential estimators
   1401 nsh	Added more information - this now writes out all the spectral model parameters
 */

int
alpha_summary (w, rootname, ochoice)
     WindPtr w;
     char rootname[];
     int ochoice;
{
  int n, m;
  char filename[LINELENGTH];
  int nplasma;
  char word[LINELENGTH];



  for (m = 0; m < geo.nxfreq; m++)
  {
    for (n = 0; n < NDIM2; n++)
    {
      aaa[n] = 0;
      if (w[n].vol > 0.0)
      {
        nplasma = w[n].nplasma;
        aaa[n] = plasmamain[nplasma].pl_alpha[m];
      }
    }

    strcpy (word, "");
    sprintf (word, ".pl_alpha%03d", m);
    display (word);

    if (ochoice)
    {
      strcpy (filename, rootname);
      strcat (filename, word);
      write_array (filename, ochoice);
    }
  }

  for (m = 0; m < geo.nxfreq; m++)
  {
    for (n = 0; n < NDIM2; n++)
    {
      aaa[n] = 0;
      if (w[n].vol > 0.0)
      {
        nplasma = w[n].nplasma;
        aaa[n] = plasmamain[nplasma].pl_log_w[m];
      }
    }

    strcpy (word, "");
    sprintf (word, ".pl_log_w%03d", m);
    display (word);

    if (ochoice)
    {
      strcpy (filename, rootname);
      strcat (filename, word);
      write_array (filename, ochoice);
    }
  }


  for (m = 0; m < geo.nxfreq; m++)
  {
    for (n = 0; n < NDIM2; n++)
    {
      aaa[n] = 0;
      if (w[n].vol > 0.0)
      {
        nplasma = w[n].nplasma;
        aaa[n] = plasmamain[nplasma].exp_temp[m];
      }
    }

    strcpy (word, "");
    sprintf (word, ".exp_temp%03d", m);
    display (word);

    if (ochoice)
    {
      strcpy (filename, rootname);
      strcat (filename, word);
      write_array (filename, ochoice);
    }
  }

  for (m = 0; m < geo.nxfreq; m++)
  {
    for (n = 0; n < NDIM2; n++)
    {
      aaa[n] = 0;
      if (w[n].vol > 0.0)
      {
        nplasma = w[n].nplasma;
        aaa[n] = plasmamain[nplasma].exp_w[m];
      }
    }

    strcpy (word, "");
    sprintf (word, ".exp_w%03d", m);
    display (word);

    if (ochoice)
    {
      strcpy (filename, rootname);
      strcat (filename, word);
      write_array (filename, ochoice);
    }
  }

  for (m = 0; m < geo.nxfreq; m++)
  {
    for (n = 0; n < NDIM2; n++)
    {
      aaa[n] = 0;
      if (w[n].vol > 0.0)
      {
        nplasma = w[n].nplasma;
        aaa[n] = plasmamain[nplasma].spec_mod_type[m];
      }
    }

    strcpy (word, "");
    sprintf (word, ".spec_mod_type%03d", m);
    display (word);

    if (ochoice)
    {
      strcpy (filename, rootname);
      strcat (filename, word);
      write_array (filename, ochoice);
    }
  }



  for (m = 0; m < geo.nxfreq; m++)
  {
    for (n = 0; n < NDIM2; n++)
    {
      aaa[n] = 0;
      if (w[n].vol > 0.0)
      {
        nplasma = w[n].nplasma;
        aaa[n] = plasmamain[nplasma].fmin_mod[m];
      }
    }

    strcpy (word, "");
    sprintf (word, ".fmin_mod%03d", m);
    display (word);

    if (ochoice)
    {
      strcpy (filename, rootname);
      strcat (filename, word);
      write_array (filename, ochoice);
    }
  }

  for (m = 0; m < geo.nxfreq; m++)
  {
    for (n = 0; n < NDIM2; n++)
    {
      aaa[n] = 0;
      if (w[n].vol > 0.0)
      {
        nplasma = w[n].nplasma;
        aaa[n] = plasmamain[nplasma].fmax_mod[m];
      }
    }

    strcpy (word, "");
    sprintf (word, ".fmax_mod%03d", m);
    display (word);

    if (ochoice)
    {
      strcpy (filename, rootname);
      strcat (filename, word);
      write_array (filename, ochoice);
    }
  }

  return (0);

}



/* A summary of frequency banded radiation density - a crude spectrum for a cell.

 1301 nsh	Written
 */

int
J_summary (w, rootname, ochoice)
     WindPtr w;
     char rootname[];
     int ochoice;
{
  int i, n;
  char filename[LINELENGTH];
  char number[2], line_number[10];
  int nplasma;
  int uplvl, llvl, njump, lu, ll;
  struct lines *line_ptr;


  i = 1;
  rdint ("Band number for J or macro atom J (0), or backup (-1)", &i);


  while (i >= 0)
  {
    if (i == 0)
    {
      printf ("H alpha is 3->2 in this notation!\n");
      rdint ("Upper level macro atom", &uplvl);
      rdint ("Lower level macro atom", &llvl);

      /* Convert 'user levels' into actually levels. i.e. 1 is 0! */
      uplvl = uplvl - 1;
      llvl = llvl - 1;



      /* now we need to find the jbar estimator and line 
         pointer corresponding to this transition */
      njump = 0;
      printf ("Level %i has %i upwards jumps %i downwards jumps\n", llvl + 1, config[llvl].n_bbu_jump, config[llvl].n_bbd_jump);

      while (njump < config[llvl].n_bbu_jump)
      {
        line_ptr = &line[config[llvl].bbu_jump[njump]];
        lu = line_ptr->nconfigu;
        ll = line_ptr->nconfigl;

        // printf("ll %i lu %i llvl %i uplvl %i njump %i\n",
        //         ll, lu, llvl, uplvl, njump);
        if (ll == llvl && lu == uplvl)
          break;
        njump++;
      }

      if (njump >= config[llvl].n_bbu_jump)
      {
        Error ("Couldn't find this transition, try something else!\n");
        return (0);
      }
    }

    for (n = 0; n < NDIM2; n++)
    {
      aaa[n] = 0;
      if (w[n].vol > 0.0)
      {
        nplasma = w[n].nplasma;
        if (i == 0)
          aaa[n] = macromain[nplasma].jbar_old[config[llvl].bbu_indx_first + njump];
        else
          aaa[n] = (plasmamain[nplasma].xj[i]);
      }
    }

    printf ("Line wavelength is %.2f\n", (C / line_ptr->freq) / ANGSTROM);
    printf ("Line freq is %8.4e\n", line_ptr->freq);
    printf ("njump %i llvl %i uplvl %i nres %i", njump, llvl, uplvl, config[llvl].bbu_jump[njump]);
    display ("J in cell");
    //printf ("i=%i", i);
    sprintf (number, "%i", i);

    if (ochoice)
    {
      strcpy (filename, rootname);
      if (i == 0)
      {
        sprintf (line_number, "%ito%i", uplvl, llvl);
        strcat (filename, ".Jbar_");
        strcat (filename, line_number);
      }
      else
      {
        strcat (filename, ".J_band");
        strcat (filename, number);
      }
      write_array (filename, ochoice);

    }

    rdint ("Band number for J or macro atom J (0), or backup (-1)", &i);
  }
  return (0);

}


int
J_scat_summary (w, rootname, ochoice)
     WindPtr w;
     char rootname[];
     int ochoice;
{
  int n;
  char filename[LINELENGTH];
  int nplasma;



  for (n = 0; n < NDIM2; n++)
  {
    aaa[n] = 0;
    if (w[n].vol > 0.0)
    {
      nplasma = w[n].nplasma;
      aaa[n] = (plasmamain[nplasma].j);
    }
  }
  display ("J in cell");

  if (ochoice)
  {
    strcpy (filename, rootname);
    strcat (filename, ".J_tot");
    write_array (filename, ochoice);
  }

  for (n = 0; n < NDIM2; n++)
  {
    aaa[n] = 0;
    if (w[n].vol > 0.0)
    {
      nplasma = w[n].nplasma;
      aaa[n] = (plasmamain[nplasma].j_direct);
    }
  }
  display ("J in cell from direct photons");
  if (ochoice)
  {
    strcpy (filename, rootname);
    strcat (filename, ".J_direct");
    write_array (filename, ochoice);
  }

  for (n = 0; n < NDIM2; n++)
  {
    aaa[n] = 0;
    if (w[n].vol > 0.0)
    {
      nplasma = w[n].nplasma;
      aaa[n] = (plasmamain[nplasma].j_scatt);
    }
  }
  display ("J in cell from scattered photons");

  if (ochoice)
  {
    strcpy (filename, rootname);
    strcat (filename, ".J_scatt");
    write_array (filename, ochoice);
  }


  return (0);

}






//Split of photons from different sources in the cell.

int
phot_split (w, rootname, ochoice)
     WindPtr w;
     char rootname[];
     int ochoice;
{
  int n;
  char filename[LINELENGTH];
  int nplasma;

  for (n = 0; n < NDIM2; n++)
  {
    aaa[n] = 0;
    if (w[n].vol > 0.0)
    {
      nplasma = w[n].nplasma;
      aaa[n] = (plasmamain[nplasma].ntot_wind);
    }
  }
  display ("Wind photons in cell");

  if (ochoice)
  {
    strcpy (filename, rootname);
    strcat (filename, ".ntot_wind");
    write_array (filename, ochoice);

  }
  for (n = 0; n < NDIM2; n++)
  {
    aaa[n] = 0;
    if (w[n].vol > 0.0)
    {
      nplasma = w[n].nplasma;
      aaa[n] = (plasmamain[nplasma].ntot_agn);
    }
  }
  display ("AGN photons in cell");

  if (ochoice)
  {
    strcpy (filename, rootname);
    strcat (filename, ".ntot_agn");
    write_array (filename, ochoice);

  }
  for (n = 0; n < NDIM2; n++)
  {
    aaa[n] = 0;
    if (w[n].vol > 0.0)
    {
      nplasma = w[n].nplasma;
      aaa[n] = (plasmamain[nplasma].ntot_disk);
    }
  }
  display ("Disk photons in cell");

  if (ochoice)
  {
    strcpy (filename, rootname);
    strcat (filename, ".ntot_disk");
    write_array (filename, ochoice);

  }
  for (n = 0; n < NDIM2; n++)
  {
    aaa[n] = 0;
    if (w[n].vol > 0.0)
    {
      nplasma = w[n].nplasma;
      aaa[n] = (plasmamain[nplasma].ntot_star);
    }
  }
  display ("Stellar photons in cell");

  if (ochoice)
  {
    strcpy (filename, rootname);
    strcat (filename, ".ntot_star");
    write_array (filename, ochoice);

  }
  return (0);

}

int
thompson (w, rootname, ochoice)
     WindPtr w;
     char rootname[];
     int ochoice;
{
  int n;
  int nplasma;
  double ne;
  char filename[LINELENGTH];

  for (n = 0; n < NDIM2; n++)
  {
    aaa[n] = 0;
    if (w[n].vol > 0.0)
    {
      nplasma = w[n].nplasma;
      ne = plasmamain[nplasma].ne;
      aaa[n] = (THOMPSON * ne) * pow (w[n].vol, 0.333);
    }
  }
  display ("Thompson optical depths");

  if (ochoice)
  {
    strcpy (filename, rootname);
    strcat (filename, ".thomp");
    write_array (filename, ochoice);
  }

  return (0);

}



int
nscat_split (w, rootname, ochoice)
     WindPtr w;
     char rootname[];
     int ochoice;
{
  int n;
  int nplasma;
  char filename[LINELENGTH];

  for (n = 0; n < NDIM2; n++)
  {
    aaa[n] = 0;
    if (w[n].vol > 0.0)
    {
      nplasma = w[n].nplasma;
      aaa[n] = plasmamain[nplasma].nscat_es;
    }
  }
  display ("Thompson scatters");

  for (n = 0; n < NDIM2; n++)
  {
    aaa[n] = 0;
    if (w[n].vol > 0.0)
    {
      nplasma = w[n].nplasma;
      aaa[n] = plasmamain[nplasma].nscat_res;
    }
  }
  display ("Resonant scatters");






  if (ochoice)
  {
    strcpy (filename, rootname);
    strcat (filename, ".thomp");
    write_array (filename, ochoice);
  }

  return (0);

}

int
convergence_summary (w, rootname, ochoice)
     WindPtr w;
     char rootname[];
     int ochoice;
{
  int n;
  int nplasma;
  char filename[LINELENGTH];

  for (n = 0; n < NDIM2; n++)
  {
    aaa[n] = 0;
    if (w[n].vol > 0.0)
    {
      nplasma = w[n].nplasma;
      aaa[n] = plasmamain[nplasma].converge_whole;
    }
  }
  display ("Convergence (0=converged.  Higher numbers indicate one or more convergence tests failed)");

  if (ochoice)
  {
    strcpy (filename, rootname);
    strcat (filename, ".conv");
    write_array (filename, ochoice);
  }

  return (0);

}


/* 

   1112	ksl	Write out arrays of use in evaluating what is going on in convergence of
   		various models
*/

int
convergence_all (w, rootname, ochoice)
     WindPtr w;
     char rootname[];
     int ochoice;
{
  int n;
  int nplasma;
  char filename[LINELENGTH];




  for (n = 0; n < NDIM2; n++)
  {
    aaa[n] = 0;
    if (w[n].vol > 0.0)
    {
      nplasma = w[n].nplasma;
      aaa[n] = plasmamain[nplasma].converge_t_e;
    }
  }
  display ("t_e Convergence (0=converged)");

  if (ochoice)
  {
    strcpy (filename, rootname);
    strcat (filename, ".conv_te");
    write_array (filename, ochoice);
  }

  for (n = 0; n < NDIM2; n++)
  {
    aaa[n] = 0;
    if (w[n].vol > 0.0)
    {
      nplasma = w[n].nplasma;
      aaa[n] = plasmamain[nplasma].converge_hc;
    }
  }
  display ("hc Convergence (0=converged)");

  if (ochoice)
  {
    strcpy (filename, rootname);
    strcat (filename, ".conv_hc");
    write_array (filename, ochoice);
  }

  for (n = 0; n < NDIM2; n++)
  {
    aaa[n] = 0;
    if (w[n].vol > 0.0)
    {
      nplasma = w[n].nplasma;
      aaa[n] = plasmamain[nplasma].converge_t_r;
    }
  }
  display ("t_r Convergence (0=converged)");

  if (ochoice)
  {
    strcpy (filename, rootname);
    strcat (filename, ".conv_tr");
    write_array (filename, ochoice);
  }

  for (n = 0; n < NDIM2; n++)
  {
    aaa[n] = 0;
    if (w[n].vol > 0.0)
    {
      nplasma = w[n].nplasma;
      aaa[n] = plasmamain[nplasma].converge_whole;
    }
  }
  display ("Convergence (0=converged)");

  if (ochoice)
  {
    strcpy (filename, rootname);
    strcat (filename, ".conv_whole");
    write_array (filename, ochoice);
  }


  return (0);
}

/* 

   1306	nsh	Write out information pertaining to the models used in each cell/frequency band
*/

int
model_bands (w, rootname, ochoice)
     WindPtr w;
     char rootname[];
     int ochoice;
{
  int n, m;
  int nplasma;
  char filename[LINELENGTH];
  char word[LINELENGTH];



  for (m = 0; m < geo.nxfreq; m++)
  {
    for (n = 0; n < NDIM2; n++)
    {
      aaa[n] = 0;
      if (w[n].vol > 0.0)
      {
        nplasma = w[n].nplasma;
        aaa[n] = plasmamain[nplasma].nxtot[m];
      }
    }

    strcpy (word, "");
    sprintf (word, ".nxtot%03d", m);
    display (word);

    if (ochoice)
    {
      strcpy (filename, rootname);
      strcat (filename, word);
      write_array (filename, ochoice);
    }
  }

  if (geo.nxfreq == 0)
  {
    printf ("This model does not use bands calculating the ionization\n");
    return (0);
  }


  /* Now write out the value of xj in each band */

  for (m = 0; m < geo.nxfreq; m++)
  {
    for (n = 0; n < NDIM2; n++)
    {
      aaa[n] = 0;
      if (w[n].vol > 0.0)
      {
        nplasma = w[n].nplasma;
        aaa[n] = plasmamain[nplasma].xj[m];
      }
    }

    strcpy (word, "");
    sprintf (word, ".xj%03d", m);
    display (word);

    if (ochoice)
    {
      strcpy (filename, rootname);
      strcat (filename, word);
      write_array (filename, ochoice);
    }
  }


  /* Now write out the value of xave_freq in each band */

  for (m = 0; m < geo.nxfreq; m++)
  {
    for (n = 0; n < NDIM2; n++)
    {
      aaa[n] = 0;
      if (w[n].vol > 0.0)
      {
        nplasma = w[n].nplasma;
        aaa[n] = plasmamain[nplasma].xave_freq[m];
      }
    }

    strcpy (word, "");
    sprintf (word, ".xave_freq%03d", m);
    display (word);

    if (ochoice)
    {
      strcpy (filename, rootname);
      strcat (filename, word);
      write_array (filename, ochoice);
    }
  }


  /* Now write out the value of nxtot in each band */

  for (m = 0; m < geo.nxfreq; m++)
  {
    for (n = 0; n < NDIM2; n++)
    {
      aaa[n] = 0;
      if (w[n].vol > 0.0)
      {
        nplasma = w[n].nplasma;
        aaa[n] = plasmamain[nplasma].nxtot[m];
      }
    }

    strcpy (word, "");
    sprintf (word, ".nxtot%03d", m);
    display (word);

    if (ochoice)
    {
      strcpy (filename, rootname);
      strcat (filename, word);
      write_array (filename, ochoice);
    }
  }

  return (0);
}



/* A summary of adiabatic cooling */
int
heatcool_summary (w, rootname, ochoice)
     WindPtr w;
     char rootname[];
     int ochoice;
{
  int n;
  int nplasma;
  char filename[LINELENGTH];
  float x;

  x = wind_luminosity (0.0, VERY_BIG);

  for (n = 0; n < NDIM2; n++)
  {
    aaa[n] = 0;
    if (w[n].vol > 0.0)
    {
      nplasma = w[n].nplasma;
      aaa[n] = plasmamain[nplasma].heat_tot;
      if (w[n].div_v < 0.0)     // add in if it is negative and hence a heating term
      {
        aaa[n] += -1.0 * (plasmamain[nplasma].cool_adiabatic_ioniz);
      }
    }
  }
  display ("Total heating");

  if (ochoice)
  {
    strcpy (filename, rootname);
    strcat (filename, ".heat_tot");
    write_array (filename, ochoice);
  }

  for (n = 0; n < NDIM2; n++)
  {
    aaa[n] = 0;
    if (w[n].vol > 0.0)
    {
      nplasma = w[n].nplasma;
      aaa[n] = plasmamain[nplasma].heat_lines;
    }
  }
  display ("Line heating");

  if (ochoice)
  {
    strcpy (filename, rootname);
    strcat (filename, ".heat_lines");
    write_array (filename, ochoice);
  }

  for (n = 0; n < NDIM2; n++)
  {
    aaa[n] = 0;
    if (w[n].vol > 0.0)
    {
      nplasma = w[n].nplasma;
      aaa[n] = plasmamain[nplasma].heat_ff;
    }
  }
  display ("FF heating");

  if (ochoice)
  {
    strcpy (filename, rootname);
    strcat (filename, ".heat_ff");
    write_array (filename, ochoice);
  }

  for (n = 0; n < NDIM2; n++)
  {
    aaa[n] = 0;
    if (w[n].vol > 0.0)
    {
      nplasma = w[n].nplasma;
      aaa[n] = plasmamain[nplasma].heat_comp;
    }
  }
  display ("Compton heating");

  if (ochoice)
  {
    strcpy (filename, rootname);
    strcat (filename, ".heat_comp");
    write_array (filename, ochoice);
  }

  for (n = 0; n < NDIM2; n++)
  {
    aaa[n] = 0;
    if (w[n].vol > 0.0)
    {
      nplasma = w[n].nplasma;
      aaa[n] = plasmamain[nplasma].heat_ind_comp;
    }
  }
  display ("Induced Compton heating");

  if (ochoice)
  {
    strcpy (filename, rootname);
    strcat (filename, ".heat_ind_comp");
    write_array (filename, ochoice);
  }

  for (n = 0; n < NDIM2; n++)
  {
    aaa[n] = 0;
    if (w[n].vol > 0.0)
    {
      nplasma = w[n].nplasma;
      aaa[n] = plasmamain[nplasma].heat_photo;
    }
  }
  display ("Photo heating");

  if (ochoice)
  {
    strcpy (filename, rootname);
    strcat (filename, ".heat_photo");
    write_array (filename, ochoice);
  }

  for (n = 0; n < NDIM2; n++)
  {
    aaa[n] = 0;
    if (w[n].vol > 0.0)
    {
      nplasma = w[n].nplasma;
      aaa[n] = plasmamain[nplasma].lum_lines_ioniz;
    }
  }
  display ("Line Luminosity");

  if (ochoice)
  {
    strcpy (filename, rootname);
    strcat (filename, ".lum_lines");
    write_array (filename, ochoice);
  }



  for (n = 0; n < NDIM2; n++)
  {
    aaa[n] = 0;
    if (w[n].vol > 0.0)
    {
      nplasma = w[n].nplasma;
      aaa[n] = plasmamain[nplasma].cool_adiabatic_ioniz;
    }
  }
  display ("Adiabatic Luminosity");

  if (ochoice)
  {
    strcpy (filename, rootname);
    strcat (filename, ".cool_adiabatic");
    write_array (filename, ochoice);
  }

  for (n = 0; n < NDIM2; n++)
  {
    aaa[n] = 0;
    if (w[n].vol > 0.0)
    {
      nplasma = w[n].nplasma;
      aaa[n] = plasmamain[nplasma].lum_ff_ioniz;
    }
  }
  display ("Free Free Luminosity");

  if (ochoice)
  {
    strcpy (filename, rootname);
    strcat (filename, ".lum_ff");
    write_array (filename, ochoice);
  }

  for (n = 0; n < NDIM2; n++)
  {
    aaa[n] = 0;
    if (w[n].vol > 0.0)
    {
      nplasma = w[n].nplasma;
      aaa[n] = plasmamain[nplasma].cool_comp_ioniz;
    }
  }
  display ("Compton Luminosity");

  if (ochoice)
  {
    strcpy (filename, rootname);
    strcat (filename, ".cool_comp");
    write_array (filename, ochoice);
  }

  for (n = 0; n < NDIM2; n++)
  {
    aaa[n] = 0;
    if (w[n].vol > 0.0)
    {
      nplasma = w[n].nplasma;
      aaa[n] = plasmamain[nplasma].cool_dr_ioniz;
    }
  }
  display ("DR Luminosity");

  if (ochoice)
  {
    strcpy (filename, rootname);
    strcat (filename, ".cool_dr");
    write_array (filename, ochoice);
  }

  for (n = 0; n < NDIM2; n++)
  {
    aaa[n] = 0;
    if (w[n].vol > 0.0)
    {
      nplasma = w[n].nplasma;
      aaa[n] = plasmamain[nplasma].cool_rr_ioniz;
    }
  }
  display ("FB Luminosity");

  if (ochoice)
  {
    strcpy (filename, rootname);
    strcat (filename, ".cool_rr");
    write_array (filename, ochoice);
  }





  for (n = 0; n < NDIM2; n++)
  {
    aaa[n] = 0;
    if (w[n].vol > 0.0)
    {
      nplasma = w[n].nplasma;
      aaa[n] =
        plasmamain[nplasma].cool_rr_ioniz + plasmamain[nplasma].cool_dr_ioniz +
        plasmamain[nplasma].cool_comp_ioniz + plasmamain[nplasma].lum_ff_ioniz + plasmamain[nplasma].lum_lines_ioniz;
      if (w[n].div_v >= 0.0)    //only add in if it is treated as a cooling term
      {
        aaa[n] += plasmamain[nplasma].cool_adiabatic_ioniz;
      }
    }
  }
  display ("Total Cooling");

  if (ochoice)
  {
    strcpy (filename, rootname);
    strcat (filename, ".lum_total");
    write_array (filename, ochoice);
  }


  for (n = 0; n < NDIM2; n++)
  {
    aaa[n] = 0;
    if (w[n].vol > 0.0)
    {
      nplasma = w[n].nplasma;
      aaa[n] = plasmamain[nplasma].lum_tot_ioniz;
    }
  }
  display ("Total Radiating Luminosity");

  if (ochoice)
  {
    strcpy (filename, rootname);
    strcat (filename, ".lum_tot");
    write_array (filename, ochoice);
  }

  return (0);
}








/**************************************************************************


  Synopsis:  
  A summary of the important quantites in a given cell.
  Primarily used for easily making plots

  Description:  

  Arguments:
    w WindPtr
    rootname filename of root pf 
    ochoice whether to save to file  

  Returns:

  Notes:

  History:
  1411 JM coded

************************************************************************/

int
complete_physical_summary (w, rootname, ochoice)
     WindPtr w;
     char rootname[];
     int ochoice;
{
  int n, np;
  char filename[LINELENGTH];
  double he1den, he2den, he3den;
  double h1den, h2den, c3den, c4den, c5den;
  double n5den, o6den, si4den;
  int frac_choice;
  int ii, jj;
  double vtot;
  FILE *fptr, *fopen ();
  PlasmaPtr xplasma;
  int ndom;

  rdint ("Save ions as densities (0) or fractions? (1)", &frac_choice);

  if (ochoice)
  {
    strcpy (filename, rootname);
    strcat (filename, ".complete");
    fptr = fopen (filename, "w");
  }
  else
    printf ("This mode is recommended purely for file output\n");


  /* JM 1411 -- First we have to write out some headers so that 
     astropy can read the output */

  printf ("n\tnplasma\tinwind\ti\tj\tx\tz\tv\tvx\tvy\tvz\tdvds_ave\tvol\t \
rho\tne\tte\ttr\tnphot\tw\tave_freq\tIP\tconv\tconv_tr\tconv_te\tconv_hc\t \
cool_tot\tlum_tot\tlum_rr\tcool_rr\tlum_ff\tlum_lines\tcool_adiabatic\tcool_comp\tcool_dr\tcool_DI \
heat_tot\theat_photo\theat_auger\theat_lines\theat_ff\theat_comp\theat_ind_comp\theat_shock\t \
ionH1\tionH2\tionHe1\tionHe2\tionHe3\tionC3\tionC4\tionC5\tionN5\tionO6\tionSi4\n");

  if (ochoice)
    fprintf (fptr, "n\tnplasma\tinwind\ti\tj\tx\tz\tr\ttheta\tv\tvx\tvy\tvz\tdvds_ave\tvol\t \
rho\tne\tte\ttr\tnphot\tw\tave_freq\tIP\tXi\tconv\tconv_tr\tconv_te\tconv_hc\t \
cool_tot\tlum_tot\tlum_rr\tcool_rr\tlum_ff\tlum_lines\tcool_adiabatic\tcool_comp\tcool_dr\tcool_DI \t\
heat_tot\theat_photo\theat_auger\theat_lines\theat_ff\theat_comp\theat_ind_comp\theat_shock\t \
ionH1\tionH2\tionHe1\tionHe2\tionHe3\tionC3\tionC4\tionC5\tionN5\tionO6\tionSi4\n");


  Log ("py_wind_sub does not work yet\n");
  ndom = 0;
  for (n = 0; n < NDIM2; n++)
  {
    wind_n_to_ij (ndom, n, &ii, &jj);

    if (w[n].vol > 0.0)
    {
      np = w[n].nplasma;

      vtot = sqrt (w[n].v[0] * w[n].v[0] + w[n].v[1] * w[n].v[1] + w[n].v[2] * w[n].v[2]);

      xplasma = &plasmamain[np];

      /* find the density of the main ions (or fractions if frac_choice == 1) */
      h1den = get_density_or_frac (xplasma, 1, 1, frac_choice);
      h2den = get_density_or_frac (xplasma, 1, 2, frac_choice);
      he1den = get_density_or_frac (xplasma, 2, 1, frac_choice);
      he2den = get_density_or_frac (xplasma, 2, 2, frac_choice);
      he3den = get_density_or_frac (xplasma, 2, 3, frac_choice);
      c3den = get_density_or_frac (xplasma, 6, 3, frac_choice);
      c4den = get_density_or_frac (xplasma, 6, 4, frac_choice);
      c5den = get_density_or_frac (xplasma, 6, 5, frac_choice);
      n5den = get_density_or_frac (xplasma, 7, 5, frac_choice);
      o6den = get_density_or_frac (xplasma, 8, 6, frac_choice);
      si4den = get_density_or_frac (xplasma, 14, 4, frac_choice);

      /* printf("%i %i %i %i %i %8.4e %8.4e %8.4e %8.4e %8.4e  %8.4e %8.4e %8.4e %8.4e \
         %8.4e %8.4e %8.4e %i %8.4e %8.4e %8.4e %i %8.4e %8.4e %8.4e %8.4e \
         %8.4e %8.4e %8.4e %8.4e %8.4e %8.4e %8.4e %8.4e \
         %8.4e %8.4e %8.4e %8.4e %8.4e %8.4e \
         %8.4e %8.4e %8.4e %8.4e %8.4e %8.4e %8.4e %8.4e %8.4e %8.4e\n",
         n, np, w[n].inwind, ii, jj, w[n].x[0], w[n].x[2], vtot, w[n].v[0], w[n].v[1], w[n].v[2], w[n].dvds_ave, w[n].vol, 
         plasmamain[np].rho, plasmamain[np].ne, plasmamain[np].t_e, plasmamain[np].t_r, plasmamain[np].ntot,
         plasmamain[np].w, plasmamain[np].ave_freq, plasmamain[np].ip, plasmamain[np].converge_whole, 
         plasmamain[np].converge_t_r, plasmamain[np].converge_t_e, plasmamain[np].converge_hc, 
         plasmamain[np].cool_tot_ioniz, plasmamain[np].lum_tot, plasmamain[np].cool_rr, 
         plasmamain[np].lum_ff, plasmamain[np].lum_lines, plasmamain[np].cool_adiabatic, 
         plasmamain[np].cool_comp, plasmamain[np].cool_dr, plasmamain[np].heat_tot, plasmamain[np].heat_photo, 
         plasmamain[np].heat_lines , plasmamain[np].heat_ff , plasmamain[np].heat_comp, plasmamain[np].heat_ind_comp,
         h1den, h2den, he1den, he2den, he3den, c3den, c4den, c5den, n5den, o6den, si4den);
       */

      if (ochoice)
        fprintf (fptr, "%i %i %i %i %i %8.4e %8.4e %8.4e %8.4e %8.4e %8.4e %8.4e %8.4e %8.4e %8.4e %8.4e \
            %8.4e %8.4e %8.4e %i %8.4e %8.4e %8.4e %8.4e %i %8.4e %8.4e %8.4e %8.4e \
            %8.4e %8.4e %8.4e %8.4e %8.4e %8.4e %8.4e %8.4e %8.4e %8.4e %8.4e\
<<<<<<< HEAD
            %8.4e %8.4e %8.4e %8.4e %8.4e %8.4e %8.4e \
            %8.4e %8.4e %8.4e %8.4e %8.4e %8.4e %8.4e %8.4e %8.4e %8.4e\n", n, np, w[n].inwind, ii, jj, w[n].x[0], w[n].x[2], w[n].rcen, 
	  w[n].thetacen / RADIAN, vtot, w[n].v[0], w[n].v[1], w[n].v[2], w[n].dvds_ave, w[n].vol, plasmamain[np].rho, plasmamain[np].ne, 
	  plasmamain[np].t_e, plasmamain[np].t_r, plasmamain[np].ntot, plasmamain[np].w, plasmamain[np].ave_freq, plasmamain[np].ip, plasmamain[np].xi, 
	  plasmamain[np].converge_whole, plasmamain[np].converge_t_r, plasmamain[np].converge_t_e, plasmamain[np].converge_hc, 
	  plasmamain[np].cool_tot_ioniz+ plasmamain[np].cool_comp_ioniz + plasmamain[np].cool_adiabatic_ioniz + plasmamain[np].cool_dr_ioniz, 
	  plasmamain[np].lum_tot_ioniz, plasmamain[np].lum_rr_ioniz,plasmamain[np].cool_rr_ioniz, plasmamain[np].lum_ff_ioniz, plasmamain[np].lum_lines_ioniz, 
	  plasmamain[np].cool_adiabatic_ioniz, plasmamain[np].cool_comp_ioniz, plasmamain[np].cool_dr_ioniz, plasmamain[np].cool_di_ioniz, 
	  plasmamain[np].heat_tot, plasmamain[np].heat_photo,
	  plasmamain[np].heat_auger, plasmamain[np].heat_lines, plasmamain[np].heat_ff, plasmamain[np].heat_comp, plasmamain[np].heat_ind_comp,
	  plasmamain[np].heat_shock, h1den, h2den, he1den, 
	  he2den, he3den, c3den, c4den, c5den, n5den, o6den, si4den);
=======
            %8.4e %8.4e %8.4e %8.4e %8.4e %8.4e \
            %8.4e %8.4e %8.4e %8.4e %8.4e %8.4e %8.4e %8.4e %8.4e %8.4e\n", n, np, w[n].inwind, ii, jj, w[n].x[0], w[n].x[2], w[n].rcen, w[n].thetacen / RADIAN, vtot, w[n].v[0], w[n].v[1], w[n].v[2], w[n].dvds_ave, w[n].vol, plasmamain[np].rho, plasmamain[np].ne, plasmamain[np].t_e, plasmamain[np].t_r, plasmamain[np].ntot, plasmamain[np].w, plasmamain[np].ave_freq, plasmamain[np].ip, plasmamain[np].xi, plasmamain[np].converge_whole, plasmamain[np].converge_t_r, plasmamain[np].converge_t_e, plasmamain[np].converge_hc, plasmamain[np].cool_tot_ioniz + plasmamain[np].cool_comp_ioniz + plasmamain[np].cool_adiabatic_ioniz + plasmamain[np].cool_dr_ioniz, plasmamain[np].lum_tot_ioniz, plasmamain[np].lum_rr_ioniz, plasmamain[np].cool_rr_ioniz, plasmamain[np].lum_ff_ioniz, plasmamain[np].lum_lines_ioniz, plasmamain[np].cool_adiabatic_ioniz, plasmamain[np].cool_comp_ioniz, plasmamain[np].cool_dr_ioniz, plasmamain[np].cool_di_ioniz, plasmamain[np].heat_tot, plasmamain[np].heat_photo, plasmamain[np].heat_auger, plasmamain[np].heat_lines, plasmamain[np].heat_ff, plasmamain[np].heat_comp, plasmamain[np].heat_ind_comp, h1den, h2den, he1den, he2den, he3den, c3den, c4den, c5den, n5den, o6den, si4den);
>>>>>>> c54bcc0f
    }
    else
    {
      /* if we aren't inwind then print out a load of zeroes */

      /* printf("%i %i %i %i %i %8.4e %8.4e 0.0 0.0 0.0 0.0 0.0 0.0 0.0 \
         0.0 0.0 0.0 0.0 0.0 0.0 0.0 0.0 0.0 0.0 0.0 \
         0.0 0.0 0.0 0.0 0.0 0.0 0.0 0.0 0.0 \
         0.0 0.0 0.0 0.0 0.0 0.0 \
         0.0 0.0 0.0 0.0 0.0 0.0 0.0 0.0 0.0 0.0\n",
         n, np, w[n].inwind, ii, jj, w[n].x[0], w[n].x[2]);
       */

      if (ochoice)
        fprintf (fptr, "%i %i %i %i %i %8.4e %8.4e 0.0 0.0 0.0 0.0 0.0 0.0 0.0 0.0 0.0 \
            0.0 0.0 0.0 0.0 0.0 0.0 0.0 0.0 0.0 0.0 0.0 0.0 0.0 \
            0.0 0.0 0.0 0.0 0.0 0.0 0.0 0.0 0.0 0.0 \
            0.0 0.0 0.0 0.0 0.0 0.0 0.0 0.0 \
            0.0 0.0 0.0 0.0 0.0 0.0 0.0 0.0 0.0 0.0\n", n, np, w[n].inwind, ii, jj, w[n].x[0], w[n].x[2]);
    }
  }


  if (ochoice)
  {
    fclose (fptr);
    printf ("\nSaved summary of physical quantites in %s, use py_read_output.py to read\n", filename);
  }

  return (0);


}

/**************************************************************************


  Synopsis:  
  complete_ion_summary outputs a file with all of the ion fractions for a given cell


  History:
  1602 NSH coded

************************************************************************/



int
complete_ion_summary (w, rootname, ochoice)
     WindPtr w;
     char rootname[];
     int ochoice;

{
  char cell[5];
  PlasmaPtr xplasma;
  FILE *fptr = NULL, *fopen ();
  char filename[LINELENGTH];


  int n, mm;
  n = 50;
a:printf ("There are %i wind elements in this model\n", NDIM2);
  rdint ("Wind.array.element", &n);

  if (n < 0)
    goto b;
  else if (n > NDIM2)
  {
    printf ("No, there are %i wind elements, not %i\n", NDIM2, n);
    goto a;
  }
  printf ("OK, using cell %i\n", n);
  xplasma = &plasmamain[w[n].nplasma];

  if (ochoice)
  {
    strcpy (filename, rootname);
    strcat (filename, "_cell_");
    sprintf (cell, "%04d", n);
    strcat (filename, cell);
    printf ("opening file %s\n", filename);

    strcat (filename, ".ions");
    printf ("opening file %s\n", filename);
    fptr = fopen (filename, "w");
  }

  printf ("ion z n(ion) n(ion)/n(H)\n");


  if (ochoice)
    fprintf (fptr, "ion z n(ion) n(ion)/n(H)\n");


  for (mm = 0; mm < nions; mm++)
  {

    printf ("%i %i %e %e\n", mm, ion[mm].z, xplasma->density[mm], xplasma->density[mm] / (xplasma->rho * rho2nh));
    if (ochoice)
    {
      fprintf (fptr, "%i %i %e %e\n", mm, ion[mm].z, xplasma->density[mm], xplasma->density[mm] / (xplasma->rho * rho2nh));
    }

  }
  goto a;

b:return (0);

}


/**************************************************************************


  Synopsis:  
  get_density_or_frac works out the density of an ion element, istate,
  in a plasma cell xplasma.

  if frac_choice is 1, return an ion fraction

  History:
  1411 JM coded

************************************************************************/


double
get_density_or_frac (xplasma, element, istate, frac_choice)
     PlasmaPtr xplasma;
     int element;
     int istate;
     int frac_choice;
{
  int nion, nelem;
  double nh, density;

  /* find the ion and element in the list */
  nion = find_ion (element, istate);

  nelem = find_element (element);

  /* get density of ion */
  density = xplasma->density[nion];

  /* we want an ion fraction, not a density, so divide by nh */
  if (frac_choice)
  {
    nh = xplasma->density[0] + xplasma->density[1];
    density /= ele[nelem].abun * nh;
  }

  return (density);
}


/**************************************************************************


  Synopsis:  
  find_ion is a little routine which finds which number ion in the list corresponds
  to element with istate. e.g. for CIV, element = 6 and istate = 4.

  History:
  1411 JM coded

************************************************************************/


int
find_ion (element, istate)
     int element;
     int istate;
{
  int nion;

  nion = 0;

  while (nion < nions && !(ion[nion].z == element && ion[nion].istate == istate))
    nion++;

  return nion;
}

/**************************************************************************


  Synopsis:  
  find_ion is a little routine which finds which number element in the list corresponds
  to element with z == element. e.g. for CIV, element = 6.

  History:
  1411 JM coded

************************************************************************/


int
find_element (element)
     int element;
{
  int n;

  n = 0;

  while (n < nelements && ele[n].z != element)
    n++;

  return n;
}



/**************************************************************************


  Synopsis:  
  get_los_dvds finds the gradient along the LoS 
  of the velocity projected along the same line of sight.

  History:
  1501 JM coded

************************************************************************/

int
get_los_dvds (w, rootname, ochoice)
     WindPtr w;
     char rootname[];
     int ochoice;
{
  struct photon p;
  struct photon ptest;
  int n;
  double ds, dvds, v1[3], v2[3], xtest[3];
  double lmn[3], diff[3], phase;
  int vchoice, sight_choice;
  double obs_angle, rzero, r;
  char filename[LINELENGTH], suffix[LINELENGTH];

  int ndom;

  ndom = w->ndom;

  vchoice = 0;
  phase = 0;
  obs_angle = 80.0;
  sight_choice = 0;

  rdint ("use component along LoS (0), or magnitude (1):", &sight_choice);
  rdint ("real (0) poloidal (1) or rotational (2) or back(-1):", &vchoice);

  while (vchoice >= 0)
  {
    rddoub ("angle in deg:", &obs_angle);
    rddoub ("phase (0 to 1):", &phase);

    lmn[0] = sin (obs_angle / RADIAN) * cos (-phase * 360. / RADIAN);
    lmn[1] = sin (obs_angle / RADIAN) * sin (-phase * 360. / RADIAN);
    lmn[2] = cos (obs_angle / RADIAN);

    // if (vchoice == 0) 
    //   strcpy (vstring, "");
    // else if (vchoice == 1) 
    //   strcpy (vstring, "rot");
    // else if (vchoice == 2) 
    //   strcpy (vstring, "pol");


    for (n = 0; n < NDIM2; n++)
    {
      aaa[n] = 0;
      if (w[n].vol > 0.0)
      {

        stuff_v (w[n].xcen, p.x);
        stuff_v (lmn, p.lmn);
        stuff_phot (&p, &ptest);

        vsub (p.x, w[n].x, diff);
        ds = 0.001 * length (diff);
        move_phot (&ptest, ds);

        if (vchoice == 0)
          dvds = dvwind_ds (&p);

        /* next choice is for turning off rotational velocity */
        else if (vchoice == 1)
        {
          model_velocity (ndom, p.x, v1);
          model_velocity (ndom, ptest.x, v2);
          v1[1] = 0.0;
          v2[1] = 0.0;

          /* calculate the relevant gradient */
          if (sight_choice == 0)
            dvds = fabs (dot (v1, p.lmn) - dot (v2, p.lmn)) / ds;
          else
            dvds = fabs (length (v1) - length (v2)) / ds;
        }

        /* next choice is for turning rotational velocity only */
        else
        {
          r = sqrt (p.x[0] * p.x[0] + p.x[1] * p.x[1]);
          rzero = sv_find_wind_rzero (ndom, p.x);
          v1[0] = v1[2] = 0.0;
          v1[1] = sqrt (G * geo.mstar * rzero) / r;


          r = sqrt (ptest.x[0] * ptest.x[0] + ptest.x[1] * ptest.x[1]);
          rzero = sv_find_wind_rzero (ndom, ptest.x);
          v2[0] = v2[2] = 0.0;
          v2[1] = sqrt (G * geo.mstar * rzero) / r;

          if (p.x[1] != 0.0)
          {
            project_from_cyl_xyz (p.x, v1, xtest);
            stuff_v (xtest, v1);
          }
          if (ptest.x[1] != 0.0)
          {
            project_from_cyl_xyz (ptest.x, v2, xtest);
            stuff_v (xtest, v2);
          }

          /* calculate the relevant gradient */
          if (sight_choice == 0)
            dvds = fabs (dot (v1, p.lmn) - dot (v2, p.lmn)) / ds;
          else
            dvds = fabs (length (v1) - length (v2)) / ds;
        }

        aaa[n] = dvds;

      }
    }

    printf ("vchoice %i y coord %8.4e direction cosines %.2f %.2f %.2f\n", vchoice, p.x[1], p.lmn[0], p.lmn[1], p.lmn[2]);
    display ("dvds along a LoS");

    if (ochoice)
    {
      strcpy (filename, rootname);
      sprintf (suffix, ".dv%i_ds_A%.1f_P%.2f", vchoice, obs_angle, phase);
      strcat (filename, suffix);
      write_array (filename, ochoice);
    }

    rdint ("real (0) poloidal (1) or rotational (2) or back(-1):", &vchoice);

  }

  return (0);
}


/**********************************************************/
/** 
 * @brief Prints grid boundaries to file
 *
 * @param [in] w              Pointer to wind array
 * @param [in] rootname       Root name of simulation
 * @param [in] ochoice        Whether or not to write out 
 * @return     0
 *
 * Outputs the boundaries for the grids for each domain
 *
 * ###Notes###
 * 6/15 - Written by SWM
***********************************************************/
int
grid_summary (WindPtr w, char rootname[], int ochoice)
{
  char filename[LINELENGTH], suffix[LINELENGTH];
  FILE *fopen (), *fptr;
  int i, j;

  printf ("Outputting grid boundaries to file.\n");

  for (j = 0; j < geo.ndomain; j++)
  {
    strcpy (filename, rootname);
    sprintf (suffix, ".dom%d.grid_x.txt", j);
    strcat (filename, suffix);
    fptr = fopen (filename, "w");
    for (i = 0; i <= zdom[j].ndim; i++)
    {
      fprintf (fptr, "%10.5g\n", zdom[j].wind_x[i]);
    }
    fclose (fptr);

    strcpy (filename, rootname);
    sprintf (suffix, ".dom%d.grid_z.txt", j);
    strcat (filename, suffix);
    fptr = fopen (filename, "w");
    for (i = 0; i <= zdom[j].mdim; i++)
    {
      fprintf (fptr, "%10.5g\n", zdom[j].wind_z[i]);
    }
    fclose (fptr);

  }
  return (0);
}<|MERGE_RESOLUTION|>--- conflicted
+++ resolved
@@ -3381,23 +3381,8 @@
         fprintf (fptr, "%i %i %i %i %i %8.4e %8.4e %8.4e %8.4e %8.4e %8.4e %8.4e %8.4e %8.4e %8.4e %8.4e \
             %8.4e %8.4e %8.4e %i %8.4e %8.4e %8.4e %8.4e %i %8.4e %8.4e %8.4e %8.4e \
             %8.4e %8.4e %8.4e %8.4e %8.4e %8.4e %8.4e %8.4e %8.4e %8.4e %8.4e\
-<<<<<<< HEAD
-            %8.4e %8.4e %8.4e %8.4e %8.4e %8.4e %8.4e \
-            %8.4e %8.4e %8.4e %8.4e %8.4e %8.4e %8.4e %8.4e %8.4e %8.4e\n", n, np, w[n].inwind, ii, jj, w[n].x[0], w[n].x[2], w[n].rcen, 
-	  w[n].thetacen / RADIAN, vtot, w[n].v[0], w[n].v[1], w[n].v[2], w[n].dvds_ave, w[n].vol, plasmamain[np].rho, plasmamain[np].ne, 
-	  plasmamain[np].t_e, plasmamain[np].t_r, plasmamain[np].ntot, plasmamain[np].w, plasmamain[np].ave_freq, plasmamain[np].ip, plasmamain[np].xi, 
-	  plasmamain[np].converge_whole, plasmamain[np].converge_t_r, plasmamain[np].converge_t_e, plasmamain[np].converge_hc, 
-	  plasmamain[np].cool_tot_ioniz+ plasmamain[np].cool_comp_ioniz + plasmamain[np].cool_adiabatic_ioniz + plasmamain[np].cool_dr_ioniz, 
-	  plasmamain[np].lum_tot_ioniz, plasmamain[np].lum_rr_ioniz,plasmamain[np].cool_rr_ioniz, plasmamain[np].lum_ff_ioniz, plasmamain[np].lum_lines_ioniz, 
-	  plasmamain[np].cool_adiabatic_ioniz, plasmamain[np].cool_comp_ioniz, plasmamain[np].cool_dr_ioniz, plasmamain[np].cool_di_ioniz, 
-	  plasmamain[np].heat_tot, plasmamain[np].heat_photo,
-	  plasmamain[np].heat_auger, plasmamain[np].heat_lines, plasmamain[np].heat_ff, plasmamain[np].heat_comp, plasmamain[np].heat_ind_comp,
-	  plasmamain[np].heat_shock, h1den, h2den, he1den, 
-	  he2den, he3den, c3den, c4den, c5den, n5den, o6den, si4den);
-=======
             %8.4e %8.4e %8.4e %8.4e %8.4e %8.4e \
-            %8.4e %8.4e %8.4e %8.4e %8.4e %8.4e %8.4e %8.4e %8.4e %8.4e\n", n, np, w[n].inwind, ii, jj, w[n].x[0], w[n].x[2], w[n].rcen, w[n].thetacen / RADIAN, vtot, w[n].v[0], w[n].v[1], w[n].v[2], w[n].dvds_ave, w[n].vol, plasmamain[np].rho, plasmamain[np].ne, plasmamain[np].t_e, plasmamain[np].t_r, plasmamain[np].ntot, plasmamain[np].w, plasmamain[np].ave_freq, plasmamain[np].ip, plasmamain[np].xi, plasmamain[np].converge_whole, plasmamain[np].converge_t_r, plasmamain[np].converge_t_e, plasmamain[np].converge_hc, plasmamain[np].cool_tot_ioniz + plasmamain[np].cool_comp_ioniz + plasmamain[np].cool_adiabatic_ioniz + plasmamain[np].cool_dr_ioniz, plasmamain[np].lum_tot_ioniz, plasmamain[np].lum_rr_ioniz, plasmamain[np].cool_rr_ioniz, plasmamain[np].lum_ff_ioniz, plasmamain[np].lum_lines_ioniz, plasmamain[np].cool_adiabatic_ioniz, plasmamain[np].cool_comp_ioniz, plasmamain[np].cool_dr_ioniz, plasmamain[np].cool_di_ioniz, plasmamain[np].heat_tot, plasmamain[np].heat_photo, plasmamain[np].heat_auger, plasmamain[np].heat_lines, plasmamain[np].heat_ff, plasmamain[np].heat_comp, plasmamain[np].heat_ind_comp, h1den, h2den, he1den, he2den, he3den, c3den, c4den, c5den, n5den, o6den, si4den);
->>>>>>> c54bcc0f
+            %8.4e %8.4e %8.4e %8.4e %8.4e %8.4e %8.4e %8.4e %8.4e %8.4e %8.4e\n", n, np, w[n].inwind, ii, jj, w[n].x[0], w[n].x[2], w[n].rcen, w[n].thetacen / RADIAN, vtot, w[n].v[0], w[n].v[1], w[n].v[2], w[n].dvds_ave, w[n].vol, plasmamain[np].rho, plasmamain[np].ne, plasmamain[np].t_e, plasmamain[np].t_r, plasmamain[np].ntot, plasmamain[np].w, plasmamain[np].ave_freq, plasmamain[np].ip, plasmamain[np].xi, plasmamain[np].converge_whole, plasmamain[np].converge_t_r, plasmamain[np].converge_t_e, plasmamain[np].converge_hc, plasmamain[np].cool_tot_ioniz + plasmamain[np].cool_comp_ioniz + plasmamain[np].cool_adiabatic_ioniz + plasmamain[np].cool_dr_ioniz, plasmamain[np].lum_tot_ioniz, plasmamain[np].lum_rr_ioniz, plasmamain[np].cool_rr_ioniz, plasmamain[np].lum_ff_ioniz, plasmamain[np].lum_lines_ioniz, plasmamain[np].cool_adiabatic_ioniz, plasmamain[np].cool_comp_ioniz, plasmamain[np].cool_dr_ioniz, plasmamain[np].cool_di_ioniz, plasmamain[np].heat_tot, plasmamain[np].heat_photo, plasmamain[np].heat_auger, plasmamain[np].heat_lines, plasmamain[np].heat_ff, plasmamain[np].heat_comp, plasmamain[np].heat_ind_comp, plasmamain[np].heat_shock, h1den, h2den, he1den, he2den, he3den, c3den, c4den, c5den, n5den, o6den, si4den);
     }
     else
     {
