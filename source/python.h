--- conflicted
+++ resolved
@@ -64,7 +64,7 @@
                                    we use linear interpolation along the line of sight to establish velocities
                                    and most of our grid cells in 2.5d are actually hoop shaped, which means
                                    one can travel a long distance within a hoop if the direction of the photon
-                                   is not more or less radial, but if moving along the hoop. 
+                                   is not more or less radial, but if moving along the hoop.
                                  */
 double DENSITY_PHOT_MIN;        /* This constant is a minimum density for the purpose of calculating
                                    photoionization heating and recombination cooling.  It is important that heating and cooling
@@ -763,8 +763,6 @@
                                    where the volume is the volume that is actually filled with material. */
   double dfudge;                /* A number which defines a push through distance for this cell, which replaces the
                                    global variable DFUDGE in many instances */
-  double import_t_r;
-
   enum inwind_enum
   { W_IN_DISK = -5, W_IN_STAR = -4, W_IGNORE = -2, W_NOT_INWIND = -1,
     W_ALL_INWIND = 0, W_PART_INWIND = 1, W_NOT_ASSIGNED = -999
@@ -858,9 +856,9 @@
   int *scatters;                /* The number of scatters in this cell for each ion.*/
   double *xscatters;            /* Diagnostic measure of energy scattered out of beam on extract. */
   double *heat_ion;             /* The amount of energy being transferred to the electron pool
-                                   by this ion via photoionization.*/ 
+                                   by this ion via photoionization.*/
       double *heat_inner_ion;             /* The amount of energy being transferred to the electron pool
-                                       by this ion via photoionization.*/       
+                                       by this ion via photoionization.*/
   double *cool_rr_ion;          /* The amount of energy being released from the electron pool
                                    by this ion via recombination.*/
   double *lum_rr_ion;           /* The recombination luminosity
@@ -890,7 +888,7 @@
   int nxtot[NXBANDS];           /* 1108 NSH the total number of photon passages in frequency bands */
   double max_freq;              /* 1208 NSH The maximum frequency photon seen in this cell */
   double cool_tot;              /*The total cooling in a cell */
-  /* The total luminosity of all processes in the cell, basically the emissivity of the cell times it volume. Not the same 
+  /* The total luminosity of all processes in the cell, basically the emissivity of the cell times it volume. Not the same
      as what escapes the cell, since photons can interact within the cell and lose weight or even be destroyed */
   double lum_lines, lum_ff, cool_adiabatic;
   double lum_rr, lum_rr_metals; /* the radiative recombination luminosity - not the same as the cooling rate */
@@ -918,8 +916,8 @@
      ionization pool */
   double bf_simple_ionpool_in, bf_simple_ionpool_out;
 
-  double comp_nujnu;            /* 1701 NSH The integral of alpha(nu)nuj(nu) used to 
-                                   compute compton cooling-  only needs computing once per cycle 
+  double comp_nujnu;            /* 1701 NSH The integral of alpha(nu)nuj(nu) used to
+                                   compute compton cooling-  only needs computing once per cycle
                                  */
 
   double dmo_dt[3];             /*Radiative force of wind */
@@ -954,12 +952,12 @@
     SPEC_MOD_PL = 1,
     SPEC_MOD_EXP = 2,
     SPEC_MOD_FAIL = -1
-  } spec_mod_type[NXBANDS];     /* A switch to say which type of representation we are using for this band in this cell. 
+  } spec_mod_type[NXBANDS];     /* A switch to say which type of representation we are using for this band in this cell.
                                    Negative means we have no useful representation, 0 means power law, 1 means exponential */
 
   double pl_alpha[NXBANDS];     /*Computed spectral index for a power law spectrum representing this cell*/
-  double pl_log_w[NXBANDS];     /*This is the log version of the power law weight. It is in an attempt to allow very large 
-                                  values of alpha to work with the PL spectral model to avoide NAN problems. 
+  double pl_log_w[NXBANDS];     /*This is the log version of the power law weight. It is in an attempt to allow very large
+                                  values of alpha to work with the PL spectral model to avoide NAN problems.
                                   The pl_w version can be deleted once testing is complete */
 
 
@@ -1166,18 +1164,10 @@
      Comment - ksl - 180712 - The logic for all of this is obscure to me, since we keep track of the
      photons origin separately.  At some point one might want to revisit the necessity for this
    */
-<<<<<<< HEAD
-  int np;                       /*NSH 13/4/11 - an internal pointer to the photon number so 
-                                   so we can write out details of where the photon goes */
-  double path;                  /* SWM - Photon path length */
-  double ds;                    // EP 11/19 - the distance of the path the photon previously moved
-  int reposition;
-=======
   int np;                       /* The photon number, which used ease tracking a photon for diagnostic
                                    purposes */
   double path;                  /* The total path length of a photon (used for reverberation calcuations) */
   double ds;                    /* the distance a photon has moved since its creattion or last interaction */
->>>>>>> 62bf1403
 }
 p_dummy, *PhotPtr;
 
