#ifdef MPI_ON
#include "mpi.h"


#endif

#define UV_low 7.4e14           //The lower frequency bound of the UV band as defined in IOS 21348
#define UV_hi 3e16              //The lower frequency bound of the UV band as defined in IOS 21348

int q_test_count;

int np_mpi_global;              /// Global variable which holds the number of MPI processes

int rank_global;


int verbosity;                  /* verbosity level. 0 low, 10 is high */

/* the functions contained in log., rdpar.c and lineio.c are
   declare deparately from templates. This is because some functions
   only use log.h and don't use python.h due to repeated definitions */
#include "log.h"
#include "strict.h"

/* In python_43 the assignment of the WindPtr size has been moved from a fixed
value determined by values in python.h to a values which are adjustable from
within python */





/* With domains NDIM and MDIM need to be removed but NDIM2 is the total number of cells in wmain, and there
are certain times we want to loop over everything.  The situation with NPLASMA is similar */

int NDIM2;                      //The total number of wind cells in wmain
int NPLASMA;                    //The number of cells with non-zero volume or the size of plasma structure

char basename[132];             // The root of the parameter file name being used by python

/* These are tunable parameters that control various aspects of python
 * and the assorted programs.  In some cases they affect the "care" with
 * which a calculation is made, and this can in principle affect the
 * speed of the program.  One day if may be desirable to change some
 * of these parameters with time in the program.  At present they are
 * simply collected here
 * 
 * */

double DFUDGE;
#define XFUDGE   1e-5           // The scale factor used in setting up cell x cell dfudge

#define VCHECK	1.e6            // The maximum allowable error in calculation of the velocity in calculate_ds


double SMAX_FRAC;               /* In translate_in_wind, a limit is placed on the maximum distance a
                                   photon can travel in one step.  It is a fraction SMAX_FRAC of the
                                   distance of the photon from the origin.  This had been hardwired to
                                   0.1 for up to 57h.  Changing it to 0.5 speeds up the current version
                                   of the code by as much as a factor of 2 for small sized grids.  This
                                   had been introduced as part of the attempt to assure ourselves that
                                   line shapes were calculated as accurately as possible.  The underlhying
                                   rational for having a maximum disstance is associated with the fact that
                                   we use linear interpolation along the line of sight to establish velocities
                                   and most of our grid cells in 2.5d are actually hoop shaped, which means
                                   one can travel a long distance within a hoop if the direction of the photon
                                   is not more or less radial, but if moving along the hoop.
                                 */
double DENSITY_PHOT_MIN;        /* This constant is a minimum density for the purpose of calculating
                                   photoionization heating and recombination cooling.  It is important that heating and cooling
                                   be calculated self-consistently.  Program speed is somewhat sensitive 
                                   to this parameter, at the 10% level if raised from 1e-3 to 1.  There is a 
                                   trade-off since lower minima may give better results, especially for macro atoms. */

#define LDEN_MIN        1e-3    /* The minimum density required for a line to be conidered for scattering
                                   or emission in calculate_ds and lum_lines */


/* End of "care factor" definition */


#define RMIN   				1.e9
#define RMAX   				3.e10
#define VWIND  				2.e8
#define MDOT  				1.e-9*MSOL/YR
#define BETA  				1.0
#define KAPPA_CONT 			4.
#define EPSILON  			1.e-6   /* A general purpose fairly small number */
#define NSTAT 				10      // JM increased this to ten to allow for adiabatic
#define VMAX                		1.e9
#define TAU_MAX				20.     /* Sets an upper limit in extract on when
                                                   a photon can be assumed to be completely absorbed */

#define DELTA_V				1.      /*This is the accuracy in velocity space (cm/s) that we sample edges when producing freebound photons */

#define DANG_LIVE_OR_DIE   2.0  /* If constructing photons from a live or die run of the code, the
                                   angle over which photons will be accepted must be defined */

double PHOT_RANGE;              /* When a variable number of photons are called in different ionization
                                   cycles this is the log of the difference between NPHOT_MAX
                                   and the value in the first cycle
                                 */
int NPHOT_MAX;                  /* The maximum number of photon bundles created per cycle */
int NPHOT;                      /* The number of photon bundles created, defined in setup.c */
int NPHOT_SPECTRAL;

#define NWAVE  			  10000 //This is the number of wavelength bins in spectra that are produced
#define MAXSCAT 			2000

/* Define the structures */


/* Geometry is an actual structure which exists at the beginning of th program
   It carries the variables which define the geometry.  Reasonable values of each of
   these should be defined before it is altered with inputs fromt eh terminal. 
   The geometry structure is used to transfer all of the information about a wind


 */

/* Definitions of spectral types, which are all negative because when
 * one reads a spectrum from a list of models these are numbered beginning
 * with zero, see the discussion in get_models.c   080518 - ksl - 60a
 */
#define SPECTYPE_BB      -1
#define SPECTYPE_UNIFORM -2
#define SPECTYPE_POW     -4
#define SPECTYPE_CL_TAB  -5
#define SPECTYPE_BREM    -6
#define SPECTYPE_NONE	 -3
#define SPECTYPE_MODEL	 -99    // This is just used briefly, before a model number is assigned

/* Number of model_lists that one can have, should be the same as NCOMPS in models.h */
#define NCOMPS 	10
#define LINELENGTH 	256

/* This structure contains the information needed for each separate region of space, e.g the
 * wind and the disk
 */

// This is intialized in init_geo, but it my need to be in geo in order to be able to read
// everything back

enum coord_type_enum
{ SPHERICAL = 0,
  CYLIND = 1,
  RTHETA = 2,
  CYLVAR = 3
};


/* List of possible wind_types */

#define SV   			0
#define	STAR    		1
/* PREVIOUS is no longer an allowed type. Reading in an early model is now
 * handled as a system_type 
 */
// #define      PREVIOUS                2
#define	HYDRO 			3
#define	CORONA 			4
#define KNIGGE			5
#define	HOMOLOGOUS 		6
//OLD #define   YSO                     7
#define	SHELL 			9
#define IMPORT          10      // Model that is read in from a file
#define	DISK_ATMOS 		11


#define MaxDom			10

/* Next define structures that pertain to possilbe region geometries
 
   These definitions had to be moved up in python.h because they need to be defined 
   prior to defining the domains, which must contain these structures in the new
   schema  ksl 15aug
*/

typedef struct plane            /*SWM 10-10-14 - Switched to TypeDef */
{
  double x[3];                  /* A position included in the plane (usually the "center" */
  double lmn[3];                /* A unit vector perpendicular to the plane (usually in the "positive" direction */
} plane_dummy, *PlanePtr;
plane_dummy plane_l1, plane_sec, plane_m2_far;  /* these all define planes which are perpendicular to the line of sight from the 
                                                   primary to the seconday */


/* Note that since we are interested in biconical flows, our definition of a cone is not exactly
 * what one might guess.  The cone is defined in the positive z direction but reflected through 
 * the xy plane.  
 * 56d -- Beginning with 56d, ksl has switched to a new definition of cones, that is intended to
 * make it possible to use ds_to_cone easier as part of different coordinate systems.  The new definition
 * is based on the intersection of the cone with the z axis rather than the intersection with
 * the disk plane.  At present both definitions are used in the program and therefore both shold
 * be defined.  Once the new definition is promulgated through the entire program, and verified
 * the old definitions can be elimiated.  05jul -- ksl
 */

typedef struct cone
{
  double z;                     /* The place where the cone intersects the z axis (used after 56d) */
  double dzdr;                  /* the slope (used after 56d) */
}
cone_dummy, *ConePtr;


/* End of structures which are used to define boundaries to the emission regions */

#define NDIM_MAX 1000           // maximum size of the grid in each dimension

typedef struct domain
{
  char name[LINELENGTH];
  int wind_type;
  int ndim, mdim, ndim2;        //ndim is the size in the x direction, while mdim is the size in z or theta direction
  int nstart, nstop;            //the beginning and end (-1) location in wmain of this component
  enum coord_type_enum coord_type;
  int log_linear;               /*0 -> the grid spacing will be logarithmic in x and z, 1-> linear */
  double xlog_scale, zlog_scale;        /* Scale factors for setting up a logarithmic grid, the [1,1] cell
                                           will be located at xlog_scale,zlog_scale */

  /* The next few structures define the boundaries of an emission region */
  struct cone windcone[2];      /* The cones that define the boundary of winds like SV or kwd */
  struct plane windplane[2];    /* Planes which define the top and bottom of a layer */
  double rho_min, rho_max;      /* These are used for the inner and outer boundary of a pillbox */

  double wind_x[NDIM_MAX], wind_z[NDIM_MAX];    /* These define the edges of the cells in the x and z directions */
  double wind_midx[NDIM_MAX], wind_midz[NDIM_MAX];      /* These define the midpoints of the cells in the x and z directions */

  ConePtr cones_rtheta;         /*A ptr to the cones that define boundaries of cells in the theta direction 
                                   when rtheta coords  are being used */
/* Next two lines are for cyl_var coordinates.  They are used in locating the appropriate 
 * locating the appropriate cell, for example by cylvar_where_in_grid
 */

  double wind_z_var[NDIM_MAX][NDIM_MAX];
  double wind_midz_var[NDIM_MAX][NDIM_MAX];


/* Since in principle we can mix and match arbitrarily the next parameters now have to be part of the domain structure */

  /* Generic parameters for the wind */
  double wind_mdot, stellar_wind_mdot;  /* Mass loss rate in disk and stellar wind */
  double rmin, rmax;            /*Spherical extent of the wind */
  double zmin, zmax;            /* Vertical extent of the wind, often the same as rmax */
  double wind_rho_min, wind_rho_max;    /*Min/Max rho for wind in disk plane */
  double wind_thetamin, wind_thetamax;  /*Angles defining inner and outer cones of wind, measured from disk plane */
  double mdot_norm;             /*A normalization factor used in SV wind, and Knigge wind */

  double twind;                 // Initial temperature for a domain

  /* Parameters defining Shlossman & Vitello Wind */
  double sv_lambda;             /* power law exponent describing from  what portion of disk wind is radiated */
  double sv_rmin, sv_rmax, sv_thetamin, sv_thetamax, sv_gamma;  /* parameters defining the goemetry of the wind */
  double sv_v_zero;             /* velocity at base of wind */
  int sv_v_zero_mode;           /* use fixed initial velocity or multiple of sound speed */
#define FIXED 0
#define SOUND_SPEED 1
  double sv_r_scale, sv_alpha;  /* the scale length and power law exponent for the velocity law */
  double sv_v_infinity;         /* the factor by which the velocity at infinity exceeds the excape velocity */


  /* Parameters defining Knigge Wind */
  double kn_dratio;             /* parameter describing collimation of wind */
  double kn_lambda;             /* power law exponent describing from  what portion of disk wind is radiated */
  double kn_r_scale, kn_alpha;  /* the scale length and power law exponent for the velocity law */
  double kn_v_infinity;         /* the factor by which the velocity at infinity exceeds the excape velocity */
  double kn_v_zero;             /* NSH 19/04/11 - Added in as the multiple of the sound speed to use as the initial velocity */

  /* Parameters describing Castor and Larmors spherical wind */
  double cl_v_zero, cl_v_infinity, cl_beta;     /* Power law exponent */
  double cl_rmin, cl_rmax;

  /* Parameters describing a spherical shell test wind */
  double shell_vmin, shell_vmax, shell_beta;
  double shell_rmin, shell_rmax;

  /*Parameters defining a corona in a ring above a disk */
  double corona_rmin, corona_rmax;      /*the minimum and maximu radius of the corona */
  double corona_zmax;           /*The maximum vertical extent of the corona */
  double corona_base_density, corona_scale_height;      /*the density at the base of the corona and the scale height */
  double corona_vel_frac;       /* the radial velocity of the corona in units of the keplerian velocity */

  /* The filling factior for the wind or corona */
  /* JM 1601 -- Moved here from geo, see #212 */
  double fill;
}
domain_dummy, *DomainPtr;       // One structure for each domain

DomainPtr zdom;                 //This is the array pointer that contains the domains
int current_domain;             // This integer is used by py_wind only


/* the geometry structure contains information that applies to all domains, including
 * the basic system geometry, descriptions of the radition sources, and truly 
 * global information including how ionization calculations are caried out. 
 *
 * Information that is domain specific should be placed directly in the domain
 * structure.  ksl
 */

#define SYSTEM_TYPE_STAR   0
#define SYSTEM_TYPE_CV     1
#define SYSTEM_TYPE_BH     4
#define SYSTEM_TYPE_AGN    2
#define	SYSTEM_TYPE_PREVIOUS   	   3

/* RUN_TYPE differs from SYSTEM_TYPE in that
  it has implications on how the program is run
  wherease SYSTEM_TYPE refers (mainly) to the type
  of sytem, with the exception 
*/

#define RUN_TYPE_NEW       0
#define RUN_TYPE_RESTART   1
#define RUN_TYPE_PREVIOUS  3

#define TRUE  1
#define FALSE 0



struct geometry
{
  int system_type;              /* See allowed types above. system_type should only be used for setp */
  int binary;                   /* Indicates whether or not the system is a binary. TRUE or FALSE */

  int ndomain;                  /* The number of domains in a model */
  int ndim2;                    /* The total number of windcells in all domains */
  int nplasma, nmacro;          /* The total number of cells in the plasma and macro structures in all domains */

  /* variables which store the domain numbers of the wind, disk atmosphere.
     Other components should be added here.  Right now we need a wind_domain 
     number because the inputs for the disk and a putativel disk atmosphere are 
     interrsed.  The first step will be to put this information into alocal variale
     in python.c. We should not have to carry this forward */

  int wind_domain_number;
  /* Ultimately the next variable should not be needed but to avoid a bad
   * interaction with Nick's effort meld zeus calculations with Python
   * I have added a new variable.  It is likely that the domain number for
   * this will always be 0, but one could imagine cases where that might
   * not be the case  ksl -160927
   */

  int hydro_domain_number;      // Created for the special case of runs with Zeus


  /* This section allows for restarting the program, and adds parameters used
   * in the calculation */

  int wcycle, pcycle;           /* The number of completed ionization and spectrum cycles */
  int wcycles, pcycles, pcycles_renorm; /* The number of ionization and spectrum cycles desired, pcycles_renorm 
                                         * is only used on restarts.  See spectrum_restart_renormalize
                                         */


  /* This section stores information which specifies the spectra to be extracted.  Some of the parameters
   * are used only in advanced modes.  
   */

#define NSPEC   20
  int nangles;
  double angle[NSPEC], phase[NSPEC];
  int scat_select[NSPEC], top_bot_select[NSPEC];
  double rho_select[NSPEC], z_select[NSPEC], az_select[NSPEC], r_select[NSPEC];
  double swavemin, swavemax, sfmin, sfmax;      // The minimum and maximum wavelengths/freqs for detailed spectra
  int select_extract, select_spectype;

/* Begin description of the actual geometry */

/* The next variables refere to the entire space in which pbotons sill be tracked.  Photons
 * outside these regions are assumed to have hit something or be freely moving through space.
 */

  double rmax, rmax_sq;         /* The maximum distance to which a photon should be followed */

/* Basic paremeters of the system, as opposed to elements of the wind or winds */

  double mstar, rstar, rstar_sq, tstar, gstar;  /* Basic parameters for the star (often a WD) in the system */
  double tstar_init;            /* The temperature of the star, before backscattering is taken into account */
  double lum_star_init, lum_star_back;  /* The luminosity of the star as determined by tstar_init */

  double tmax;                  /*NSH 120817 the maximum temperature of any element of the model 
                                   - used to help estimate things for an exponential representation of the spectrum in a cell */


#define DISK_NONE   0
#define DISK_FLAT   1
#define DISK_VERTICALLY_EXTENDED   2

  int disk_type;

#define BACK_RAD_ABSORB_AND_DESTROY  0  /* Disk simply absorbs the radiation and it is lost */
#define BACK_RAD_SCATTER            1   /* Disk reradiates the radiation immediately via electron scattering */
#define BACK_RAD_ABSORB_AND_HEAT     2  /* Correct disk temperature for illumination by photons 
                                           which hit the dsik.  Disk radiation is absorbed and changes 
                                           the temperature of the disk for future ionization cycles
                                         */

  int absorb_reflect;           /*Controls what happens when a photon hits the disk or star
                                 */

#define DISK_TPROFILE_STANDARD          0       // This is a standard Shakura-Sunyaev disk. The profile depends on mstar and mdot_disk
#define DISK_TPROFILE_READIN            1       // Here the temperature profile for the disk is simply read in as a function of radius
//OLD #define DISK_TPROFILE_YSO               2       // The so-called YSO option was created for the YSO case
  int disk_tprofile;            /* This is an variable used to specify a standard accretion disk (0) or
                                   one that has been read in and stored. */
  double disk_mdot;             /* mdot of  DISK */
  double diskrad, diskrad_sq;
  double disk_z0, disk_z1;      /* For vertically extended disk, z=disk_z0*(r/diskrad)**disk_z1 *diskrad */
  double lum_disk_init, lum_disk_back;  /* The intrinsic luminosity of the disk, the back scattered luminosity */
  int run_type;                 /*1508 - New variable that describes whether this is a continuation of a previous run 
                                   Added in order to separate the question of whether we are continuing an old run fro
                                   the type of wind model.  Bascially if run_type is 0, this is a run from scratch,
                                   if SYSTEM_TYPE_PREVIOUS it is an old run     */
  int star_radiation, disk_radiation;   /* 1 means consider radiation from star, disk,  bl, and/or wind */
  int bl_radiation, wind_radiation, agn_radiation;
  int search_light_radiation;   /* 1605 - ksl - Added to implement 1d testing */
  int matom_radiation;          /* Added by SS Jun 2004: for use in macro atom computations of detailed spectra
                                   - 1 means use emissivities for BOTH macro atom levels and kpkts. 0 means don't
                                   (which is correct for the ionization cycles. */
  int ioniz_mode;               /* describes the type of ionization calculation which will
                                   be carried out.  The various ioniz_modes are defined by #defines IONMODE_MATRIX_BB
                                   etc.  See the documentation in this file for what these mean. */
  int macro_ioniz_mode;         /* Added by SS Apr04 to control the use of macro atom populations and
                                   ionization fractions. If it is set to 1 then macro atom populations
                                   computed from estimators are used. If set to 0 then the macro atom
                                   populations are computed as for minor ions. By default it is set to
                                   0 initially and then set to 1 the first time that
                                   Monte Carlo estimators are normalised. */
  int ioniz_or_extract;         /* Set to 1 (true) during ionization cycles, set to 0 (false) during calculation of
                                   detailed spectrum.  Originally introduced by SS in July04 as he added
                                   macro atoms.  Name changed by ksl (57h) since this variable can be used more
                                   generally to speed up the extract portion of the calculation.
                                 */
  int macro_simple;             /* Added by SS May04 for diagnostics. As default this is set to 0. A full
                                   Macro Atom calculation is performed in that case. If it is set to 1 it means
                                   that although Macro Atom data has been read in, all lines/continua are treated
                                   using the simplified two-level approximation. Such a calculation should reproduce
                                   the same results as pre-Macro Atom versions of the code. */
  int partition_mode;           /* Diagnostic to force the partition function to be calculated in
                                   a specific way. */
  int line_mode;                /*0, the atomosphere is a completely absorbing and no photons
                                   will be scattered.  In this mode, assuming the wind is a source
                                   of emission, the emissivity will be the Einstein A coefficient
                                   1, the atmosphere is completely scattering, there will be no
                                   interchange of energy between the photons and the electrons
                                   as a result of radiation transfer
                                   2, then a simple single scattering approximation is applied in which
                                   case the scattered flux is just  A21/(C21+A21). 
                                   3, then radiation trapping is included as well.
                                   6, If set to 6 initially, this switches on the macro atom stuff
                                   and then behaves like 3. (SS)
                                 */
/* Note that the scatter_mode is actually a subsidiary variable of the line_mode.  Chooising a line_mode
 * results in the selection of a scatter_mode */
#define SCATTER_MODE_ISOTROPIC    0
#define SCATTER_MODE_THERMAL      2

  int scatter_mode;             /*The way in which scattering for resonance lines is treated 
                                   0  isotropic
                                   2  thermally broadened anisotropic
                                 */

#define RT_MODE_2LEVEL  1
#define RT_MODE_MACRO   2

  int rt_mode;                  /* radiative transfer mode. 2 for Macro Atom method,  1 for non-Macro Atom methods  */

  /* Define the choices for calculating the FB, see, e.g. integ_fb */

#define FB_FULL         0       /* Calculate fb emissivity including energy associated with the threshold */
#define FB_REDUCED      1       /* Calculqate the fb emissivity without the threshold energy */
#define FB_RATE         2       /* Calulate the fb recombinarion rate  */


  /* Define the modes for free bound integrals */
#define OUTER_SHELL  1
#define INNER_SHELL  2

  /* The frequency bands used when calculating parameters like a power law slope in limited regions. */

#define  NXBANDS 20             /* the maximum number of bands (frequency intervals that can be defined for
                                   storing coarse spectra for each plasma cell */

  int nxfreq;                   /* the number of frequency intervals actually used */
  double xfreq[NXBANDS + 1];    /* the frequency boundaries for the coarse spectra  */


  /* The next set pf variables assign a SPECTYPE (see above) for
     each possible source of radiation in a model.  The value assigned can be different for
     the ionization and detailed spectrum generation part of the code */

  int star_ion_spectype, star_spectype; /* The type of spectrum used to create the continuum
                                           for the star in the ionization and final spectrum calculation */
  int disk_ion_spectype, disk_spectype; /* Same as above but for the disk */
  int bl_ion_spectype, bl_spectype;     /* Same as above but for the boundary layer */
  int agn_ion_spectype, agn_spectype;   /* Same as above but for the AGN */
  int search_light_ion_spectype, search_light_spectype; /* Same as above but for the search_light. Created for 1d test */

  char model_list[NCOMPS][LINELENGTH];  /* The file which contains the model names and the associated values for the model */
  int model_count;              /*The number of distinct models that have been read in */

  double mdot_norm;             /*A normalization factor used in SV wind, and Knigge wind */
  int adiabatic;                /*0-> Do not include adiabatic heating in calculating the cooling of the wind
                                   1-> Use adiabatic heating in calculating the cooling of the wind
                                 */
  int nonthermal;               /* 0 --> No extra heating due to shocks
                                   1 --> Extra heating due to shocks (etc)  (Added for FU Ori)
                                 */

  double shock_factor;          /* A scaling factor used for including an extra heating term (for FU Ori stars
                                 */
  double frac_extra_kpkts;      /* in the case that we have extra heating and macro-atoms, the fraction of 
                                   photons to reserve for those generated directly by k-packets */

  int auger_ionization;         /*0 -> Do not include innershell photoionization /Auger effects; 1-> include them */

/* Initial values for defining wind structure for a planar geometry.  These are currently only used by balance and this
   may not be the best approach generally and depending on where this ends up. Some consolidation is desirable */
  double pl_vol, pl_vmax;
  double pl_t_r, pl_t_e, pl_w;
  double pl_nh;

  /* Variables having to do with heating and cooling */

  double lum_tot, lum_star, lum_disk, lum_bl, lum_wind; /* The total luminosities of the disk, star, bl, & wind 
                                                           are actually not used in a fundamental way in the program */
  double lum_agn;               /*The total luminosity of the AGN or point source at the center */
  double lum_ff, lum_rr, lum_lines;     /* The luminosity of the wind as a result of ff, fb, and line radiation */
  double cool_rr;               /*1706 NSH - the cooling rate due to radiative recombination - not the same as the luminosity */
  double cool_comp;             /*1108 NSH The luminosity of the wind as a result of compton cooling */
  double cool_di;               /* 1409 NSH The direct ionization luminosity */
  double cool_dr;               /*1109 NSH The luminosity of the wind due to dielectronic recombination */
  double cool_adiabatic;        /*1209 NSH The cooling of the wind due to adiabatic expansion */
  double heat_adiabatic;        /*1307 NSH The heating of the wind due to adiabatic heating - split out from cool_adiabatic to get an accurate idea of whether it is important */
  double heat_shock;            /*1806 - ksl - The amount of extra heating going into the wind due to shock heating. Added for FU Ori project */

  double f1, f2;                /* The freguency minimum and maximum for which the band limted luminosities have been calculated */
  double f_tot, f_star, f_disk, f_bl, f_agn, f_wind;    /* The integrated specific L between a freq min and max which are
                                                           used to establish the band limited luminosity  of photons of various types.
                                                           For detailed spectra cycles, this will the band limed luminosity between
                                                           the minimum and maximum wavelength of the detailed spectrum */

/* These variables are copies of the lum variables above, and are only calculated during ionization cycles
   This is a bugfix for JM130621, windsave bug */
  double lum_ff_ioniz, lum_rr_ioniz, lum_lines_ioniz;
  double cool_rr_ioniz;
  double cool_comp_ioniz;
  double cool_di_ioniz;         /* 1409 NSH The direct ionization luminosity */
  double cool_dr_ioniz;
  double cool_adiabatic_ioniz;
  double lum_wind_ioniz, lum_star_ioniz, lum_disk_ioniz, lum_bl_ioniz, lum_tot_ioniz;

  double f_matom, f_kpkt;       /*Added by SS Jun 2004 - to be used in computations of detailed spectra - the
                                   energy emitted in the band via k-packets and macro atoms respectively. */

//70i - nsh 111007 - put cool_tot_ioniz and n_ioniz into the geo structure. This will allow a simple estimate of ionisation parameter to be computed;

  double n_ioniz, cool_tot_ioniz;

/* The next set of parameters relate to the secondary
 */

  double m_sec, q;              /* Mass of the secondary, mass ratio of system */
  double period;                /* Period of the systems in seconds */
  double a, l1, l2, phi;        /* Separation of primary and secondary, distance of l1 from primary,phi at l1 */
  double l1_from_m2, r2_far;    /* Distance to l1 from m2, distance to far side of secondary from primary */
  double r2_width;              /* Maximum width of Roche surface of secondary in the plane of orbit */

  double t_bl;                  /*temperature of the boundary layer */
  double weight;                /*weight factor for photons/defined in define_phot */

/* The next set of parameters relate to the central source of an AGN
 */

  double brem_temp;             /*The temperature of a bremsstrahlung source */
  double brem_alpha;            /*The exponent of the nu term for a bremstrahlung source */

  double pl_low_cutoff;         /* accessible only in advanced mode- see #34. default to zero */

  double alpha_agn;             /*The power law index of a BH at the center of an AGN.  Note that the luminosity
                                   of the agn is elsewhere in the structure
                                 */
  double const_agn;             /*The constant for the Power law, there are lots of ways of defining the PL which is best? */
  double d_agn;                 /* the distance to the agn - only used in balance to calculate the ionization fraction */


  int pl_geometry;              /* geometry of X-ray point source */
#define PL_GEOMETRY_SPHERE 0
#define PL_GEOMETRY_LAMP_POST 1
  double lamp_post_height;      /* height of X-ray point source if lamp post */

/* The next four variables added by nsh Apr 2012 to allow broken power law to match the cloudy table command */
  double agn_cltab_low;         //break at which the low frequency power law ends
  double agn_cltab_hi;          //break at which the high frequency power law cuts in
  double agn_cltab_low_alpha;   //photon index for the low frequency end
  double agn_cltab_hi_alpha;    //photon index for the high frequency end       

// The next set of parameters describe the input datafiles that are read
  char atomic_filename[132];    /* The masterfile for the atomic data */
  char fixed_con_file[132];     /* For fixed concentrations, the file specifying concentrations */

  //Added by SWM for tracking C-IV/H-A hotspots
  int nres_halpha;

  /* Variables used for reverberation mapping */

  double fraction_converged, reverb_fraction_converged;
  int reverb_filter_lines, *reverb_filter_line;
  enum reverb_disk_enum
  { REV_DISK_CORRELATED = 0, REV_DISK_UNCORRELATED = 1, REV_DISK_IGNORE = 3 } reverb_disk;
  enum reverb_enum
  { REV_NONE = 0, REV_PHOTON = 1, REV_WIND = 2, REV_MATOM = 3 } reverb;
  enum reverb_vis_enum
  { REV_VIS_NONE = 0, REV_VIS_VTK = 1, REV_VIS_DUMP = 2, REV_VIS_BOTH = 3 } reverb_vis;
  int reverb_wind_cycles;
  int reverb_path_bins, reverb_angle_bins;      //SWM - Number of bins for path arrays, vtk output angular bins
  int reverb_dump_cells;        //SWM - Number of cells to dump
  double *reverb_dump_cell_x, *reverb_dump_cell_z;
  int *reverb_dump_cell;
  int reverb_lines, *reverb_line;       //SWM - Number of lines to track, and array of line 'nres' values

  int spec_mod;                 //A flag to say that we do hav spectral models  ??? What does this mean???
}
geo;

/*
 * EP: 27/09/19
 * Added enumerator to define different banding modes to make the banding
 * code more self-documenting
 */

enum band_definition_enum
{
  T_STAR_BAND = 0,
  MIN_MAX_FREQ_BAND = 1,
  CV_BAND = 2,
  YSO_BAND = 3,
  USER_DEF_BAND = 4,
  CLOUDY_TEST_BAND = 5,
  WIDE_BAND = 6,
  AGN_BAND = 7,
  LOG_USER_DEF_BAND = 8
};

/* xdisk is a structure that is used to store information about the disk in a system */
#define NRINGS	3001            /* The actual number of rings completely defined
                                   is NRINGS-1 ... or from 0 to NRINGS-2.  This is
                                   because you need an outer radius...but the rest
                                   of this element is not filled in. */

struct xdisk
{
  double r[NRINGS];             /* The inner radius of an annulus */
  double t[NRINGS];             /* The temperature at the middle of the annulus */
  double g[NRINGS];             /* The gravity at the middle of the annulus */
  double v[NRINGS];             /* The velocity at the middle of the annulus */
  double heat[NRINGS];          /* The total energy flux of photons hitting each annulus */
  double ave_freq[NRINGS];      /* The flux weighted average of frequency of photons hitting each annulus */
  double w[NRINGS];             /* The radiative weight of the photons that hit the disk */
  double t_hit[NRINGS];         /* The effective T of photons hitting the disk */
  int nphot[NRINGS];            /*The number of photons created in each annulus */
  int nhit[NRINGS];             /*The number of photons which hit each annulus */
}
disk, qdisk;                    /* disk defines zones in the disk which in a specified frequency band emit equal amounts
                                   of radiation. disk gets reinitialized whenever the frequency interval of interest
                                   is changed.  qdisk stores the amount of heating of the disk as a result of
                                   illumination by the star or wind. It's boundaries are fixed throughout a cycle */

/* the next structure is intended to store a non standard temperature
   profile for the disk
   */

#define NBLMODEL 5000

struct blmodel
{
  int n_blpts;
  double r[NBLMODEL];
  double t[NBLMODEL];
}
blmod;


/*
 * The next structure is associated with reverberation mappping.
    SWN 6-2-15
    Wind paths is defined per cell and contains a binned array holding the spectrum of paths. Layers are
    For each frequency:
      For each path bin:
        What's the total fluxback of all these photons entering the cell?
*/
typedef struct wind_paths
{
  double *ad_path_flux;         //Array[by frequency, then path] of total flux of photons with the given v&p
  double *ad_path_flux_disk;
  double *ad_path_flux_wind;
  double *ad_path_flux_cent;    // As above, by source
  int *ai_path_num;             //Array [by frequency, then path] of the number of photons in this bin
  int *ai_path_num_disk;
  int *ai_path_num_wind;
  int *ai_path_num_cent;        // As above, by source
  double d_flux, d_path;        //Total flux, average path
  int i_num;                    //Number of photons hitting this cell
} wind_paths_dummy, *Wind_Paths_Ptr;

/* 	This structure defines the wind.  The structure w is allocated in the main
	routine.  The total size of the structure will be NDIM x MDIM, and the two
	dimenssions do not need to be the same.  The order of the
	cells in the structure is such that the as you increse the cell number by one
	z increases the fastest.

57+ -- The wind structure was reduced to contain just information about the geometry.  
Variables for wind cells that actually have volume in the wind are now in plasmamain, 
or macromain.  The wind structure still contains a volume element, which is the volume
of that cell in the wind, This is used in some cases to determine whether the cell
has any portion in the wind.  

Note that most of the macro atom information is in a separate structure.  This was
done to make it easier to control the size of the entire structure   06jul-ksl

 */
#define NIONIZ	5               /*The number of ions (normally H and He) for which one separately tracks ionization 
                                   and recombinations */


/* 061104 -- 58b -- ksl -- Added definitions to characterize whether a cell is in the wind. */
/* 110810 -- ksl - these are assigned to w->inwind, and are used to help determine how photons 
that go through a cell are treated.  Most of the assignments are based on whether the
volume in the wind is zero, which is determined in cylind_volumes for the cylindrical wind
and in correpsonding reoutines elsewehere.  These routines are called from the routine define_wind.
W_IGNORE is currently set in define_wind itself.  The values of these variables are used
in translate_in_wind.

Note that where_in_wind has been modified to use some of the same returns.  In general, the idea
is that if a new component is to be added, it should be added with by with two varialles ALL in whatever
and PART in whatever, as n and n+1
*/

typedef struct wind
{
  int ndom;                     /*The domain associated with this element of the wind */
  int nwind;                    /*A self-reference to this cell in the wind structure */
  int nplasma;                  /*A cross refrence to the corresponding cell in the plasma structure */
  double x[3];                  /*position of inner vertex of cell */
  double xcen[3];               /*position of the "center" of a cell */
  double r, rcen;               /*radial location of cell (Used for spherical, spherical polar
                                   coordinates. */
  double theta, thetacen;       /*Angle of coordinate from z axis in degrees  */
  double dtheta, dr;            /* widths of bins, used in hydro import mode */
  struct cone wcone;            /* cone structure that defines the bottom edge of the cell in 
                                   CYLVAR coordinates */
  double v[3];                  /*velocity at inner vertex of cell.  For 2d coordinate systems this
                                   is defined in the xz plane */
  double v_grad[3][3];          /*velocity gradient tensor  at the inner vertex of the cell NEW */
  double div_v;                 /*Divergence of v at center of cell */
  double dvds_ave;              /* Average value of dvds */
  double dvds_max, lmn[3];      /*The maximum value of dvds, and the direction in a cell in cylindrical coords */
  double vol;                   /* valid volume of this cell (that is the volume of the cell that is considered
                                   to be in the wind.  This differs from the volume in the Plasma structure
                                   where the volume is the volume that is actually filled with material. */
  double dfudge;                /* A number which defines a push through distance for this cell, which replaces the
                                   global variable DFUDGE in many instances */
  enum inwind_enum
  { W_IN_DISK = -5, W_IN_STAR = -4, W_IGNORE = -2, W_NOT_INWIND = -1,
    W_ALL_INWIND = 0, W_PART_INWIND = 1, W_NOT_ASSIGNED = -999
  } inwind;
  Wind_Paths_Ptr paths, *line_paths;    // SWM 6-2-15 Path data struct for each cell
}
wind_dummy, *WindPtr;

WindPtr wmain;

/* Plasma is a structure that contains information about the properties of the
plasma in regions of the geometry that are actually included n the wind */

/* 70 - 1108 - Define wavelengths in which to record gross spectrum in a cell, see also xave_freq and xj in plasma structure */
/* ksl - It would probably make more sense to define these in the same ways that bands are done for the generation of photons, or to
 * do both the same way at least.  Choosing to do this in two different ways makes the program confusing. The structure that has
 * the photon generation is called xband */
/* 78 - 1407 - NSH - changed several elements (initially those of size nions) in the plasma array to by dynamically allocated.
They are now pointers in the array. */


typedef struct plasma
{
  int nwind;                    /*A cross reference to the corresponding cell in the  wind structure */
  int nplasma;                  /*A self reference to this  in the plasma structure */
  double ne;                    /* electron density in the shell */
  double rho;                   /*density at the center of the cell. For clumped models, this is rho of the clump */
  double vol;                   /* volume of this cell (more specifically the volume  that is filled with material
                                   which can differe from the valid volume of the cell due to clumping. */
  double *density;              /*The number density of a specific ion.  This needs to correspond
                                   to the ion order obtained by get_atomic_data. 78 - changed to dynamic allocation */
  double *partition;            /*The partition function for each  ion. 78 - changed to dynamic allocation */
  double *levden;               /*The number density (occupation number?) of a specific level */

  double kappa_ff_factor;       /* Multiplicative factor for calculating the FF heating for a photon. */


  double *recomb_simple;        /* "alpha_e - alpha" (in Leon's notation) for b-f processes in simple atoms. */
  double *recomb_simple_upweight;       /* multiplicative factor to account for ratio of total to "cooling" energy for b-f processes in simple atoms. */

/* Beginning of macro information */
  double kpkt_emiss;            /*This is the specific emissivity due to the conversion k-packet -> r-packet in the cell
                                   in the frequency range that is required for the final spectral synthesis. (SS) */

  double kpkt_abs;              /* k-packet equivalent of matom_abs. (SS) */

  int *kbf_use;                 /* List of the indices of the photoionization processes to be used for kappa_bf. (SS) */
  int kbf_nuse;                 /* Total number of photoionization processes to be used for kappa_bf. (SS) */

/* End of macro information */


  double t_r, t_r_old;          /*radiation temperature of cell */
  double t_e, t_e_old;          /*electron temperature of cell */
  double dt_e, dt_e_old;        /*How much t_e changed in the previous iteration */
  double heat_tot, heat_tot_old;        /* heating from all sources */
  double abs_tot;
  double heat_lines, heat_ff;
  double heat_comp;             /* 1108 NSH The compton heating for the cell */
  double heat_ind_comp;         /* 1205 NSH The induced compton heatingfor the cell */
  double heat_lines_macro, heat_photo_macro;    /* bb and bf heating due to macro atoms. Subset of heat_lines 
                                                   and heat_photo. SS June 04. */
  double heat_photo, heat_z;    /*photoionization heating total and of metals */
  double heat_auger;            /* photoionization heating due to inner shell ionizations */
  double abs_photo, abs_auger;  /* this is the energy absorbed from the photon due to these processes - different from 
                                   the heating rate because of the binding energy */
  double w;                     /*The dilution factor of the wind */

  int ntot;                     /*Total number of photon passages */

  /*  counters of the number of photon passages by origin */

  int ntot_star;
  int ntot_bl;
  int ntot_disk;
  int ntot_wind;
  int ntot_agn;


  int nscat_es;                 /* The number of electrons scatters in the cell */
  int nscat_res;                /* The number of resonant line scatters in the cell */

  double mean_ds;               /* NSH 6/9/12 Added to allow a check that a thin shell is really optically thin */
  int n_ds;                     /* NSH 6/9/12 Added to allow the mean ds to be computed */
  int nrad;                     /* Total number of photons created within the cell */
  int nioniz;                   /* Total number of photon passages by photons capable of ionizing H */
  double *ioniz, *recomb;       /* Number of ionizations and recombinations for each ion.
                                   The sense is ionization from ion[n], and recombinations 
                                   to each ion[n].  */
  double *inner_ioniz, *inner_recomb;
  int *scatters;                /* The number of scatters in this cell for each ion.*/
  double *xscatters;            /* Diagnostic measure of energy scattered out of beam on extract. */
  double *heat_ion;             /* The amount of energy being transferred to the electron pool
                                   by this ion via photoionization.*/
      double *heat_inner_ion;             /* The amount of energy being transferred to the electron pool
                                       by this ion via photoionization.*/
  double *cool_rr_ion;          /* The amount of energy being released from the electron pool
                                   by this ion via recombination.*/
  double *lum_rr_ion;           /* The recombination luminosity
                                   by this ion via recombination.*/

  double *cool_dr_ion;
  double j, ave_freq;           /*Respectively mean intensity, intensity_averaged frequency, 
                                   luminosity and absorbed luminosity of shell */
  double xj[NXBANDS], xave_freq[NXBANDS];       /* 1108 NSH frequency limited versions of j and ave_freq */
  double fmin[NXBANDS];         /* the minimum frequency photon seen in a band - this is incremented during photon flight */
  double fmax[NXBANDS];         /* the maximum frequency photon seen in a band - this is incremented during photon flight */
  double fmin_mod[NXBANDS];     /* the minimum freqneucy that the model should be applied for */
  double fmax_mod[NXBANDS];     /* the maximum frequency that the model should be applied for */

  /* banded, directional fluxes */
  double F_vis[3];
  double F_UV[3];
  double F_Xray[3];

  /* The term direct here means from photons which have not been scattered. These are photons which have been
     created by the central object, or the disk, or in the simple case the wind, but which have not undergone
     any kind of interaction which would change their direction
  */
  double j_direct, j_scatt;     /* 1309 NSH mean intensity due to direct photons and scattered photons */
  double ip_direct, ip_scatt;   /* 1309 NSH mean intensity due to direct photons and scattered photons */
  double xsd_freq[NXBANDS];     /* 1208 NSH the standard deviation of the frequency in the band */
  int nxtot[NXBANDS];           /* 1108 NSH the total number of photon passages in frequency bands */
  double max_freq;              /* 1208 NSH The maximum frequency photon seen in this cell */
  double cool_tot;              /*The total cooling in a cell */
  /* The total luminosity of all processes in the cell, basically the emissivity of the cell times it volume. Not the same
     as what escapes the cell, since photons can interact within the cell and lose weight or even be destroyed */
  double lum_lines, lum_ff, cool_adiabatic;
  double lum_rr, lum_rr_metals; /* the radiative recombination luminosity - not the same as the cooling rate */
  double cool_comp;             /* The compton luminosity of the cell */
  double cool_di;               /* The direct ionization luminosity */
  double cool_dr;               /* The dielectronic recombination luminosity of the cell */
  double cool_rr, cool_rr_metals;       /*fb luminosity & fb of metals metals */
  double lum_tot, lum_tot_old;  /* The specific radiative luminosity in frequencies defined by freqmin
                                   and freqmax.  This will depend on the last call to total_emission */

  double cool_tot_ioniz;
  double lum_lines_ioniz, lum_ff_ioniz, cool_adiabatic_ioniz;
  double lum_rr_ioniz;
  double cool_comp_ioniz;       /* The compton luminosity of the cell */
  double cool_di_ioniz;         /* The direct ionization luminosity */
  double cool_dr_ioniz;         /* The dielectronic recombination luminosity of the cell */
  double cool_rr_ioniz, cool_rr_metals_ioniz;   /*fb luminosity & fb of metals metals */
  double lum_tot_ioniz;         /* The specfic radiative luminosity in frequencies defined by freqmin
                                   and freqmax.  This will depend on the last call to total_emission */

  double heat_shock;            /*1805 ksl - An extra heating term added to allow for shock heating of the plasma (Implementef for FU Ori Project */

  /* JM 1807 -- these routines are for the BF_SIMPLE_EMISSIVITY_APPROACH
     they allow one to inspect the net flow of energy into and from the simple ion 
     ionization pool */
  double bf_simple_ionpool_in, bf_simple_ionpool_out;

  double comp_nujnu;            /* 1701 NSH The integral of alpha(nu)nuj(nu) used to
                                   compute compton cooling-  only needs computing once per cycle
                                 */

  double dmo_dt[3];             /*Radiative force of wind */
  double rad_force_es[3];       /*Radiative force of wind */
  double rad_force_ff[3];       /*Radiative force of wind */
  double rad_force_bf[3];       /*Radiative force of wind */



  double gain;                  /* The gain being used in iterations of the structure */
  double converge_t_r, converge_t_e, converge_hc;       /* Three measures of whether the program believes the grid is converged.
                                                           The first two are the fractional changes in t_r, t_e between this and the last cycle. The third
                                                           number is the fraction between heating and cooling divided by the sum of the 2       */
  int trcheck, techeck, hccheck;        /* NSH the individual convergence checks used to calculate converge_whole.  Each of these values
                                           is 0 if the fractional change or in the case of the last check error is less than a value, currently
                                           set to 0.05.  ksl 111126   
                                           NSH 130725 - this number is now also used to say if the cell is over temperature - it is set to 2 in this case   */
  int converge_whole, converging;       /* converge_whole is the sum of the individual convergence checks.  It is 0 if all of the convergence checks indicated
                                           convergence. converging is an indicator of whether the program thought the cell is on the way to convergence 0
                                           implies converging */

#define CELL_CONVERGING 0       /* Indicator for a cell which is considered converging - temperature is oscillating and decreasing */
#define CELL_NOT_CONVERGING 1   /* Indicator for a cell which is considered not converging (temperature is shooting off in one direction) */
#define CONVERGENCE_CHECK_PASS 0        /* Indicator for that the cell has passed a convergence check */
#define CONVERGENCE_CHECK_FAIL 1        /* Indicator for that the cell has failed a convergence check */
#define CONVERGENCE_CHECK_OVER_TEMP 2   /* Indicator for a cell that its electron temperature is more than TMAX */

  /* 1108 Increase sim estimators to cover all of the bands */
  /* 1208 Add parameters for an exponential representation, and a switch to say which we prefer. */
  enum spec_mod_type_enum
  {
    SPEC_MOD_PL = 1,
    SPEC_MOD_EXP = 2,
    SPEC_MOD_FAIL = -1
  } spec_mod_type[NXBANDS];     /* A switch to say which type of representation we are using for this band in this cell.
                                   Negative means we have no useful representation, 0 means power law, 1 means exponential */

  double pl_alpha[NXBANDS];     /*Computed spectral index for a power law spectrum representing this cell*/
  double pl_log_w[NXBANDS];     /*This is the log version of the power law weight. It is in an attempt to allow very large
                                  values of alpha to work with the PL spectral model to avoide NAN problems.
                                  The pl_w version can be deleted once testing is complete */


  double exp_temp[NXBANDS];     /* The effective temperature of an exponential representation of the radiation field in a cell */
  double exp_w[NXBANDS];        /* The prefactor of an exponential representation of the radiation field in a cell */
  double ip;                    /* Ionization parameter calculated as number of photons over the lyman limit entering a cell, divided by the number density of hydrogen for the cell */
  double xi;                    /* Ionization parameter as defined by Tartar et al 1969 and described in Hazy. Its the ionizing flux over the number of hydrogen atoms */
} plasma_dummy, *PlasmaPtr;

PlasmaPtr plasmamain;

/* A storage area for photons.  The idea is that it is sometimes time-consuming to create the
cumulative distribution function for a process, but trivial to create more than one photon 
of a particular type once one has the cdf,  This appears to be case for f fb photons.  But 
the same procedure could be used for line photons */

#define NSTORE 10
typedef struct photon_store
{
  int n;                        /* This is the photon number that was last used */
  double t, f1, f2, freq[NSTORE];

} photon_store_dummy, *PhotStorePtr;

PhotStorePtr photstoremain;

/* A second photon store: this is very similar to photon_store above but for use in generating macro atom bf photons from cfds*/
typedef struct matom_photon_store
{
  int n;                        /* This is the photon number that was last used */
  double t, nconf, freq[NSTORE];

} matom_photon_store_dummy, *MatomPhotStorePtr;

MatomPhotStorePtr matomphotstoremain;
#define MATOM_BF_PDF 1000       //number of points to use in a macro atom bf PDF

typedef struct macro
{
  double *jbar;
  /* This will store the Sobolev mean intensity in transitions which is needed 
     for Macro Atom jumping probabilities. The indexing is by configuration (the 
     NLTE_LEVELS) and then by the upward bound-bound jumps from that level 
     (the NBBJUMPS) (SS) */

  double *jbar_old;

  double *gamma;
  /* This is similar to the jbar but for bound-free transitions. It records the 
     appropriate photoionisation rate co-efficient. (SS) */

  double *gamma_old;

  double *gamma_e;
  /* This is Leon's gamma_e: very similar to gamma but energy weighted. Needed
     for division of photoionisation energy into excitation and k-packets. (SS) */

  double *gamma_e_old;

  double *alpha_st;
  /* Same as gamma but for stimulated recombination rather than photoionisation. (SS) */

  double *alpha_st_old;

  double *alpha_st_e;
  /* Same as gamma_e but for stimulated recombination rather than photoionisation. (SS) */

  double *alpha_st_e_old;

  double *recomb_sp;
  /* Spontaneous recombination. (SS) */

  double *recomb_sp_e;
  /* "e" version of the spontaneous recombination coefficient. (SS) */

  double *matom_emiss;
  /* This is the specific emissivity due to the de-activation of macro atoms in the cell
     in the frequency range that is required for the final spectral synthesis. (SS) */

  double *matom_abs;
  /* This is the energy absorbed by the macro atom levels - recorded during the ionization 
     cycles and used to get matom_emiss (SS) */

  /* This portion of the macro structure  is not written out by windsave */
  int kpkt_rates_known;

  double *cooling_bf;
  double *cooling_bf_col;
  double *cooling_bb;

  /* set of cooling rate stores, which are calculated for each macro atom each cycle,
     and used to select destruction rates for kpkts */
  double cooling_normalisation;
  double cooling_bbtot, cooling_bftot, cooling_bf_coltot;
  double cooling_ff, cooling_ff_lofreq;
  double cooling_adiabatic;     // this is just cool_adiabatic / vol / ne


} macro_dummy, *MacroPtr;

MacroPtr macromain;

int xxxpdfwind;                 // When 1, line luminosity calculates pdf

int size_Jbar_est, size_gamma_est, size_alpha_est;

#define TMAX_FACTOR			1.5     /*Factor by which t_e can exceed
                                                   t_r in order for absorbed to 
                                                   match emitted flux */

#define TMAX    5e8             /*NSH 130725 - this is the maximum temperature permitted - this was 
                                   introduced following problems with adiabatically heated cells increasing 
                                   forever. The value was suggested by DP as a sensible compton teperature for the PK05/P05 Zeus models. */
#define TMIN   100              /* A minimum temperature below which various emission processes are set to 0 */


//These constants are used in the various routines which compute ionization state
#define SAHA 4.82907e15         /* 2* (2.*PI*MELEC*k)**1.5 / h**3  (Calculated in constants) */
#define MAXITERATIONS	200     //The number of loops to do to try to converge in ne
#define FRACTIONAL_ERROR 0.03   //The change in n_e which causes a break out of the loop for ne
#define THETAMAX	 1e4    //Used in initial calculation of n_e
#define MIN_TEMP	100.    //  ??? this is another minimum temperature, which is used in saha.c and variable_temperature.c )

// these definitions are for various ionization modes
#define IONMODE_ML93_FIXTE 0    // Lucy Mazzali using existing t_e (no HC balance)
#define IONMODE_LTE_TR 1        // LTE using t_r
#define IONMODE_LTE_TE 4        // LTE using t_e
#define IONMODE_FIXED 2         // Hardwired concentrations
#define IONMODE_ML93 3          // Lucy Mazzali
#define IONMODE_MATRIX_BB 8     // matrix solver BB model
#define IONMODE_MATRIX_SPECTRALMODEL 9  // matrix solver spectral model based on power laws
#define IONMODE_MATRIX_ESTIMATORS 10  // matrix solver spectral model based on power laws

// and the corresponding modes in nebular_concentrations
#define NEBULARMODE_TR 0        // LTE using t_r
#define NEBULARMODE_TE 1        // LTE using t_e
#define NEBULARMODE_ML93 2      // ML93 using correction
#define NEBULARMODE_NLTE_SIM 3  // Non_LTE with SS modification (Probably could be removed)
#define NEBULARMODE_LTE_GROUND 4        // A test mode which forces all levels to the GS (Probably could be removed)
#define NEBULARMODE_PAIRWISE_ML93 6     // pairwise ML93 (diffuse BB)
#define NEBULARMODE_PAIRWISE_SPECTRALMODEL 7    // pairwise spectral models (power law or expoentials)
#define NEBULARMODE_MATRIX_BB 8 // matrix solver BB model
#define NEBULARMODE_MATRIX_SPECTRALMODEL 9      // matrix solver spectral model
#define NEBULARMODE_MATRIX_ESTIMATORS 10      // matrix solver spectral model


typedef struct photon
{
  double x[3];                  /* The position of packet */
  double lmn[3];                /* Direction cosines of the packet */
  double freq, freq_orig;       /* current and original frequency of this packet */
  double w, w_orig;             /* current and original weight of this packet */
  double tau;                   /* optical depth of the photon since its creation or last interaction */
  enum istat_enum
  {
    P_INWIND = 0,               //in wind,
    P_SCAT = 1,                 //in process of scattering,
    P_ESCAPE = 2,               //Escaped to reach the universe,
    P_HIT_STAR = 3,             //absorbed by photosphere of star,
    P_TOO_MANY_SCATTERS = 4,    //in wind after MAXSCAT scatters
    P_ERROR = 5,                //Trying to scatter a photon in a location where it should not scatter
    P_ABSORB = 6,               //Photoabsorbed within wind
    P_HIT_DISK = 7,             //Banged into disk
    P_SEC = 8,                  //Photon hit secondary
    P_ADIABATIC = 9,            //records that a photon created a kpkt which was destroyed by adiabatic cooling
    P_ERROR_MATOM = 10,         //Some kind of error in processing of a photon which excited a macroattom
    P_LOFREQ_FF = 11,           //records a photon that had too low a frequency
    P_REPOSITION_ERROR = 12     //A photon passed through the disk due to dfudge pushing it through incorrectly
  } istat;                      /*status of photon. */

  int nscat;                    /*Number of scatters for this photon */
  int nres;                     /*For line scattering, indicates the actual transition; 
                                   for continuum scattering, meaning 
                                   depends on matom vs non-matom. See headers of emission.c 
                                   or matom.c for details. */
  int nnscat;                   /* Used for the thermal trapping model of
                                   anisotropic scattering to carry the number of
                                   scattering to "extract" when needed for wind
                                   generated photons SS05. */
  int nrscat;                   /* number of resonance scatterings */
  int grid;                     /*grid position of the photon in the wind, if
                                   the photon is in the wind.  If the photon is not
                                   in the wind, then -1 implies inside the wind cone and  
                                   -2 implies outside the wind */

  enum origin_enum
  { PTYPE_STAR = 0,
    PTYPE_BL = 1,
    PTYPE_DISK = 2,
    PTYPE_WIND = 3,
    PTYPE_AGN = 4,
    PTYPE_STAR_MATOM = 10,
    PTYPE_BL_MATOM = 11,
    PTYPE_DISK_MATOM = 12,
    PTYPE_WIND_MATOM = 13,
    PTYPE_AGN_MATOM = 14
  } origin, origin_orig;        /* Where this photon originated.  If the photon has
                                   scattered its "origin" may be changed to "wind". */
  /* note that we add 10 to origin when processed by a macro-atom
     which means we need these values in the enum list.  In making spectra in spectrum_create
     10 is subtracted from the types.  If ever this logic is changed one must the be careful
     that it is fixed in create_spectra as well.  

     Comment - ksl - 180712 - The logic for all of this is obscure to me, since we keep track of the
     photons origin separately.  At some point one might want to revisit the necessity for this
   */
<<<<<<< HEAD
  int np;                       /*NSH 13/4/11 - an internal pointer to the photon number so 
                                   so we can write out details of where the photon goes */
  double path;                  /* SWM - Photon path length */
  double ds;                    // EP 11/19 - the distance of the path the photon previously moved
=======
  int np;                       /* The photon number, which used ease tracking a photon for diagnostic
                                   purposes */
  double path;                  /* The total path length of a photon (used for reverberation calcuations) */
  double ds;                    /* the distance a photon has moved since its creation or last interaction */
>>>>>>> cb8c18b5
  int reposition;
}
p_dummy, *PhotPtr;

PhotPtr photmain;               /* A pointer to all of the photons that have been created in a subcycle. Added to ease 
                                   breaking the main routine of python into separate rooutines for inputs and running the
                                   program */

    /* minimum value for tau for p_escape_from_tau function- below this we 
       set to p_escape_ to 1 */
#define TAU_MIN 1e-6


    /* 68b - ksl - This is a structure in which the history of a single photon bundle can be recorded
     * See phot_util   phot_hist().  It needs to be used carefully.  if phot_hist_on is true
     * then photon histories will be attempted.
     */

#define MAX_PHOT_HIST	1000
int n_phot_hist, phot_hist_on, phot_history_spectrum;
struct photon xphot_hist[MAX_PHOT_HIST];

struct basis
{
  double a[3][3];

}
basis_cartesian;


    /* The next section defines the spectrum arrays.  The spectrum structure contains
       the selection criteria for each spectrum as well as the array in which to store the
       spectrum.  The first MSPEC spectra are reserved for the total generated spectrum,
       total emitted spectrum, the total spectrum of photons which are scattered and 
       the total spectrum of photons which are absorbed.  The remainder of the spectra pertain 
       to the spectrum as seen from various directions. Note that the space for the spectra 
       are allocated using a calloc statement in spectrum_init.  1409-ksl-A new spectrum
       was added.  This will be the first of the spectra.  It is simply the generated spectrum
       before passing through the wind.  It has the orginal weights as generated.  */



#define SPECTYPE_RAW        0   // As written this produces L_nu and so to get a Luminosity one needs to integrate
#define SPECTYPE_FLAMBDA    1
#define SPECTYPE_FNU        2
#define D_SOURCE 100.0          // distance to the source in parsecs for genearating spectra

int nspectra;                   /* After create_spectrum, the number of elements allocated for s, or
                                   alternatively the number of spectra one has to work with.  Note that
                                   general s[0],s[1] and s[2] are the escaping, scattered and absorbed photons,
                                   while elements higher than this will contain spectra as seen by different observers */

#define MSPEC               7   /* The number of standard spectra - i.e. not user defined angles */
#define SPEC_CREATED        0   /* The spectrum of the original weight before transmission through the wind */
#define SPEC_EMITTED        1   /* The emitted spectrum - i.e. photons with their weights changed by transmission through the wind */
#define SPEC_CENSRC         2   /* The emitted spectrum from photons emitted from the central source (if there is one) */
#define SPEC_DISK           3   /* The emitted spectrum from photons emitted from the disk (if there is one) */
#define SPEC_WIND           4   /* The emitted spectrum from photons emitted from the wind itself */
#define SPEC_HITSURF        5   /* The spectrum for photons which hit the a surface and were absorbed - should be zero for when reflection
                                 * is turned on */
#define SPEC_SCATTERED      6   /* The spectrum of photons which were scattered at least once in the wind - the weight used is the final
                                 * weight after transmission through the wind */

int nscat[MAXSCAT + 1], nres[MAXSCAT + 1], nstat[NSTAT];

typedef struct spectrum
{
  char name[40];
  float freqmin, freqmax, dfreq;
  float lfreqmin, lfreqmax, ldfreq;     /* NSH 1302 - values for logarithmic spectra */
  double lmn[3];
  double mmax, mmin;            /* Used only in live or die situations, mmax=cos(angle-DANG_LIVE_OR_DIE)
                                   and mmim=cos(angle+DANG_LIVE_OR_DIE).   In actually defining this
                                   one has to worry about signs and exactly whether you are above
                                   or below the plane */
  double renorm;                /* Factor used in Live or die option where it is 4*PI/domega;
                                   1.0 otherwise */
  int nphot[NSTAT];             /* Used to help define what happened to photons when trying to construct this
                                   particular spectrum */
  int nscat;                    /* nscat>999 -> select everything
                                   0 < nscat < MAXScat select only those photons which have
                                   scattered nscat times, number of scattering photons in spectrum, if nscat is negative
                                   then all photons with more than |nscat| are included.  */
  int top_bot;                  /* 0 ->select photons regardless of location 
                                   >0     -> select only photons whose "last" position is above the disk
                                   <0    -> select only photons whose last position is below the disk */
  double x[3], r;               /* The position and radius of a special region from which to extract spectra. 
                                   x is taken to be the center of the region and r is taken to be the radius of
                                   the region.   */
  double f[NWAVE];              /* The spectrum in linear (wavelength or frequency) units */
  double lf[NWAVE];             /* The specturm in log (wavelength or frequency)  units  */
  double lfreq[NWAVE];          /* We need to hold what freqeuncy intervals our logarithmic spectrum has been taken over */

  double f_wind[NWAVE];         /* The spectrum of photons created in the wind or scattered in the wind. Created for 
                                   reflection studies but possibly useful for other reasons as well. */
  double lf_wind[NWAVE];        /* The logarithmic version of this */
}
spectrum_dummy, *SpecPtr;


SpecPtr xxspec;

/* Parameters used only by py_wind
 * py_wind_projecti	0 -> simply print the various parameters without 
 * 			atempting toproject onto a yz plane
 * 			1 -> project onto a yz plane.
 */

int py_wind_min, py_wind_max, py_wind_delta, py_wind_project;
double *aaa;                    // A pointer to an array used by py_wind

/* This is the structure for storing cumulative distribution functions. The CDFs are
generated from a function which is usually only proportional to the probability density
function or from an array.  It is sometimes useful, e.g. in calculating the reweighting function to
have access to the proper normalization.  


*/


#define NCDF 30000              //The default size for these arrays.  This needs to be greater than
                                //the size of any model that is read in, hence larger than NWAVE in models.h
#define FUNC_CDF  200           //The size for CDFs made from functional form CDFs
#define ARRAY_PDF 1000          //The size for PDFs to be turned into CDFs from arrays


typedef struct Cdf
{
  double x[NCDF];               /* Positions for which the CDF is calculated */
  double y[NCDF];               /* The value of the CDF at x */
  double d[NCDF];               /* 57i -- the rate of change of the CDF at x */
  double limit1, limit2;        /* Limits (running from 0 to 1) that define a portion
                                   of the CDF to sample */
  double x1, x2;                /* limits if they exist on what is returned */
  double norm;                  //The scaling factor which would renormalize the CDF
  int ncdf;                     /* Size of this CDF */
}
 *CdfPtr, cdf_dummy;

struct Cdf cdf_ff;
struct Cdf cdf_fb;
struct Cdf cdf_vcos;
struct Cdf cdf_bb;
struct Cdf cdf_brem;




/* Variable used to allow something to be printed out the first few times
   an event occurs */
int itest, jtest;

char hubeny_list[132];          //Location of listing of files representing hubeny atmospheres






/* These variables are stored or used by the routines for anisotropic scattering */
/* Allow for the transfer of tau info to scattering routine */



/* N.B. cdf_randwind and phot_randwind are used in the routine anisowind for 
as part of effort to incorporate anisotropic scattering in to python.  
Added for python_43.2 */


/* Provide generally for having arrays which descibe the 3 xyz axes. 
these are initialized in main, and used in anisowind  */


double x_axis[3];
double y_axis[3];
double z_axis[3];

/* These are structures associated with frequency limits/s used for photon
generation and for calculating heating and cooling */

#define NBANDS 20
struct xbands
{
  double f1[NBANDS], f2[NBANDS];
  double alpha[NBANDS];
  double pl_const[NBANDS];
  double min_fraction[NBANDS];
  double nat_fraction[NBANDS];  // The fraction of the accepted luminosity in this band
  double used_fraction[NBANDS];
  double flux[NBANDS];          //The "luminosity" within a band
  double weight[NBANDS];
  int nphot[NBANDS];
  int nbands;                   // Actual number of bands in use
}
xband;


/* The next section contains the freebound structures that can be used for both the
 * specific emissivity of a free-bound transition, and for the recombination coefficient
 * assuming the array has been initialized, which can take a few minutes
*/

#define NTEMPS	60              // The number of temperatures which are stored in each fbstruct
                                /* NSH this was increased from 30 to 60 to take account of 3 extra OOM 
                                   intemperature we wanted to have in fb */
#define NFB	20              // The maximum number of frequency intervals for which the fb emission is calculated

struct fbstruc
{
  double f1, f2;
  double cool[NIONS][NTEMPS];   //cooling rate due to radiative recombination
  double lum[NIONS][NTEMPS];    //emissivity due to radiative recombinaion
  double cool_inner[NIONS][NTEMPS];     //cooling rate due to recombinations to inner shells
}
freebound[NFB];

double xnrecomb[NIONS][NTEMPS]; // There is only one set of recombination coefficients
double xninnerrecomb[NIONS][NTEMPS];    // There is only one set of recombination coefficients

double fb_t[NTEMPS];
int nfb;                        // Actual number of freqency intervals calculated




#include "version.h"            /*54f -- Added so that version can be read directly */
#include "templates.h"
#include "recipes.h"

/* kap_bf stores opacities for a single cell and as calculated by the routine kappa_bf. 
 * It was made an external array to avoid having to pass it between various calling routines
 * but this means that one has to be careful that data is not stale.  It is required for 
 * macro-atoms where bf is a scattering process, but not for the simple case.
 */

double kap_bf[NLEVELS];



// 12jun nsh - some commands to enable photon logging in given cells. There is also a pointer in the geo

FILE *pstatptr;                 //NSH 120601 - pointer to a diagnostic file that will contain photon data for given cells
int cell_phot_stats;            //1=do  it, 0=dont do it
#define  NCSTAT 10              //The maximum number of cells we are going to log
int ncstat;                     // the actual number we are going to log
int ncell_stats[NCSTAT];        //the numbers of the cells we are going to log


/* Added variables which count number of times two situations occur (See #91) */
int nerr_no_Jmodel;
int nerr_Jmodel_wrong_freq;



// advanced mode variables
struct advanced_modes
{
  /* these are all 0=off, 1=yes */
  int iadvanced;                // this is controlled by the -d flag, global mode control.
  int extra_diagnostics;        // when set various extra files will be written out depending what one wants to check
  int save_cell_stats;          // want to save photons statistics by cell
  int keep_ioncycle_windsaves;  // want to save wind file each ionization cycle
  int make_tables;              // create tables showing various parameters for each cycle
  int track_resonant_scatters;  // want to track resonant scatters
  int save_photons;             // want to track photons (in photon2d)
  int save_extract_photons;     // we want to save details on extracted photons
  int adjust_grid;              // the user wants to adjust the grid scale
  int diag_on_off;              // extra diagnostics
  int use_debug;                // print out debug statements
  int print_dvds_info;          // print out information on the velocity gradients
  int keep_photoabs;            // keep photoabsorption in final spectrum
  int quit_after_inputs;        // quit after inputs read in, testing mode
  int fixed_temp;               // do not alter temperature from that set in the parameter file
  int zeus_connect;             // We are connecting to zeus, do not seek new temp and output a heating and cooling file
  int rand_seed_usetime;        // default random number seed is fixed, not based on time
  int photon_speedup;
  int cycle_error_report;     // print errors at the end of each cycle -- useful for when running on a supercomputer
}
modes;


FILE *optr;                     //pointer to a diagnostic file that will contain dvds information



/* Structure containing all of the file and directory names created */
struct filenames
{
  char root[LINELENGTH];        // main rootname
  char windsave[LINELENGTH];    // wind save filename
  char old_windsave[LINELENGTH];        // old windsave name
  char specsave[LINELENGTH];    // spec save filename
  char diag[LINELENGTH];        // diag file
  char diagfolder[LINELENGTH];  // diag folder
  char input[LINELENGTH];       // input name if creating new pf file
  char new_pf[LINELENGTH];      // name of generated pf file
  char wspec[LINELENGTH];       // .spec_tot file (spectrum from last ionization cycle) 
  char lwspec[LINELENGTH];      // .log_spec_tot file (spectra from last ionization cycle in log wavelength scale)  
  char wspec_wind[LINELENGTH];  // .spec_tot_wind (spectra of wind photons in last ionization cycle on a linear scale limited to wind photons
  char lwspec_wind[LINELENGTH]; // .log_spec_tot_wind (same as above but in log units) 
  char spec[LINELENGTH];        // .spec file (extracted spectra on linear scale)
  char lspec[LINELENGTH];       // .spec file (extracted spectra on a log scale)
  char spec_wind[LINELENGTH];   // .spec file (extracted spectra limited to wind photons on a linear scale)
  char lspec_wind[LINELENGTH];  // .spec file (extracted spectra limited to wind photons on a log scale)
  char disk[LINELENGTH];        // disk diag file name
  char tprofile[LINELENGTH];    // non standard tprofile fname
  char phot[LINELENGTH];        // photfile e.g. python.phot
  char windrad[LINELENGTH];     // wind rad file
}
files;



#define NMAX_OPTIONS 20

/* these two variables are used by xdefine_phot() in photon_gen.c 
   to set the mode for get_matom_f()in matom.c and tell it 
   whether it has already calculated the matom emissivities or not. */
#define CALCULATE_MATOM_EMISSIVITIES 0
#define USE_STORED_MATOM_EMISSIVITIES 1


/* modes for kpkt calculations */
#define KPKT_MODE_CONTINUUM  0  /* only account for k->r processes */
#define KPKT_MODE_ALL        1  /* account for all cooling processes */

/* this variable controls whether to use the 
   Altered mode for bound-free in "simple-macro mode" */
#define BF_SIMPLE_EMISSIVITY_APPROACH 1


/* Variable introducted to cut off macroatom / estimator integrals when exponential function reaches extreme values. Effectivevly a max limit imposed on x = hnu/kT terms */
#define ALPHA_MATOM_NUMAX_LIMIT 30      /* maximum value for h nu / k T to be considered in integrals */
#define ALPHA_FF 100.           // maximum h nu / kT to create the free free CDF


/* non-radiative heat flow mode */
#define KPKT_NET_HEAT_MODE 0


/* DIAGNOSTIC for understanding problems with imported models
 */


#define BOUND_NONE   0
#define BOUND_INNER_CONE  1
#define BOUND_OUTER_CONE  2
#define BOUND_RMAX 3
#define BOUND_RMIN 4
#define BOUND_ZMIN 5
#define BOUND_ZMAX 6
#define BOUND_INNER_RHO 7
#define BOUND_OUTER_RHO 8

int xxxbound;


/* Structures associated with rdchoice.  This 
 * shtructure is required only in cases where one 
 * wants to use rdchoice multiple times with different
 * options.  But it can, or course be used for 
 * any such call.  It allows one to assoicated
 * a input word with an output value, using the routine
 * get_choices.  There needs to be one structure
 * for each input variable.  At present, this is only
 * used for the selection of spec_types
 */

typedef struct rdpar_choices
{
  char choices[10][LINELENGTH];
  int vals[10];
  int n;
} dummy_choices, *ChoicePtr;

struct rdpar_choices zz_spec;<|MERGE_RESOLUTION|>--- conflicted
+++ resolved
@@ -1164,17 +1164,10 @@
      Comment - ksl - 180712 - The logic for all of this is obscure to me, since we keep track of the
      photons origin separately.  At some point one might want to revisit the necessity for this
    */
-<<<<<<< HEAD
-  int np;                       /*NSH 13/4/11 - an internal pointer to the photon number so 
-                                   so we can write out details of where the photon goes */
-  double path;                  /* SWM - Photon path length */
-  double ds;                    // EP 11/19 - the distance of the path the photon previously moved
-=======
   int np;                       /* The photon number, which used ease tracking a photon for diagnostic
                                    purposes */
   double path;                  /* The total path length of a photon (used for reverberation calcuations) */
   double ds;                    /* the distance a photon has moved since its creation or last interaction */
->>>>>>> cb8c18b5
   int reposition;
 }
 p_dummy, *PhotPtr;
