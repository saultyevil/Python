
/***********************************************************/
/** @file  trans_phot.c
 * @author ksl
 * @date   April, 2018
 *
 * @brief  This file contains high level routines which carry
 * out the propagation of photons through the wind/wind domains
 * both for ionization and spectrum (extract) cycles
 *
 * ### Notes ###
 *
 * The routines contained here are central to Python, and anyone
 * who wants to understand Python in general should spend time
 * understanding how they work
 *
 * There are two basic options associated with the routines.
 *
 * * live or die is the case in which one is only concerned
 * with how a photon goes through the wind and random numbers
 * are used to generate the scattering directions.  The photon is
 * followed until it leaves the system.  This is the only option
 * used in ionization cycles (currently).
 *
 * * extract is the mode where whenever a photon scatters we
 * also calculate what the photon weight would be if it scattered
 * in a set of certain directions.  When this happens the weight
 * of the photon is changed to reflect the fact that the direction
 * is not random.
 *
 * The extract option is used
 * normaly during the spectral extraction cycles.
 * However, as an advanced option one can use the live or die
 * to construct the detailed spectrum.  One would not normally
 * want to do this, as many photons are "wasted" since they
 * don't scatter at the desired angle.  With sufficient numbers
 * of photons however the results of the two methods should
 * (by construction) be identical (or at least very very
 * similar).
 *
 *
 ***********************************************************/
#include <stdio.h>
#include <stdlib.h>
#include <math.h>

#include "atomic.h"
#include "python.h"


long n_lost_to_dfudge = 0;



/**********************************************************/
/**
 * @brief      int (w,p,iextract) oversees the propagation of a "flight" of photons
 *
 * @param [in] WindPtr  w   The entire wind domain
 * @param [in, out] PhotPtr  p   A pointer to a "fligh" of photons
 * @param [in] int  iextract   An integer controlling whether we are to process the
 * flight in the live or die option (0) or whether we also need to extract photons in
 * specific directions (which is usually the case in constructing spectra
 * @return   Normally returns 0
 *
 * @details
 * This routine oversees the propagation of  individual photons.  The main loop
 * covers an entire "flight" of photons.   The routine generates the random
 * optical depth a photon can travel before scattering and monitors the
 * progress of the photon through the grid.
 *
 * The real physics is done elsewhere, in lower level routines.
 *
 * ### Notes ###
 *
 * At the end of the routine the position for each of the photons in p is the
 * last point where the photon was in the wind, * not the outer boundary of
 * the radiative transfer
 *
 **********************************************************/

int
trans_phot (WindPtr w, PhotPtr p, int iextract)
{
  int nphot;
  struct photon pp, pextract;
  int absorb_reflect;           /* this is a variable used to store geo.absorb_reflect during exxtract */
  double p_norm, tau_norm;
  int nreport;

  nreport = 100000;
  if (nreport < NPHOT / 100)
  {
    nreport = NPHOT / 100;
  }

  Log ("\n");

  /* Beginning of loop over photons */

  for (nphot = 0; nphot < NPHOT; nphot++)
<<<<<<< HEAD
    {
	    CURRENT_PHOT = nphot;  /* A diagnostic to make it easier to determine what photon is causing a problem */
=======
  {
    CURRENT_PHOT = nphot;       /* A diagnostic to make it easier to determine what photon is causing a problem */
>>>>>>> c54bcc0f

    /* This is just a watchdog method to tell the user the program is still running */

//OLD      if (nphot % 100000 == 0)
    if (nphot % nreport == 0)
    {
      Log ("Cycle %d/%d: Photon %10d of %10d or %6.1f per cent \n", geo.wcycle, geo.pcycle, nphot, NPHOT, nphot * 100. / NPHOT);
    }

    Log_flush ();

    /* Verify that the weights are real, a check that is proably unnecessary */

    if (sane_check (p[nphot].w))
    {
      Error ("trans_phot:sane_check photon %d has weight %e\n", nphot, p[nphot].w);
    }

    stuff_phot (&p[nphot], &pp);
    absorb_reflect = geo.absorb_reflect;

    /* The next if statement is executed if we are calculating the detailed spectrum and makes sure we always run extract on
       the original photon no matter where it was generated */

    if (iextract)
    {
      // SS - for reflecting disk have to make sure disk photons are only extracted once.  Note we restore the
      // correct geo.absorb_reflect value as soon as the photons are extracted!

      if (absorb_reflect == BACK_RAD_SCATTER && p[nphot].origin == PTYPE_DISK)
      {
        geo.absorb_reflect = BACK_RAD_ABSORB_AND_DESTROY;
      }


      stuff_phot (&p[nphot], &pextract);


      /* We increase weight to account for number of scatters. This is done because in extract we multiply by the escape
         probability along a given direction, but we also need to divide the weight by the mean escape probability, which is
         equal to 1/nnscat */
      if (geo.scatter_mode == SCATTER_MODE_THERMAL && pextract.nres <= NLINES && pextract.nres > -1)
      {
        /* we normalised our rejection method by the escape probability along the vector of maximum velocity gradient.
           First find the sobolev optical depth along that vector. The -1 enforces calculation of the ion density */

        tau_norm = sobolev (&wmain[pextract.grid], pextract.x, -1.0, lin_ptr[pextract.nres], wmain[pextract.grid].dvds_max);

        /* then turn into a probability */
        p_norm = p_escape_from_tau (tau_norm);

      }
      else
      {
        p_norm = 1.0;

        /* throw an error if nnscat does not equal 1 */
        if (pextract.nnscat != 1)
          Error
            ("trans_phot: nnscat is %i for photon %i in scatter mode %i! nres %i NLINES %i\n",
             pextract.nnscat, nphot, geo.scatter_mode, pextract.nres, NLINES);
      }



      /* We then increase weight to account for number of scatters. This is done because in extract we multiply by the escape
         probability along a given direction, but we also need to divide the weight by the mean escape probability, which is
         equal to 1/nnscat */

      pextract.w *= p[nphot].nnscat / p_norm;

      if (sane_check (pextract.w))
      {
        Error ("trans_phot: sane_check photon %d has weight %e before extract\n", nphot, pextract.w);
      }
      extract (w, &pextract, pextract.origin);


      /* Restore the correct disk illumination */
      if (absorb_reflect == BACK_RAD_SCATTER && p[nphot].origin == PTYPE_DISK)
      {
        geo.absorb_reflect = BACK_RAD_SCATTER;
      }
    }                           /* End of extract loop */

    p[nphot].np = nphot;

    /* Transport a single photon */
    trans_phot_single (w, &p[nphot], iextract);

  }

  /* This is the end of the loop over all of the photons; after this the routine returns */

  /* Line to complete watchdog timer */
  Log ("\n\n");

  /* sometimes photons scatter near the edge of the wind and get pushed out by DFUDGE. We record these */
  if (n_lost_to_dfudge > 0)
    Error
      ("trans_phot: %ld photons were lost due to DFUDGE (=%8.4e) pushing them outside of the wind after scatter\n",
       n_lost_to_dfudge, DFUDGE);

  n_lost_to_dfudge = 0;         // reset the counter

  return (0);
}






/**********************************************************/
/**
 * @brief      Transport a single photon photon through the wind.
 *
 * @param [in] WindPtr  w   The entire wind
 * @param [in, out] PhotPtr  p   A single photon
 * @param [in] int  iextract   If 0, then process this photon in the live or die option, without
 * calling extract
 *
 * @return     Always returns 0
 *
 * @details
 * This routine oversees the propagation of an individual photon through
 * the wind.  As the photon moves through the wind, its position, direction
 * and weight are updated.  In reverberation mode, the flight time is also
 * tracked.
 *
 * Basically what the routine does is generate a random number whihc is used to
 * determine the optical depth to a scatter, and then it calles translate
 * multiple times.   translate involves moving the photon only a single cell
 * (or alternatively a single tranfer in the windless region), and returns
 * a status.  Depending on what this status is, trans_phot_single calls
 * trans_phot again doing nothing, but if the scattering depth has been
 * reached, then trans_phot_single causes the photon to scatter,
 * which changes its direction.  This process continues until the photon
 * exits the system or hits a barrier.  If the photon hits a radiating
 * surface, the disk or star, then the photon may either be absorbed,
 * or scattered depending on the reflection/absorption mode.
 *
 *
 *
 * ### Notes ###
 *
 * This routine is called by trans_phot once for each photon in a flight of photons
 *
 *
 **********************************************************/

int
trans_phot_single (WindPtr w, PhotPtr p, int iextract)
{
  double tau_scat, tau;
  int istat;
  double rrr;
  int icell;
  int nres, *ptr_nres;
  int kkk, n;
  double weight_min;
  struct photon pp, pextract;
  int nnscat;
  int nerr;
  double p_norm, tau_norm;
  double x_dfudge_check[3];
  int ndom;
  double normal[3];

  /* Initialize parameters that are needed for the flight of the photon through the wind */

  stuff_phot (p, &pp);
  tau_scat = -log (1. - random_number (0.0, 1.0));

  weight_min = EPSILON * pp.w;
  istat = P_INWIND;
  tau = 0;
  icell = 0;

  n = 0;                        /* Avoid 03 warning */



  /* This is the beginning of the loop for a single photon and executes until the photon leaves the wind */

  while (istat == P_INWIND)
  {

    /* translate involves only a single shell (or alternatively a single tranfer in the windless region). istat as returned by
       should either be 0 in which case the photon hit the other side of the shell without scattering or 1 in which case there
       was a scattering event in the shell, 2 in which case the photon reached the outside edge of the grid and escaped, 3 in
       which case it reach the inner edge and was reabsorbed. If the photon escapes then we leave the photon at the position
       of it's last scatter.  In most other cases though we store the final position of the photon. */


    istat = translate (w, &pp, tau_scat, &tau, &nres);
    /* nres is the resonance at which the photon was stopped.  At present the same value is also stored in pp->nres, but I have
       not yet eliminated it from translate. ?? 02jan ksl */

    icell++;
    istat = walls (&pp, p, normal);
    /* pp is where the photon is going, p is where it was  */


    if (istat == -1)
    {
      Error_silent ("trans_phot: Abnormal return from translate on photon %d\n", p->np);
      break;
    }

    if (pp.w < weight_min)
    {
      istat = pp.istat = P_ABSORB;      /* This photon was absorbed by continuum opacity within the wind */
      pp.tau = VERY_BIG;
      stuff_phot (&pp, p);
      break;
    }

    if (istat == P_HIT_STAR)
    {                           /* It hit the star */
      geo.lum_star_back += pp.w;
      if (geo.absorb_reflect == BACK_RAD_SCATTER)
      {
        /* If we got here, the a new photon direction needs to be defined that will cause the photon
         * to continue in the wind.  Since this is effectively a scattering event we also have to
         * extract a photon to consturct the detailed spectrum
         */
        randvcos (pp.lmn, normal);
        move_phot (&pp, DFUDGE);
        stuff_phot (&pp, p);
        tau_scat = -log (1. - random_number (0.0, 1.0));
        istat = pp.istat = P_INWIND;    /* Set the status back to P_INWIND so the photon will continue */
        tau = 0;
        if (iextract)
        {
          stuff_phot (&pp, &pextract);
          extract (w, &pextract, PTYPE_STAR);   // Treat as stellar photon for purpose of extraction
        }
      }
      else
      {                         /*Photons that hit the star are simply absorbed so this is the end of the line for this photon */
        stuff_phot (&pp, p);
        break;
      }
    }

    if (istat == P_HIT_DISK)
    {
      /* It hit the disk */

      /* Store the energy of the photon bundle into a disk structure so that one can determine later how much and where the
         disk was heated by photons.
         Note that the disk is defined from 0 to NRINGS-2. NRINGS-1 contains the position of the outer radius of the disk. */

      rrr = sqrt (dot (pp.x, pp.x));
      kkk = 0;
      while (rrr > qdisk.r[kkk] && kkk < NRINGS - 1)
        kkk++;
      kkk--;                    /* So that the heating refers to the heating between kkk and kkk+1 */
      qdisk.nhit[kkk]++;
      geo.lum_disk_back = qdisk.heat[kkk] += pp.w;
      qdisk.ave_freq[kkk] += pp.w * pp.freq;

      if (geo.absorb_reflect == BACK_RAD_SCATTER)
      {
        /* If we got here, the a new photon direction needs to be defined that will cause the photon
         * to continue in the wind.  Since this is effectively a scattering event we also have to
         * extract a photon to consturct the detailed spectrum
         */
        randvcos (pp.lmn, normal);
        stuff_phot (&pp, p);
        tau_scat = -log (1. - random_number (0.0, 1.0));
        istat = pp.istat = P_INWIND;
        tau = 0;
        if (iextract)
        {
          stuff_phot (&pp, &pextract);
          extract (w, &pextract, PTYPE_DISK);
        }
      }
      else
      {                         /* Photons that hit the disk are to be absorbed so this is the end of the line for this photon */
        stuff_phot (&pp, p);
        break;
      }
    }

    if (istat == P_SCAT)
    {                           /* Cause the photon to scatter and reinitilize */


      pp.grid = n = where_in_grid (wmain[pp.grid].ndom, pp.x);

      if (n < 0)
      {
        Error ("trans_phot: Trying to scatter a photon which is not in the wind\n");
        Error ("trans_phot: %d grid %3d x %8.2e %8.2e %8.2e\n", pp.np, pp.grid, pp.x[0], pp.x[1], pp.x[2]);
        Error ("trans_phot: This photon is effectively lost!\n");
        istat = pp.istat = p->istat = P_ERROR;
        stuff_phot (&pp, p);
        break;
      }

      /* 1506 JM -- If the next errors reoccur, see Issue #154 for discussion */

      if (wmain[n].nplasma == NPLASMA)
      {
        Error ("trans_phot: Trying to scatter a photon which is not in a cell in the plasma structure\n");
        Error ("trans_phot: %d grid %3d x %8.2e %8.2e %8.2e\n", pp.np, pp.grid, pp.x[0], pp.x[1], pp.x[2]);
        Error ("trans_phot: This photon is effectively lost!\n");
        istat = pp.istat = p->istat = P_ERROR;
        stuff_phot (&pp, p);
        break;
      }


      if (wmain[n].vol <= 0)
      {
        Error ("trans_phot: Trying to scatter a photon in a cell with no wind volume\n");
        Error ("trans_phot: %d grid %3d x %8.2e %8.2e %8.2e\n", pp.np, pp.grid, pp.x[0], pp.x[1], pp.x[2]);
        Error ("trans_phot: istat %d\n", pp.istat);
        Error ("trans_phot: This photon is effectively lost!\n");
        istat = pp.istat = p->istat = P_ERROR;
        stuff_phot (&pp, p);
        break;

      }

      /* Add path lengths for reverberation mapping */
      if ((geo.reverb == REV_WIND || geo.reverb == REV_MATOM) && geo.ioniz_or_extract && geo.wcycle == geo.wcycles - 1)
      {
        wind_paths_add_phot (&wmain[n], &pp);
      }


      /* SS July 04 - next lines modified so that the "thermal trapping" model of anisotropic scattering is included in the
         macro atom method. What happens now is all in scatter - within that routine the "thermal trapping" model is used to
         decide what the direction of emission is before returning here.
       */


      nnscat = 0;
      nnscat++;
      ptr_nres = &nres;

      if (sane_check (pp.w))
      {
        Error ("trans_phot:sane_check photon %d has weight %e before scatter\n", p->np, pp.w);
      }
      if ((nerr = scatter (&pp, ptr_nres, &nnscat)) != 0)
      {
        Error ("trans_phot: Bad return from scatter %d at point 2", nerr);
      }
      pp.nscat++;


      if (sane_check (pp.w))
      {
        Error ("trans_phot:sane_check photon %d has weight %e after scatter\n", p->np, pp.w);
      }

      /* SS June 04: During the spectrum calculation cycles, photons are thrown away when they interact with macro atoms or
         become k-packets. This is done by setting their weight to zero (effectively they have been absorbed into either
         excitation energy or thermal energy). Since they now have no weight there is no need to follow them further. */
      /* 54b-ksl ??? Stuart do you really mean the comment above; it's not obvious to me since if true why does one need to
         calculate the progression of photons through the wind at all??? Also how is this enforced; where is pp.w set to a
         low value. */
      /* JM 1504 -- This is correct. It's one of the odd things about combining the macro-atom approach with our way of doing
         'spectral cycles'. If photons activate macro-atoms they are destroyed, but we counter this by generating photons
         from deactivating macro-atoms with the already calculated emissivities. */

      if (geo.matom_radiation == 1 && geo.rt_mode == RT_MODE_MACRO && pp.w < weight_min)
        /* Flag for the spectrum calculations in a macro atom calculation SS */
      {
        istat = pp.istat = P_ABSORB;
        pp.tau = VERY_BIG;
        stuff_phot (&pp, p);
        break;
      }

      // Calculate the line heating and if the photon was absorbed break finish up
      // XXXX ??? Need to modify line_heat for multiple scattering but not yet
      // Condition that nres < nlines added (SS)

      if (nres > -1 && nres < nlines)
      {
        pp.nrscat++;

        /* This next statement writes out the position of every resonant scattering event to a file */
        if (modes.track_resonant_scatters)
          track_scatters (&pp, wmain[n].nplasma, "Resonant");


        plasmamain[wmain[n].nplasma].scatters[line[nres].nion] += pp.w;

        if (geo.rt_mode == RT_MODE_2LEVEL)      // only do next line for non-macro atom case
        {
          line_heat (&plasmamain[wmain[n].nplasma], &pp, nres);
        }

        if (pp.w < weight_min)
        {
          istat = pp.istat = P_ABSORB;  /* This photon was absorbed by continuum opacity within the wind */
          pp.tau = VERY_BIG;
          stuff_phot (&pp, p);
          break;
        }
      }


      /* The next if statement causes photons to be extracted during the creation of the detailed spectrum portion of the
         program */

      /* N.B. To use the anisotropic scattering option, extract needs to follow scatter.  This is because the reweighting
         which occurs in extract needs the pdf for scattering to have been initialized. 02may ksl.  This seems to be OK at
         present. */

      if (iextract)
      {
        stuff_phot (&pp, &pextract);


        /* JM 1407 -- This next loop is required because in anisotropic scattering mode 2 we have normalised our rejection
           method. This means that we have to adjust nnscat by this factor, since nnscat will be lower by a factor of
           1/p_norm */
        if (geo.scatter_mode == SCATTER_MODE_THERMAL && pextract.nres <= NLINES && pextract.nres > -1)
        {
          /* we normalised our rejection method by the escape probability along the vector of maximum velocity gradient.
             First find the sobolev optical depth along that vector. The -1 enforces calculation of the ion density */
          tau_norm = sobolev (&wmain[pextract.grid], pextract.x, -1.0, lin_ptr[pextract.nres], wmain[pextract.grid].dvds_max);

          /* then turn into a probability */
          p_norm = p_escape_from_tau (tau_norm);

        }
        else
        {
          p_norm = 1.0;

          /* nnscat is the quantity associated with this photon being extracted */
          if (nnscat != 1)
            Error
              ("nnscat is %i for photon %i in scatter mode %i! nres %i NLINES %i\n",
               nnscat, p->np, geo.scatter_mode, pextract.nres, NLINES);
        }

        /* We then increase weight to account for number of scatters. This is done because in extract we multiply by the
           escape probability along a given direction, but we also need to divide the weight by the mean escape
           probability, which is equal to 1/nnscat */

        pextract.w *= nnscat / p_norm;

        if (sane_check (pextract.w))
        {
          Error ("trans_phot: sane_check photon %d has weight %e before extract\n", p->np, pextract.w);
        }
        extract (w, &pextract, PTYPE_WIND);     // Treat as wind photon for purpose of extraction
      }


      /* OK we are ready to continue the processing of a photon which has scattered.
       * The next steps reinitialize parameters
       so that the photon can continue throug the wind */

      tau_scat = -log (1. - random_number (0.0, 1.0));
      istat = pp.istat = P_INWIND;
      tau = 0;

      stuff_v (pp.x, x_dfudge_check);   // this is a vector we use to see if dfudge moved the photon outside the wind cone
      reposition (&pp);

      /* JM 1506 -- call walls again to account for instance where DFUDGE
         can take photon outside of the wind and into the disk or star
         after scattering. Note that walls updates the istat in pp as well.
         This may not be necessary but I think to account for every eventuality
         it should be done */
      istat = walls (&pp, p, normal);

      /* This *does not* update istat if the photon scatters outside of the wind-
         I guess P_IN_WIND is really in wind or empty space but not escaped.
         translate_in_space will take care of this next time round. All a bit
         convoluted but should work. */

      /* JM 1506 -- we don't throw errors here now, but we do keep a track
         of how many 4 photons were lost due to DFUDGE pushing them
         outside of the wind after scatter */

      if (where_in_wind (pp.x, &ndom) != W_ALL_INWIND && where_in_wind (x_dfudge_check, &ndom) == W_ALL_INWIND)
      {
        n_lost_to_dfudge++;     // increment the counter (checked at end of trans_phot)
      }

      stuff_phot (&pp, p);
      icell = 0;
    }

    /* This completes the portion of the code that handles the scattering of a photon.
     * What follows is a simple check to see if
     * this particular photon has gotten stuck in the wind */

    if (pp.nscat == MAXSCAT)
    {
      istat = pp.istat = P_TOO_MANY_SCATTERS;
      stuff_phot (&pp, p);
      break;
    }

    if (pp.istat == P_ADIABATIC)
    {
      istat = pp.istat = p->istat = P_ADIABATIC;
      stuff_phot (&pp, p);
      break;
    }

    /* This appears partly to be an insurance policy. It is not obvious that for example nscat
     * and nrscat need to be updated */

    p->istat = istat;
    p->nscat = pp.nscat;
    p->nrscat = pp.nrscat;
    p->w = pp.w;                // Assure that final weight of photon is returned.

  }
  /* This is the end of the loop over a photon */

  /* The next section is for diagnostic purpposes.  There are two possibilities.  If you wish to know where
   * the photon was last while in the wind, you want to track p; if you wish to know where it hits the
   * outer boundary of the calculation you would want pp.  So one should keep both lines below, and comment
   * out the one you do not want. */

//OLD  if (modes.save_photons)
//OLD    {
//OLD      // save_photons (p, "Final");  // Where the last position of the photon in the wind
//OLD      save_photons (&pp, "Final"); //The position of the photon where it exits the calculation
//OLD    }
  return (0);
}<|MERGE_RESOLUTION|>--- conflicted
+++ resolved
@@ -99,14 +99,8 @@
   /* Beginning of loop over photons */
 
   for (nphot = 0; nphot < NPHOT; nphot++)
-<<<<<<< HEAD
-    {
-	    CURRENT_PHOT = nphot;  /* A diagnostic to make it easier to determine what photon is causing a problem */
-=======
   {
     CURRENT_PHOT = nphot;       /* A diagnostic to make it easier to determine what photon is causing a problem */
->>>>>>> c54bcc0f
-
     /* This is just a watchdog method to tell the user the program is still running */
 
 //OLD      if (nphot % 100000 == 0)
