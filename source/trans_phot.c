--- conflicted
+++ resolved
@@ -125,10 +125,8 @@
     {
       stuff_phot (&p[nphot], &pextract);
       extract (w, &pextract, pextract.origin);
-<<<<<<< HEAD
-=======
-
->>>>>>> aaf37441
+
+    }
     }
 
     p[nphot].np = nphot;
