--- conflicted
+++ resolved
@@ -174,11 +174,8 @@
   double temp_const_agn;
   char answer[LINELENGTH];
 
-<<<<<<< HEAD
-  rdpar_comment ("Parameters for boundary layer or AGN");
-=======
+
   rdpar_comment ("Parameters for Boundary Layer or the compact object in an X-ray Binary or AGN");
->>>>>>> e1de59c8
 
   if (geo.system_type == SYSTEM_TYPE_AGN || geo.system_type == SYSTEM_TYPE_BH)  /* If it is an AGN */
   {
@@ -202,11 +199,6 @@
                     "Boundary_layer.rad_type_to_make_wind(bb,models,power)", &geo.bl_ion_spectype);
   }
 
-<<<<<<< HEAD
-=======
-  get_spectype (geo.bl_radiation, "Boundary_layer.rad_type_to_make_wind(bb,models,power)", &geo.bl_ion_spectype);
-  get_spectype (geo.agn_radiation, "BH.rad_type_to_make_wind(bb,models,power,cloudy,brems)", &geo.agn_ion_spectype);
->>>>>>> e1de59c8
 
   if (geo.agn_radiation && geo.agn_ion_spectype >= 0 && comp[geo.agn_ion_spectype].nmods != 1)
   {
@@ -298,17 +290,9 @@
       geo.brem_temp = 1.16e8;   //10kev
       geo.brem_alpha = -0.2;    //This is the cloudy form of bremstrahlung
       geo.const_agn = 1.0;
-<<<<<<< HEAD
       rddoub ("Central_object.bremsstrahlung_temp(K)", &geo.brem_temp);
       rddoub ("Central_object.bremsstrahlung_alpha", &geo.brem_alpha);
-      temp_const_agn = geo.lum_agn / qromb (integ_brem, 4.84e17, 2.42e18, 1e-4);
-=======
-      rddoub ("AGN.bremsstrahlung_temp(K)", &geo.brem_temp);
-      rddoub ("AGN.bremsstrahlung_alpha", &geo.brem_alpha);
-//      temp_const_agn = geo.lum_agn / qromb (integ_brem, 4.84e17, 2.42e18, 1e-4);
       temp_const_agn = geo.lum_agn / num_int (integ_brem, 4.84e17, 2.42e18, 1e-4);
-
->>>>>>> e1de59c8
       geo.const_agn = temp_const_agn;
       Log ("AGN Input parameters give a Bremsstrahlung constant of %e\n", temp_const_agn);
 
@@ -370,13 +354,8 @@
     // set the default for the radius of the BH to be 6 R_Schwartschild.
     // rddoub("R_agn(cm)",&geo.rstar);
 
-<<<<<<< HEAD
     rddoub ("Boundary_layer.luminosity(ergs/s)", &geo.lum_agn);
     Log ("OK, the boundary layer lum will be about %.2e the disk lum\n", geo.lum_agn / xbl);
-=======
-    rddoub ("Boundary_layer.lum(ergs/s)", &geo.lum_agn);
-    Log ("OK, the agn lum will be about %.2e the disk lum\n", geo.lum_agn / xbl);
->>>>>>> e1de59c8
     geo.alpha_agn = (-1.5);
     rddoub ("Boundary_layer.power_law_index", &geo.alpha_agn);
 
@@ -401,22 +380,7 @@
       geo.const_agn = geo.lum_agn / (((pow (2.42e18, geo.alpha_agn + 1.)) - pow (4.84e17, geo.alpha_agn + 1.0)) / (geo.alpha_agn + 1.0));
     }
 
-
-<<<<<<< HEAD
     Log ("Boundary layer input parameters give a power law constant of %e\n", geo.const_agn);
-=======
-    Log ("Input parameters give a power law constant of %e\n", geo.const_agn);
-
-    if (geo.agn_ion_spectype == SPECTYPE_CL_TAB)        /*NSH 0412 - option added to allow direct comparison with cloudy power law table option */
-    {
-      geo.agn_cltab_low = 1.0;
-      geo.agn_cltab_hi = 10000;
-      rddoub ("low_energy_break(ev)", &geo.agn_cltab_low);      /*lo frequency break - in ev */
-      rddoub ("high_energy_break(ev)", &geo.agn_cltab_hi);
-      geo.agn_cltab_low_alpha = 2.5;    //this is the default value in cloudy
-      geo.agn_cltab_hi_alpha = -2.0;    //this is the default value in cloudy
-    }
->>>>>>> e1de59c8
   }
 
   else
