--- conflicted
+++ resolved
@@ -9,109 +9,6 @@
  *
  ***********************************************************/
 
-<<<<<<< HEAD
-//OLD /***********************************************************
-//OLD                                        Space Telescope Science Institute
-//OLD 
-//OLD  Synopsis:
-//OLD    radiation(p,ds) updates the radiation field parameters in the wind and reduces
-//OLD    the weight of the photon as a result of the effect free free and photoabsorption.
-//OLD    radiation also keeps track of the number of photoionizations of h and he in the
-//OLD    cell. 
-//OLD Arguments:
-//OLD 
-//OLD   PhotPtr p;      the photon
-//OLD   double ds       the distance the photon has travelled in the cell
-//OLD 
-//OLD Returns:
-//OLD   Always returns 0.  The pieces of the wind structure which are updated are
-//OLD   j,ave_freq,ntot, heat_photo, heat_ff, heat_h, heat_he1, heat_he2, heat_z,
-//OLD   nioniz, and ioniz[].
-//OLD  
-//OLD Description:       
-//OLD Notes:
-//OLD   
-//OLD   The # of ionizations of a specific ion = (w(0)-w(s))*n_i sigma_i/ (h nu * kappa_tot).  (The # of ionizations
-//OLD   is just given by the integral of n_i sigma_i w(s) / h nu ds, but if the density is assumed to
-//OLD   be constant and sigma is also constant [therefy ignoring velocity shifts in a grid cell], then
-//OLD   n_i sigma and h nu can be brought outside the integral.  Hence the integral is just over w(s),
-//OLD   but that is just given by (w(0)-w(smax))/kappa_tot.)  The routine calculates the number of ionizations per
-//OLD   unit volume.
-//OLD   
-//OLD   This routine is very time counsuming for our normal file which has a large number of x-sections.  The problem
-//OLD   is going through all the do loops, not insofar as I can determine anything else.  Trying to reduce the calucatiions
-//OLD   by using a density criterion is a amall effect.  One really needs to avoid the calculations, either by avoiding
-//OLD   the do loops altogether or by reducing the number of input levels.  It's possible that if one were clever about
-//OLD   the thresholds (as we are on the lines that one could figure out a wininning strategy as it is all brute force
-//OLD         do loops..  
-//OLD 
-//OLD   57h -- This routine was very time consuming.  The time spent is/was well out of proportion to
-//OLD   the affect free-bound processes have on the overall spectrum, and so signifincant changes have been made
-//OLD   to the earlier versions of the routine.  The fundamental problem before 57h was that every time one
-//OLD   entered the routine (which was every for every movement of a photon) in the code.  Basically there were
-//OLD   3  changes made:
-//OLD           1. During the detailed spectrum cycle, the code avoids the portions of the routine that are
-//OLD   only needed during the ionization cycles.
-//OLD           2. Switches have been installed tha skip the free-bound section altogether if PHOT_DEN_MIN is
-//OLD   less than zero.  It is very reasonable to do this for the detailed spectrum calculation if one is
-//OLD   doing a standard 
-//OLD   were to skip portions of when they were not needed 
-//OLD 
-//OLD   ?? Would it be more natural to include electron scattering here in Radiation as well ??
-//OLD   ?? Radiation needs a major overhaul.  A substantial portion of this routine is not needed in the extract 
-//OLD   ?? portion of the calculation.  In addition the do loops go through all of the ions checking one at a time
-//OLD   ?? whether they are above the frequencey threshold.  
-//OLD   ?? The solution I believe is to include some kind of switch that tells the routine when one is doing
-//OLD   ?? the ionization calculation and to skip the unnecessary sections when extract is being carried out.
-//OLD   ?? In addition, if there were a set of ptrs to the photionization structures that were orded by frequency,
-//OLD   ?? similar to the line list, one could then change to loops so that one only had to check up to the
-//OLD   ?? first x-section that had a threshold up to the photon frequency, and not all of the rest.
-//OLD   ?? At present, I have simply chopped the photoionizations being considered to include only thresholds
-//OLD         ?? shortward of the Lyman limit...e.g. 1 Rydberg, but this makes it impossible to discuss the Balmer jump
-//OLD History:
-//OLD   97jan   ksl     Coded as part of python effort
-//OLD   98jul   ksl     Almost entirely recoded to eliminate arbitrary split between
-//OLD                   the several preexisting routines.
-//OLD   98nov   ksl     Added back tracking of number of h and he ionizations
-//OLD   99jan   ksl     Increased COLMIN from 1.e6 to 1.e10 and added checks so
-//OLD                   that one does not attempt to calculate photoionization
-//OLD                   cross-sections below threshold.  Both of these changes
-//OLD                   are intended to speed this routine.
-//OLD     01oct   ksl     Modifications begun to incorporate Topbase photoionization
-//OLD                         x-sections.
-//OLD     01oct   ksl     Moved fb_cooling to balance_abso.  It's only used by
-//OLD                         balance and probably should not be there either.
-//OLD   02jun   ksl     Improved/fixed treatment of calculation of number of ionizations.
-//OLD   04apr   ksl     SS had modified this routine to allow for macro-atoms in python_47, but his modifications
-//OLD                   left very little for radiation to accomplish.  I have returned to the old version of
-//OLD                   routine, and moved the little bit that needed to be done in this routine for
-//OLD                   the macro approach to the calling routine.  Once we abandon the old approach this
-//OLD                   routine can be deleted.
-//OLD   04aug   ksl     Fixed an error which had crept into the program between 51 and 51a that caused the
-//OLD                   disk models to be wrong.  The problem was that there are two places where the
-//OLD                   same frequency limit should have been used, but the limits had been set differently.
-//OLD   04dec   ksl     54a -- Miniscule change to eliminate -03 warnings.  Also eliminate some variables
-//OLD                   that were not really being used.
-//OLD   06may   ksl     57+ -- Began modifications to allow for splitting the wind and plasma structures
-//OLD   06jul   ksl     57h -- Made various changes intended to speed up this routine. These include
-//OLD                   skipping sections of the routine in the spectrum generation
-//OLD                   phase that are not used, allowing control over whether fb opacities
-//OLD                   are calculated at all, and using frequency ordered pointer arrays
-//OLD                   to shorten the loops.
-//OLD   11aug   nsh     70 changes made to radiation to allow compton cooling to be computed
-//OLD   11aug   nsh     70 Changed printout of spectra in selected regions so it is always
-//OLD                   the midpoint of the wind
-//OLD   12may   nsh     72 Added induced compton
-//OLD   12jun   nsh     72 Added lines to write out photon stats to a file dirung diagnostics. This is
-//OLD                   to allow us to see how well spectra are being modelled by power law W and alpha
-//OLD   1405    JM corrected error (#73) so that photon frequency is shifted to the rest frame of the 
-//OLD           cell in question. Also added check which checks if a photoionization edge is crossed
-//OLD           along ds.
-//OLD   1508    NSH slight modification to mean that compton scattering no longer reduces the weight of
-//OLD                   the photon in this part of the code. It is now done when the photon scatters.
-//OLD **************************************************************/
-=======
->>>>>>> 5bc25c7e
 
 #include <stdio.h>
 #include <stdlib.h>
@@ -750,7 +647,7 @@
 
 /**********************************************************/
 /** 
- * @brief      calculates the photionization crossection due to the transition 
+ * @brief      calculates the photionization crossection due to the transition
  *  	associated with x_ptr at frequency freq (when the data is in the form of the Verner x-sections
  *
  * @param [in] struct innershell *  x_ptr   The stucture that contains information in the format of Verner for 
@@ -916,47 +813,6 @@
 
 
 
-<<<<<<< HEAD
-
-//OLD /***********************************************************
-//OLD                 Southampton University
-//OLD 
-//OLD Synopsis: 
-//OLD   update_banded_estimators updates the estimators required for
-//OLD   mode 7 ionization- the Power law, pairwise, modified saha ionization solver.
-//OLD   It also records the values of IP.
-//OLD 
-//OLD Arguments:        
-//OLD   xplasma         PlasmaPtr for the cell
-//OLD   p                       Photon pointer
-//OLD   ds                      ds travelled
-//OLD   w_ave           the weight of the photon. 
-//In non macro atom mode,
-//OLD               this is an average weight (passed as w_ave), but 
-//OLD               in macro atom mode weights are never reduced (so p->w 
-//OLD               is used).
-//OLD 
-//OLD Returns:
-//OLD   increments the estimators in xplasma in the following modes:
-//
-//
-//OLD  
-//OLD Description:      
-//OLD   This routine does not contain new code on initial writing, but instead 
-//OLD   moves duplicated code from increment_bf_estimators and radiation()
-//OLD   to here, as duplicating code is bad practice.
-//OLD 
-//OLD Notes:
-//OLD 
-//OLD 
-//OLD History:
-//OLD    1402 JM                Coding began
-//OLD  
-//OLD **************************************************************/
-
-
-=======
->>>>>>> 5bc25c7e
 /**********************************************************/
 /** 
  * @brief      updates the estimators required for determining crude
