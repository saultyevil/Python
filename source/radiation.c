
/***********************************************************/
/** @file  radiation.c
 * @author ksl
 * @date   April, 2018
 *
 * @brief  Routines to update radiation field parameters and to
 * calculate various opacities (free-free, bound-free, etc.
 *
 ***********************************************************/

#include <stdio.h>
#include <stdlib.h>
#include <math.h>

#include "atomic.h"
#include "python.h"

#define COLMIN	0.01

int iicount = 0;


/**********************************************************/
/** 
 * @brief      updates the  field parameters in the wind and reduces 
 * the weight of the photon as a result of the effects of  free free, bound-free and 
 * Compton scattering. The routine  
 * also keeps track of the number of photoionizations for H and He in the
 * cell.
 *
 * @param [in,out] PhotPtr  p   the photon
 * @param [in] double  ds   the distance the photon has travelled in the cell
 * @return     double kappa_tot  the total opacity in the cell  the photon has travelled in.
 *
 * @details
 *
 * The pieces of the wind structure which are updated in each call to radiation
 * are:
 *   j,ave_freq,ntot, heat_photo, heat_ff, heat_h, heat_he1, heat_he2, heat_z,
 *   nioniz, and ioniz[].
 *
 * ### Notes ###
 * The # of ionizations of a specific ion = (w(0)-w(s))*n_i sigma_i/ (h nu * kappa_tot).  (The # of ionizations
 * is just given by the integral of n_i sigma_i w(s) / h nu ds, but if the density is assumed to
 * be constant and sigma is also constant [therefy ignoring velocity shifts in a grid cell], then
 * n_i sigma and h nu can be brought outside the integral.  Hence the integral is just over w(s),
 * but that is just given by (w(0)-w(smax))/kappa_tot.)  The routine calculates the number of ionizations per
 * unit volume.
 * 	
 *
 **********************************************************/

double
radiation (PhotPtr p, double ds)
{
  TopPhotPtr x_top_ptr;

  WindPtr one;
  PlasmaPtr xplasma;

  double freq, freq_store;
  double kappa_tot, frac_tot, frac_ff;
  double frac_z, frac_comp;     /* frac_comp - the heating in the cell due to Compton heating */
  double frac_ind_comp;         /* frac_ind_comp - the heating due to induced Compton heating */
  double frac_auger;
  double frac_tot_abs, frac_auger_abs, z_abs;
  double kappa_ion[NIONS];
  double frac_ion[NIONS];
  double kappa_inner_ion[n_inner_tot];
  double frac_inner_ion[n_inner_tot];
  double density, ft, tau, tau2;
  double energy_abs;
  int n, nion;
  double q, x, z;
  double w_ave, w_in, w_out;
  int nconf;
  double p_in[3], p_out[3], dp_cyl[3];  //The initial and final momentum.
  double freq_inner, freq_outer;
  double freq_min, freq_max;
  double frac_path, freq_xs;
  struct photon phot, phot_mid, phot_dummy;
  int ndom, i;


  one = &wmain[p->grid];        /* So one is the grid cell of interest */

  ndom = one->ndom;
  xplasma = &plasmamain[one->nplasma];
  check_plasma (xplasma, "radiation");

  /* JM 140321 -- #73 Bugfix
     In previous version we were comparing these frequencies in the global rest frame
     The photon frequency should be shifted to the rest frame of the cell in question
     We currently take the average of this frequency along ds. In principle
     this could be improved, so we throw an error if the difference between v1 and v2 is large */


  /* compute the initial momentum of the photon */

  stuff_v (p->lmn, p_in);       //Get the direction
  renorm (p_in, p->w / VLIGHT); //Renormalise to momentum

  /* Create phot, a photon at the position we are moving to 
   *  note that the actual movement of the photon gets done after 
   *  the call to radiation
   */

  stuff_phot (p, &phot);        // copy photon ptr
  move_phot (&phot, ds);        // move it by ds

  /* calculate photon frequencies in rest frame of cell */


  if (observer_to_local_frame (&phot, &phot_dummy))
  {
    Error ("radiation: observer to local frame error\n");
  }
  freq_inner = phot_dummy.freq;

  if (observer_to_local_frame (p, &phot_dummy))
  {
    Error ("radiation: observer to local frame error\n");
  }
  freq_outer = phot_dummy.freq;

  /* take the average of the frequencies at original position and original+ds */
  freq = 0.5 * (freq_inner + freq_outer);

  /* calculate free-free, Compton and induced-Compton opacities 
     note that we also call these with the average frequency along ds */

  kappa_tot = frac_ff = kappa_ff (xplasma, freq);       /* Add ff opacity */
  kappa_tot += frac_comp = kappa_comp (xplasma, freq);  /* Calculate Compton opacity, 
                                                           store it in kappa_comp and also add it to kappa_tot, 
                                                           the total opacity for the photon path */

  kappa_tot += frac_ind_comp = kappa_ind_comp (xplasma, freq);

  frac_tot = frac_z = 0;        /* 59a - ksl - Moved this line out of loop to avoid warning, but notes 
                                   indicate this is all diagnostic and might be removed */
  frac_auger = 0;
  frac_tot_abs = frac_auger_abs = 0.0;

  /* Check which of the frequencies is larger.  */

  if (freq_outer > freq_inner)
  {
    freq_max = freq_outer;
    freq_min = freq_inner;
  }
  else
  {
    freq_max = freq_inner;
    freq_min = freq_outer;
  }

  if (freq > phot_freq_min)

  {
    if (geo.ioniz_or_extract)
    {                           // Initialize during ionization cycles only
      for (nion = 0; nion < nions; nion++)
      {
        kappa_ion[nion] = 0;
        frac_ion[nion] = 0;
      }
      for (n = 0; n < n_inner_tot; n++)
      {
        kappa_inner_ion[n] = 0;
        frac_inner_ion[n] = 0;
      }
    }

    /* Next section is for photoionization with Topbase.  There may be more
       than one x-section associated with an ion, and so one has to keep track
       of the energy that goes into heating electrons carefully.  */

    /* JM 1405 -- I've added a check here that checks if a photoionization edge has been crossed.
       If it has, then we multiply sigma*density by a factor frac_path, which is equal to the how far along 
       ds the edge occurs in frequency space  [(ft - freq_min) / (freq_max - freq_min)] */


    /* Next steps are a way to avoid the loop over photoionization x sections when it should not matter */
    if (DENSITY_PHOT_MIN > 0)
    {                           // Initialize during ionization cycles only

      /* Loop over all photoionization xsections */
      for (n = 0; n < nphot_total; n++)
      {
        x_top_ptr = phot_top_ptr[n];
        ft = x_top_ptr->freq[0];
        if (ft > freq_min && ft < freq_max)
        {
          /* then the shifting of the photon causes it to cross an edge. 
             Find out where between fmin and fmax the edge would be in freq space.
             frac_path is the fraction of the total path length above the absorption edge
             freq_xs is freq halfway between the edge and the max freq if an edge gets crossed */
          frac_path = (freq_max - ft) / (freq_max - freq_min);
          freq_xs = 0.5 * (ft + freq_max);
        }

        else if (ft > freq_max)
          break;                // The remaining transitions will have higher thresholds

        else if (ft < freq_min)
        {
          frac_path = 1.0;      // then the frequency of the photon is above the threshold all along the path
          freq_xs = freq;       // use the average frequency
        }

        if (freq_xs < x_top_ptr->freq[x_top_ptr->np - 1])
        {
          /* Need the appropriate density at this point. 
             how we get this depends if we have a topbase (level by level) 
             or vfky cross-section (ion by ion) */

          nion = x_top_ptr->nion;
          if (ion[nion].phot_info > 0)  // topbase or hybrid
          {
            nconf = x_top_ptr->nlev;
            density = den_config (xplasma, nconf);
          }

          else if (ion[nion].phot_info == 0)    // verner
            density = xplasma->density[nion];

          else
          {
            Error ("radiation.c: No type (%i) for xsection!\n");
            density = 0.0;
          }

          if (density > DENSITY_PHOT_MIN)
          {

            /* Note that this includes a filling factor  */
            kappa_tot += x = sigma_phot (x_top_ptr, freq_xs) * density * frac_path * zdom[ndom].fill;


            if (geo.ioniz_or_extract)
            {                   // Calculate during ionization cycles only

              //This is the heating effect - i.e. the absorbed photon energy less the binding energy of the lost electron
              frac_tot += z = x * (freq_xs - ft) / freq_xs;
              //This is the absorbed energy fraction
              frac_tot_abs += z_abs = x;

              if (nion > 3)
              {
                frac_z += z;
              }

              frac_ion[nion] += z;
              kappa_ion[nion] += x;
            }

          }


        }
      }

      /* Loop over all inner shell cross sections as well! But only for VFKY ions - topbase has those edges in */

      if (freq > inner_freq_min)
      {
        for (n = 0; n < n_inner_tot; n++)
        {
          if (ion[inner_cross_ptr[n]->nion].phot_info != 1)
          {
            x_top_ptr = inner_cross_ptr[n];
            if (x_top_ptr->n_elec_yield != -1)  //Only any point in doing this if we know the energy of elecrons
            {
              ft = x_top_ptr->freq[0];

              if (ft > freq_min && ft < freq_max)
              {
                frac_path = (freq_max - ft) / (freq_max - freq_min);
                freq_xs = 0.5 * (ft + freq_max);
              }
              else if (ft > freq_max)
                break;          // The remaining transitions will have higher thresholds
              else if (ft < freq_min)
              {
                frac_path = 1.0;        // then all frequency along ds are above edge
                freq_xs = freq; // use the average frequency
              }
              if (freq_xs < x_top_ptr->freq[x_top_ptr->np - 1])
              {
                nion = x_top_ptr->nion;
                if (ion[nion].phot_info == 0)   // verner only ion
                {
                  density = xplasma->density[nion];     //All these rates are from the ground state, so we just need the density of the ion.
                }
                else
                {
                  nconf = phot_top[ion[nion].ntop_ground].nlev; //The lower level of the ground state Pi cross section (should be GS!)
                  density = den_config (xplasma, nconf);
                }
                if (density > DENSITY_PHOT_MIN)
                {
                  kappa_tot += x = sigma_phot (x_top_ptr, freq_xs) * density * frac_path * zdom[ndom].fill;
                  if (geo.ioniz_or_extract && x_top_ptr->n_elec_yield != -1)    // Calculate during ionization cycles only
                  {
                    frac_auger += z = x * (inner_elec_yield[x_top_ptr->n_elec_yield].Ea / EV2ERGS) / (freq_xs * HEV);
                    frac_auger_abs += z_abs = x;        //This is the absorbed energy fraction

                    if (nion > 3)
                    {
                      frac_z += z;
                    }
<<<<<<< HEAD
//                    frac_ion[nion] += z;
//                    kappa_ion[nion] += x;
=======
>>>>>>> f020e3a0
                    frac_inner_ion[n] += z;     //NSH We need to log the auger rate seperately - we do this by cross section
                    kappa_inner_ion[n] += x;    //NSH and we also og the opacity by ion
                  }
                }
              }
            }
          }
        }
      }
    }
  }



  /* finished looping over cross-sections to calculate bf opacity 
     we can now reduce weights and record certain estimators */



  tau = kappa_tot * ds;
  w_in = p->w;

  if (sane_check (tau))
  {
    Error ("Radiation:sane_check CHECKING ff=%e, comp=%e, ind_comp=%e\n", frac_ff, frac_comp, frac_ind_comp);
  }
/* Calculate the heating effect*/

  if (tau > 0.0001)
  {                             /* Need differentiate between thick and thin cases */
    x = exp (-tau);
    energy_abs = w_in * (1. - x);

  }
  else
  {
    tau2 = tau * tau;
    energy_abs = w_in * (tau - 0.5 * tau2);

  }

  /* Calculate the reduction in weight - Compton scattering is not included, it is now included at scattering
     however induced Compton heating is not implemented at scattering, so it should remain here for the time being
     to maimtain consistency. */

  tau = (kappa_tot - frac_comp) * ds;

  if (sane_check (tau))
  {
    Error ("Radiation:sane_check CHECKING ff=%e, comp=%e, ind_comp=%e\n", frac_ff, frac_comp, frac_ind_comp);
  }
  /* Calculate the reduction in the w of the photon bundle along with the average
     weight in the cell */

  if (tau > 0.0001)
  {                             /* Need differentiate between thick and thin cases */
    x = exp (-tau);
    p->w = w_out = w_in * x;
    w_ave = (w_in - w_out) / tau;
  }
  else
  {
    tau2 = tau * tau;
    p->w = w_out = w_in * (1. - tau + 0.5 * tau2);      /*Calculate to second order */
    w_ave = w_in * (1. - 0.5 * tau + 0.1666667 * tau2);
  }


  if (sane_check (p->w))
  {
    Error ("Radiation:sane_check photon weight is %e for tau %e\n", p->w, tau);
  }

  if (geo.ioniz_or_extract == 0)
    return kappa_tot;           // 57h -- ksl -- 060715

/* Everything after this is only needed for ionization calculations */
/* Update the radiation parameters used ultimately in calculating t_r */

  if (freq > xplasma->max_freq) // check if photon frequency exceeds maximum frequency - use doppler shifted frequency
    xplasma->max_freq = freq;   // set maximum frequency sen in the cell to the mean doppler shifted freq - see bug #391

  if (modes.save_cell_stats && ncstat > 0)
  {
    save_photon_stats (one, p, ds, w_ave);      // save photon statistics (extra diagnostics)
  }


  /* JM 1402 -- the banded versions of j, ave_freq etc. are now updated in update_banded_estimators,
     which also updates the ionization parameters and scattered and direct contributions */


  //Following bug #391, we now wish to use the mean, doppler shifted freqiency in the cell.
  freq_store = p->freq;         //Store the packets 'intrinsic' frequency
  p->freq = freq;               //Temporarily set the photon frequency to the mean doppler shifter frequency
  update_banded_estimators (xplasma, p, ds, w_ave, ndom);       //Update estimators
  p->freq = freq_store;         //Set the photon frequency back


  if (sane_check (xplasma->j) || sane_check (xplasma->ave_freq))
  {
    Error ("radiation:sane_check Problem with j %g or ave_freq %g\n", xplasma->j, xplasma->ave_freq);
  }

  if (kappa_tot > 0)
  {

    //If statement added 01mar18 ksl to correct problem of zero divide
    //  in odd situations where no continuum opacity
    z = (energy_abs) / kappa_tot;
    xplasma->heat_ff += z * frac_ff;
    xplasma->heat_tot += z * frac_ff;
    xplasma->abs_tot += z * frac_ff;    /* The energy absorbed from the photon field in this cell */

    xplasma->heat_comp += z * frac_comp;        /* Calculate the heating in the cell due to Compton heating */
    xplasma->heat_tot += z * frac_comp; /* Add the Compton heating to the total heating for the cell */
    xplasma->abs_tot += z * frac_comp;  /* The energy absorbed from the photon field in this cell */
    xplasma->abs_tot += z * frac_ind_comp;      /* The energy absorbed from the photon field in this cell */

    xplasma->heat_tot += z * frac_ind_comp;     /* Calculate the heating in the cell due to induced Compton heating */
    xplasma->heat_ind_comp += z * frac_ind_comp;        /* Increment the induced Compton heating counter for the cell */
    if (freq > phot_freq_min)
    {
      xplasma->abs_photo += z * frac_tot_abs;   //Here we store the energy absorbed from the photon flux - different from the heating by the binding energy
      xplasma->abs_auger += z * frac_auger_abs; //same for auger
      xplasma->abs_tot += z * frac_tot_abs;     /* The energy absorbed from the photon field in this cell */
      xplasma->abs_tot += z * frac_auger_abs;   /* The energy absorbed from the photon field in this cell */

      xplasma->heat_photo += z * frac_tot;
      xplasma->heat_z += z * frac_z;
      xplasma->heat_tot += z * frac_tot;        //All of the photoinization opacities
      xplasma->heat_auger += z * frac_auger;
      xplasma->heat_tot += z * frac_auger;      //All the inner shell opacities

      q = (z) / (PLANCK * freq * xplasma->vol);
      /* So xplasma->ioniz for each species is just 
         (energy_abs)*kappa_h/kappa_tot / PLANCK*freq / volume
         or the number of photons absorbed in this bundle per unit volume by this ion
       */

      for (nion = 0; nion < nions; nion++)
      {
        xplasma->ioniz[nion] += kappa_ion[nion] * q;
        xplasma->heat_ion[nion] += frac_ion[nion] * z;
      }
      for (n = 0; n < n_inner_tot; n++)
      {
        xplasma->heat_inner_ion[inner_cross_ptr[n]->nion] += frac_inner_ion[n] * z;     //This quantity is per ion - the ion number comes from the freq ordered cross section
        xplasma->inner_ioniz[n] += kappa_inner_ion[n] * q;      //This is the number of ionizations from this innershell cross section - at this point, inner_ioniz is ordered by frequency
      }
    }
  }

  stuff_phot (p, &phot_mid);    // copy photon ptr
  move_phot (&phot_mid, ds / 2.);       // get the location of the photon mid-path

  /*Deal with the special case of a spherical geometry */

  if (zdom[ndom].coord_type == SPHERICAL)
  {
    renorm (phot_mid.x, 1);     //Create a unit vector in the direction of the photon from the origin
  }



  stuff_v (p->lmn, p_out);
  renorm (p_out, z * frac_ff / VLIGHT);
  if (zdom[ndom].coord_type == SPHERICAL)
  {
    dp_cyl[0] = dot (p_out, phot_mid.x);        //In the spherical geometry, the first comonent is the radial component
    dp_cyl[1] = dp_cyl[2] = 0.0;
  }
  else
  {
    project_from_xyz_cyl (phot_mid.x, p_out, dp_cyl);
    if (p->x[2] < 0)
      dp_cyl[2] *= (-1);
  }
  for (i = 0; i < 3; i++)
  {
    xplasma->rad_force_ff[i] += dp_cyl[i];
  }
  xplasma->rad_force_ff[3] += length (dp_cyl);


  stuff_v (p->lmn, p_out);
  renorm (p_out, (z * (frac_tot + frac_auger)) / VLIGHT);
  if (zdom[ndom].coord_type == SPHERICAL)
  {
    dp_cyl[0] = dot (p_out, phot_mid.x);        //In the spherical geometry, the first comonent is the radial component
    dp_cyl[1] = dp_cyl[2] = 0.0;
  }
  else
  {
    project_from_xyz_cyl (phot_mid.x, p_out, dp_cyl);
    if (p->x[2] < 0)
      dp_cyl[2] *= (-1);
  }
  for (i = 0; i < 3; i++)
  {
    xplasma->rad_force_bf[i] += dp_cyl[i];
  }

  xplasma->rad_force_bf[3] += length (dp_cyl);


  stuff_v (p->lmn, p_out);
  renorm (p_out, w_ave * ds * klein_nishina (p->freq));
  if (zdom[ndom].coord_type == SPHERICAL)
  {
    dp_cyl[0] = dot (p_out, phot_mid.x);        //In the spherical geometry, the first comonent is the radial component
    dp_cyl[1] = dp_cyl[2] = 0.0;
  }
  else
  {
    project_from_xyz_cyl (phot_mid.x, p_out, dp_cyl);
    if (p->x[2] < 0)
      dp_cyl[2] *= (-1);
  }
  for (i = 0; i < 3; i++)
  {
    xplasma->rad_force_es[i] += dp_cyl[i];
  }
  xplasma->rad_force_es[3] += length (dp_cyl);

  return (0);
}




/**********************************************************/
/** 
 * @brief      calculates the free-free opacity allowing for stimulated emission
 *
 * @param [in] PlasmaPtr  xplasma   The plasma cell where the free-free optacity is to be calculated
 * @param [in] double  freq   The frequency at which kappa_ff is to be calculated
 * @return     kappa           
 *
 * @details
 * Uses the formula from Allen
 *
 * ### Notes ###
 *
 * The routine originally only includes the effect of singly ionized H and doubly ionized He
 * and did not include a gaunt factor
 *
 * More recent versions include all ions and a gaunt factor, as calculated in 
 * pop_kappa_ff_array and stored in kappa_ff_factor. The gaunt factor as currewntly
 * implemented is a frequency averaged one, and so is approximate (but better than 
 * just using 1). A future upgrade would use a more complex implementation where we 
 * use the frequency dependant gaunt factor.
 *
 **********************************************************/

double
kappa_ff (xplasma, freq)
     PlasmaPtr xplasma;
     double freq;
{
  double x;
  double exp ();
  double x1, x2, x3;
  int ndom;

  /* get the domain number */
  ndom = wmain[xplasma->nwind].ndom;

  if (gaunt_n_gsqrd == 0)       //Maintain old behaviour
  {
    if (nelements > 1)
    {
      x = x1 = 3.692e8 * xplasma->ne * (xplasma->density[1] + 4. * xplasma->density[4]);
    }
    else
    {
      x = x1 = 3.692e8 * xplasma->ne * (xplasma->density[1]);
    }
  }
  else
  {
    x = x1 = xplasma->kappa_ff_factor;
  }
  x *= x2 = (1. - exp (-H_OVER_K * freq / xplasma->t_e));
  x /= x3 = (sqrt (xplasma->t_e) * freq * freq * freq);

  x *= zdom[ndom].fill;         // multiply by the filling factor- should cancel with density enhancement

  return (x);
}



/**********************************************************/
/** 
 * @brief      calculates the
 * 	photionization crossection due to a Topbase level associated with
 * 	x_ptr at frequency freq
 *
 * @param [in,out] struct topbase_phot *  x_ptr   The structure that contains
 * TopBase information about the photoionization x-section
 * @param [in] double  freq   The frequency where the x-section is to be calculated
 *
 * @return     The x-section   
 *
 * @details
 * sigma_phot uses the Topbase x-sections to calculate the bound free
 * (or photoionization) xsection.	The data must have been into the
 * photoionization structures xphot with get_atomic_data and the
 * densities of individual ions must have been calculated previously.
 *
 * ### Notes ###
 *
 **********************************************************/

double
sigma_phot (x_ptr, freq)
     struct topbase_phot *x_ptr;
     double freq;
{
  int nmax;
  double xsection;
  double frac, fbot, ftop;
  int linterp ();
  int nlast;

  if (freq < x_ptr->freq[0])
    return (0.0);               // Since this was below threshold
  if (freq == x_ptr->f)
    return (x_ptr->sigma);      // Avoid recalculating xsection

  if (x_ptr->nlast > -1)
  {
    nlast = x_ptr->nlast;
    if ((fbot = x_ptr->freq[nlast]) < freq && freq < (ftop = x_ptr->freq[nlast + 1]))
    {
      frac = (log (freq) - log (fbot)) / (log (ftop) - log (fbot));
      xsection = exp ((1. - frac) * log (x_ptr->x[nlast]) + frac * log (x_ptr->x[nlast + 1]));
      //Store the results
      x_ptr->sigma = xsection;
      x_ptr->f = freq;
      return (xsection);
    }
  }

/* If got to here, have to go the whole hog in calculating the x-section */
  nmax = x_ptr->np;
  x_ptr->nlast = linterp (freq, &x_ptr->freq[0], &x_ptr->x[0], nmax, &xsection, 1);     //call linterp in log space


  //Store the results
  x_ptr->sigma = xsection;
  x_ptr->f = freq;


  return (xsection);

}






/**********************************************************/
/** 
 * @brief      returns the precalculated density
 * 	of a particular "nlte" level.	
 *
 * @param [in] PlasmaPtr  xplasma   The Plasma structure containing information about
 * the cell of interest. 
 * @param [in] int  nconf   The running index that describes which level we are interested in
 * @return     The density for a particular level of an ion in the cell
 *
 * @details
 * The first case is when the density of the particular level
 * is in the wind array The second case is when the density of the levels
 * for an ion are not tracked, and hence only the total density for the
 * ion is known.  In that case, we assume the ion is in it's ground state.
 *
 * If levels are not defined for an ion it
 * assumes that all ions of are in the ground state.
 *
 * ### Notes ###
 *
 **********************************************************/

double
den_config (xplasma, nconf)
     PlasmaPtr xplasma;
     int nconf;
{
  double density;
  int nnlev, nion;

  nnlev = config[nconf].nden;
  nion = config[nconf].nion;

  if (nnlev >= 0)
  {                             // Then a "non-lte" level with a density
    density = xplasma->levden[nnlev] * xplasma->density[nion];
  }
  else if (nconf == ion[nion].firstlevel)
  {
/* Then we are using a Topbase photoionization x-section for this ion, 
but we are not storing any densities, and so we assume it is completely in the
in the ground state */
    density = xplasma->density[nion];
  }
  else
  {
    density = 0;
  }

  return (density);


}



/**********************************************************/
/** 
 * @brief      populates the multiplicative 	
 * constant, including a gaunt factor, to be  used in the 
 * calculating free free  emission (and absorption). 
 *
 *
 *
 *
 * @details
 * The routine populates plasmamain[].kappa_ff_factor
 *
 *
 * The free-free multiplicative constant  depends only
 * on the densities of ions in the cell, and the electron
 * temperature (which feeds into the gaunt factor) so it
 * saves time to calculate all this just the once. 
 *
 * ### Notes ###
 * This routine
 * is called just before the photons are 
 * sent through the wind.
 *
 **********************************************************/

double
pop_kappa_ff_array ()
{

  double gsqrd, gaunt, sum;
  int i, j;


  for (i = 0; i < NPLASMA; i++) //Changed to loop only up to NPLASMA, not NPLASMA+1
  {
    sum = 0.0;
    for (j = 0; j < nions; j++)
    {
      if (ion[j].istate != 1)   //The neutral ion does not contribute
      {
        gsqrd = ((ion[j].istate - 1) * (ion[j].istate - 1) * RYD2ERGS) / (BOLTZMANN * plasmamain[i].t_e);
        gaunt = gaunt_ff (gsqrd);
        sum += plasmamain[i].density[j] * (ion[j].istate - 1) * (ion[j].istate - 1) * gaunt;
        if (sane_check (sum))
        {
          Error ("pop_kappa_ff_array:sane_check sum is %e this is a problem, possible in gaunt %e\n", sum, gaunt);
        }
      }
      else
      {
        sum += 0.0;             //add nothing to the sum if we have a neutral ion
      }

    }
    plasmamain[i].kappa_ff_factor = plasmamain[i].ne * sum * 3.692e8;
  }

  return (0);
}



/**********************************************************/
/** 
 * @brief      updates the estimators required for determining crude
 * spectra in each Plasma cell
 *
 * @param [in,out] PlasmaPtr  xplasma   PlasmaPtr for the cell of interest
 * @param [in] PhotPtr  p   Photon pointer
 * @param [in] double  ds   ds travelled
 * @param [in] double  w_ave   the weight of the photon in the cell. 
 *
 * @return  Always returns 0
 *
 *
 *
 * @details
 * 
 * Increments the estimators that allow one to construct a crude
 * spectrum in each cell of the wind.  The frequency intervals
 * in which the spectra are constructed are in geo.xfreq. This information
 * is used in different ways (or not at all) depending on the ionization mode.
 *
 * It also records the various parameters intended to describe the radiation field, 
 * including the IP.
 *
 * ### Notes ###
 *
 * The term direct refers to photons that have not been scattered by the wind.
 * 
 * In non macro atom mode, w_ave
 * this is an average weight (passed as w_ave), but 
 * in macro atom mode weights are never reduced (so p->w 
 * is used).
 *
 * This routine is called from bf_estimators in macro_atom modes
 * and from radiation (above).  Although the historical documentation
 * suggests it is only called for certain ionization modes, it appears
 * to be called in all cases, though clearly it is only provides diagnostic
 * information in some of them.
 *
 * 
 **********************************************************/


/* A couple of external variables to improve the counting of ionizing
   photons coming into a cell
*/
int nioniz_nplasma = -1;
int nioniz_np = -1;

/* A couple of external variables to improve the counting of photons
   in a cell
*/

int plog_nplasma = -1;
int plog_np = -1;

int
update_banded_estimators (xplasma, p, ds, w_ave, ndom)
     PlasmaPtr xplasma;
     PhotPtr p;
     double ds;
     double w_ave;
     int ndom;
{
  int i;
  double flux[3];
  double p_dir_cos[3];
  struct photon phot_mid;

  /*photon weight times distance in the shell is proportional to the mean intensity */

  xplasma->j += w_ave * ds;

  if (p->nscat == 0)
  {
    xplasma->j_direct += w_ave * ds;
  }
  else
  {
    xplasma->j_scatt += w_ave * ds;
  }



/* frequency weighted by the weights and distance in the shell .  See eqn 2 ML93 */
  xplasma->mean_ds += ds;
  xplasma->n_ds++;
  xplasma->ave_freq += p->freq * w_ave * ds;


/* The lines below compute the flux element of this photon */

  stuff_phot (p, &phot_mid);    // copy photon ptr
  move_phot (&phot_mid, ds / 2.);       // get the location of the photon mid-path 
  stuff_v (p->lmn, p_dir_cos);  //Get the direction of the photon packet

  renorm (p_dir_cos, w_ave * ds);       //Renormnalise the direction into a flux element
  project_from_xyz_cyl (phot_mid.x, p_dir_cos, flux);   //Go from a direction cosine into a cartesian vector

  if (p->x[2] < 0)              //If the photon is in the lower hemisphere - we need to reverse the sense of the z flux
    flux[2] *= (-1);


  /*Deal with the special case of a spherical geometry */

  if (zdom[ndom].coord_type == SPHERICAL)
  {
    renorm (phot_mid.x, 1);     //Create a unit vector in the direction of the photon from the origin
    flux[0] = dot (p_dir_cos, phot_mid.x);      //In the spherical geometry, the first comonent is the radial flux
    flux[1] = flux[2] = 0.0;    //In the spherical geomerry, the theta and phi compnents are zero    
  }

/* We now update the fluxes in the three bands */


  if (p->freq < UV_low)
  {
    vadd (xplasma->F_vis, flux, xplasma->F_vis);
    xplasma->F_vis[3] += length (flux);
  }
  else if (p->freq > UV_hi)
  {
    vadd (xplasma->F_Xray, flux, xplasma->F_Xray);
    xplasma->F_Xray[3] += length (flux);
  }
  else
  {
    vadd (xplasma->F_UV, flux, xplasma->F_UV);
    xplasma->F_UV[3] += length (flux);
  }


  /* 1310 JM -- The next loop updates the banded versions of j and ave_freq, analogously to routine inradiation
     nxfreq refers to how many frequencies we have defining the bands. So, if we have 5 bands, we have 6 frequencies, 
     going from xfreq[0] to xfreq[5] Since we are breaking out of the loop when i>=nxfreq, this means the last loop 
     will be i=nxfreq-1 */

  /* note that here we can use the photon weight and don't need to calculate anm attenuated average weight
     as energy packets are indisivible in macro atom mode */


  for (i = 0; i < geo.nxfreq; i++)
  {
    if (geo.xfreq[i] < p->freq && p->freq <= geo.xfreq[i + 1])
    {
      xplasma->xave_freq[i] += p->freq * w_ave * ds;    /* frequency weighted by weight and distance */
      xplasma->xsd_freq[i] += p->freq * p->freq * w_ave * ds;   /* input to allow standard deviation to be calculated */
      xplasma->xj[i] += w_ave * ds;     /* photon weight times distance travelled */
      xplasma->nxtot[i]++;      /* increment the frequency banded photon counter */
      /* work out the range of frequencies within a band where photons have been seen */
      if (p->freq < xplasma->fmin[i])
      {
        xplasma->fmin[i] = p->freq;
      }
      if (p->freq > xplasma->fmax[i])
      {
        xplasma->fmax[i] = p->freq;
      }

    }
  }

  /* NSH 131213 slight change to the line computing IP, we now split out direct and scattered - this was 
     mainly for the progha_13 work, but is of general interest */
  /* 70h -- nsh -- 111004 added to try to calculate the IP for the cell. Note that 
   * this may well end up not being correct, since the same photon could be counted 
   * several times if it is rattling around.... */

  /* 1401 JM -- Similarly to the above routines, this is another bit of code added to radiation
     which originally did not get called in macro atom mode. */

  /* NSH had implemented a scattered and direct contribution to the IP. This doesn't really work 
     in the same way in macro atoms, so should instead be thought of as 
     'direct from source' and 'reprocessed' radiation */

  if (xplasma->nplasma != plog_nplasma || p->np != plog_np)
  {
    xplasma->ntot++;

    /* NSH 15/4/11 Lines added to try to keep track of where the photons are coming from, 
     * and hence get an idea of how 'agny' or 'disky' the cell is. */
    /* ksl - 1112 - Fixed this so it records the number of photon bundles and not the total
     * number of photons.  Also used the PTYPE designations as one should as a matter of 
     * course
     */

    if (p->origin == PTYPE_STAR)
      xplasma->ntot_star++;
    else if (p->origin == PTYPE_BL)
      xplasma->ntot_bl++;
    else if (p->origin == PTYPE_DISK)
      xplasma->ntot_disk++;
    else if (p->origin == PTYPE_WIND)
      xplasma->ntot_wind++;
    else if (p->origin == PTYPE_AGN)
      xplasma->ntot_agn++;
    plog_nplasma = xplasma->nplasma;
    plog_np = p->np;
  }







  if (HEV * p->freq > 13.6)     // only record if above H ionization edge
  {

    /*
     * Calculate the number of H ionizing photons, see #255
     * EP 11-19: moving the number of ionizing photons counter into this
     * function so it will be incremented for both macro and non-macro modes
     */
    if (xplasma->nplasma != nioniz_nplasma || p->np != nioniz_np)
    {
      xplasma->nioniz++;
      nioniz_nplasma = xplasma->nplasma;
      nioniz_np = p->np;
    }

    /* IP needs to be radiation density in the cell. We sum contributions from
       each photon, then it is normalised in wind_update. */
    xplasma->ip += ((w_ave * ds) / (PLANCK * p->freq));

    if (HEV * p->freq < 13600)  //Tartar et al integrate up to 1000Ryd to define the ionization parameter
    {
      xplasma->xi += (w_ave * ds);
    }

    if (p->nscat == 0)
    {
      xplasma->ip_direct += ((w_ave * ds) / (PLANCK * p->freq));
    }
    else
    {
      xplasma->ip_scatt += ((w_ave * ds) / (PLANCK * p->freq));
    }
  }




  return (0);
}




/**********************************************************/
/** 
 * @brief      returns a value for the mean intensity
 *
 * @param [in] PlasmaPtr  xplasma   PlasmaPtr for the cell - supplies spectral model
 * @param [in] double  freq   the frequency at which we want to get a value of J
 * @param [in] int  mode   mode 1=use BB if we have not yet completed a cycle
 * @return     The mean intensity at a specific frequency
 *
 * @details
 * This subroutine returns a value for the mean intensity J at a 
 * given frequency, using either a dilute blackbody model
 * or a spectral model depending on the value of geo.ioniz_mode. 
 * to avoid code duplication.
 *
 * For ionization models that make use of the crude spectra accumulated
 * in crude spectral bands, the routine uses these bands to
 * get the mean intensity.  If however, one is using one of the other
 * (older) ionization modes, then the input variable mode drives how
 * the mean intensity is calculated.mode appears to be used 
 *
 * ### Notes ###
 * This subroutine was produced
 * when we started to use a spectral model to populate the upper state of a
 * two level atom, as well as to calculate induced Compton heating. 
 *
 * @bug   The routine refers to a mode 5, which does not appear to 
 * exist, or at least it is not one that is included in python.h
 * Note also that the logic of this appears overcomplicated, reflecting
 * the evolution of banding, and various ionization modes being added
 * without looking at trying to make this simpler.
 *
 **********************************************************/

double
mean_intensity (xplasma, freq, mode)
     PlasmaPtr xplasma;         // Pointer to current plasma cell
     double freq;               // Frequency of the current photon being tracked
     int mode;                  // mode 1=use BB if no model, mode 2=never use BB

{
  int i;
  double J;
  double expo;

  J = 0.0;                      // Avoid 03 error



  if (geo.ioniz_mode == IONMODE_MATRIX_SPECTRALMODEL || geo.ioniz_mode == IONMODE_MATRIX_ESTIMATORS)    /*If we are using power law ionization, use PL estimators */
  {
    if (geo.spec_mod > 0)       /* do we have a spectral model yet */
    {
      for (i = 0; i < geo.nxfreq; i++)
      {
        if (geo.xfreq[i] < freq && freq <= geo.xfreq[i + 1])    //We have found the correct model band
        {
          if (xplasma->spec_mod_type[i] > 0)    //Only bother if we have a model in this band
          {

            if (freq > xplasma->fmin_mod[i] && freq < xplasma->fmax_mod[i])     //The spectral model is defined for the frequency in question
            {

              if (xplasma->spec_mod_type[i] == SPEC_MOD_PL)     //Power law model
              {
                J = pow (10, (xplasma->pl_log_w[i] + log10 (freq) * xplasma->pl_alpha[i]));
              }

              else if (xplasma->spec_mod_type[i] == SPEC_MOD_EXP)       //Exponential model
              {
                J = xplasma->exp_w[i] * exp ((-1 * PLANCK * freq) / (BOLTZMANN * xplasma->exp_temp[i]));
              }
              else
              {
                Error ("mean_intensity: unknown spectral model (%i) in band %i\n", xplasma->spec_mod_type[i], i);
                J = 0.0;        //Something has gone wrong
              }
            }

            else
            {
              /* We have a spectral model, but it doesnt apply to the frequency 
                 in question. clearly this is a slightly odd situation, where last
                 time we didnt get a photon of this frequency, but this time we did. 
                 Still this should only happen in very sparse cells, so induced Compton 
                 is unlikely to be important in such cells. We generate a warning, just 
                 so we can see if this is happening a lot */
              J = 0.0;

              /* JM140723 -- originally we threw an error here. No we count these errors and 
                 in wind_updates because you actually expect 
                 it to happen in a converging run */
              nerr_Jmodel_wrong_freq++;
            }
          }
          else                  /* There is no model in this band - this should not happen very often  */
          {
            J = 0.0;            //There is no model in this band, so the best we can do is assume zero J

            /* JM140723 -- originally we threw an error here. No we count these errors and 
               in wind_updates because you actually expect 
               it to happen in a converging run */
            nerr_no_Jmodel++;
          }



        }
      }
    }
    else                        //We have not completed an ionization cycle, so no chance of a model
    {
      if (mode == 1)            //We need a guess, so we use the initial guess of a dilute BB
      {
        expo = (PLANCK * freq) / (BOLTZMANN * xplasma->t_r);
        J = (2 * PLANCK * freq * freq * freq) / (VLIGHT * VLIGHT);
        J *= 1 / (exp (expo) - 1);
        J *= xplasma->w;
      }
      else                      //A guess is not a good idea (i.e. we need the model for induced Compton), so we return zero.
      {
        J = 0.0;
      }

    }
  }

  else                          /*Else, use dilute BB estimator of J */
  {
    expo = (PLANCK * freq) / (BOLTZMANN * xplasma->t_r);
    J = (2 * PLANCK * freq * freq * freq) / (VLIGHT * VLIGHT);
    J *= 1 / (exp (expo) - 1);
    J *= xplasma->w;
  }

  return J;
}<|MERGE_RESOLUTION|>--- conflicted
+++ resolved
@@ -310,11 +310,6 @@
                     {
                       frac_z += z;
                     }
-<<<<<<< HEAD
-//                    frac_ion[nion] += z;
-//                    kappa_ion[nion] += x;
-=======
->>>>>>> f020e3a0
                     frac_inner_ion[n] += z;     //NSH We need to log the auger rate seperately - we do this by cross section
                     kappa_inner_ion[n] += x;    //NSH and we also og the opacity by ion
                   }
