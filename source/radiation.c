
/***********************************************************/
/** @file  radiation.c
 * @author ksl
 * @date   April, 2018
 *
 * @brief  Routines to update radiation field parameters and to
 * calculate various opacities (free-free, bound-free, etc.
 *
 ***********************************************************/

//OLD /***********************************************************
//OLD                                        Space Telescope Science Institute
//OLD 
//OLD  Synopsis:
//OLD    radiation(p,ds) updates the radiation field parameters in the wind and reduces 
//OLD    the weight of the photon as a result of the effect free free and photoabsorption.
//OLD    radiation also keeps track of the number of photoionizations of h and he in the
//OLD    cell. 
//OLD Arguments:
//OLD 
//OLD   PhotPtr p;      the photon
//OLD   double ds       the distance the photon has travelled in the cell
//OLD 
//OLD Returns:
//OLD   Always returns 0.  The pieces of the wind structure which are updated are
//OLD   j,ave_freq,ntot, heat_photo, heat_ff, heat_h, heat_he1, heat_he2, heat_z,
//OLD   nioniz, and ioniz[].
//OLD  
//OLD Description:       
//OLD Notes:
//OLD   
//OLD   The # of ionizations of a specific ion = (w(0)-w(s))*n_i sigma_i/ (h nu * kappa_tot).  (The # of ionizations
//OLD   is just given by the integral of n_i sigma_i w(s) / h nu ds, but if the density is assumed to
//OLD   be constant and sigma is also constant [therefy ignoring velocity shifts in a grid cell], then
//OLD   n_i sigma and h nu can be brought outside the integral.  Hence the integral is just over w(s),
//OLD   but that is just given by (w(0)-w(smax))/kappa_tot.)  The routine calculates the number of ionizations per
//OLD   unit volume.
//OLD   
//OLD   This routine is very time counsuming for our normal file which has a large number of x-sections.  The problem
//OLD   is going through all the do loops, not insofar as I can determine anything else.  Trying to reduce the calucatiions
//OLD   by using a density criterion is a amall effect.  One really needs to avoid the calculations, either by avoiding
//OLD   the do loops altogether or by reducing the number of input levels.  It's possible that if one were clever about
//OLD   the thresholds (as we are on the lines that one could figure out a wininning strategy as it is all brute force
//OLD         do loops..  
//OLD 
//OLD   57h -- This routine was very time consuming.  The time spent is/was well out of proportion to
//OLD   the affect free-bound processes have on the overall spectrum, and so signifincant changes have been made
//OLD   to the earlier versions of the routine.  The fundamental problem before 57h was that every time one
//OLD   entered the routine (which was every for every movement of a photon) in the code.  Basically there were
//OLD   3  changes made:
//OLD           1. During the detailed spectrum cycle, the code avoids the portions of the routine that are
//OLD   only needed during the ionization cycles.
//OLD           2. Switches have been installed tha skip the free-bound section altogether if PHOT_DEN_MIN is
//OLD   less than zero.  It is very reasonable to do this for the detailed spectrum calculation if one is
//OLD   doing a standard 
//OLD   were to skip portions of when they were not needed 
//OLD 
//OLD   ?? Would it be more natural to include electron scattering here in Radiation as well ??
//OLD   ?? Radiation needs a major overhaul.  A substantial portion of this routine is not needed in the extract 
//OLD   ?? portion of the calculation.  In addition the do loops go through all of the ions checking one at a time
//OLD   ?? whether they are above the frequencey threshold.  
//OLD   ?? The solution I believe is to include some kind of switch that tells the routine when one is doing
//OLD   ?? the ionization calculation and to skip the unnecessary sections when extract is being carried out.
//OLD   ?? In addition, if there were a set of ptrs to the photionization structures that were orded by frequency,
//OLD   ?? similar to the line list, one could then change to loops so that one only had to check up to the
//OLD   ?? first x-section that had a threshold up to the photon frequency, and not all of the rest.
//OLD   ?? At present, I have simply chopped the photoionizations being considered to include only thresholds
//OLD         ?? shortward of the Lyman limit...e.g. 1 Rydberg, but this makes it impossible to discuss the Balmer jump
//OLD History:
//OLD   97jan   ksl     Coded as part of python effort
//OLD   98jul   ksl     Almost entirely recoded to eliminate arbitrary split between
//OLD                   the several preexisting routines.
//OLD   98nov   ksl     Added back tracking of number of h and he ionizations
//OLD   99jan   ksl     Increased COLMIN from 1.e6 to 1.e10 and added checks so
//OLD                   that one does not attempt to calculate photoionization
//OLD                   cross-sections below threshold.  Both of these changes
//OLD                   are intended to speed this routine.
//OLD     01oct   ksl     Modifications begun to incorporate Topbase photoionization
//OLD                         x-sections.
//OLD     01oct   ksl     Moved fb_cooling to balance_abso.  It's only used by
//OLD                         balance and probably should not be there either.
//OLD   02jun   ksl     Improved/fixed treatment of calculation of number of ionizations.
//OLD   04apr   ksl     SS had modified this routine to allow for macro-atoms in python_47, but his modifications
//OLD                   left very little for radiation to accomplish.  I have returned to the old version of 
//OLD                   routine, and moved the little bit that needed to be done in this routine for
//OLD                   the macro approach to the calling routine.  Once we abandon the old approach this
//OLD                   routine can be deleted.
//OLD   04aug   ksl     Fixed an error which had crept into the program between 51 and 51a that caused the
//OLD                   disk models to be wrong.  The problem was that there are two places where the
//OLD                   same frequency limit should have been used, but the limits had been set differently.
//OLD   04dec   ksl     54a -- Miniscule change to eliminate -03 warnings.  Also eliminate some variables
//OLD                   that were not really being used.
//OLD   06may   ksl     57+ -- Began modifications to allow for splitting the wind and plasma structures
//OLD   06jul   ksl     57h -- Made various changes intended to speed up this routine. These include
//OLD                   skipping sections of the routine in the spectrum generation
//OLD                   phase that are not used, allowing control over whether fb opacities
//OLD                   are calculated at all, and using frequency ordered pointer arrays
//OLD                   to shorten the loops.
//OLD   11aug   nsh     70 changes made to radiation to allow compton cooling to be computed
//OLD   11aug   nsh     70 Changed printout of spectra in selected regions so it is always
//OLD                   the midpoint of the wind
//OLD   12may   nsh     72 Added induced compton
//OLD   12jun   nsh     72 Added lines to write out photon stats to a file dirung diagnostics. This is
//OLD                   to allow us to see how well spectra are being modelled by power law W and alpha
//OLD   1405    JM corrected error (#73) so that photon frequency is shifted to the rest frame of the 
//OLD           cell in question. Also added check which checks if a photoionization edge is crossed
//OLD           along ds.
//OLD   1508    NSH slight modification to mean that compton scattering no longer reduces the weight of
//OLD                   the photon in this part of the code. It is now done when the photon scatters.
//OLD **************************************************************/

#include <stdio.h>
#include <stdlib.h>
#include <math.h>
#include "atomic.h"
#include "python.h"

#define COLMIN	0.01

int iicount = 0;


/**********************************************************/
/** 
 * @brief      updates the  field parameters in the wind and reduces 
 * the weight of the photon as a result of the effects of  free free, bound-free and 
 * Compton scattering. The routine  
 * also keeps track of the number of photoionizations for H and He in the
 * cell.
 *
 * @param [in,out] PhotPtr  p   the photon
 * @param [in] double  ds   the distance the photon has travelled in the cell
 * @return     Always returns 0.  The pieces of the wind structure which are updated are
 * 	j,ave_freq,ntot, heat_photo, heat_ff, heat_h, heat_he1, heat_he2, heat_z,
 * 	nioniz, and ioniz[].
 *
 * @details
 *
 * ### Notes ###
 * The # of ionizations of a specific ion = (w(0)-w(s))*n_i sigma_i/ (h nu * kappa_tot).  (The # of ionizations
 * is just given by the integral of n_i sigma_i w(s) / h nu ds, but if the density is assumed to
 * be constant and sigma is also constant [therefy ignoring velocity shifts in a grid cell], then
 * n_i sigma and h nu can be brought outside the integral.  Hence the integral is just over w(s),
 * but that is just given by (w(0)-w(smax))/kappa_tot.)  The routine calculates the number of ionizations per
 * unit volume.
 * 	
 *
 **********************************************************/

int
radiation (p, ds)
     PhotPtr p;
     double ds;
{
  TopPhotPtr x_top_ptr;

  WindPtr one;
  PlasmaPtr xplasma;

  double freq, freq_store;
  double kappa_tot, frac_tot, frac_ff;
  double frac_z, frac_comp;     /* frac_comp - the heating in the cell due to compton heating */
  double frac_ind_comp;         /* frac_ind_comp - the heating due to induced compton heating */
  double frac_auger;
  double frac_tot_abs, frac_auger_abs, z_abs;
  double kappa_ion[NIONS];
  double frac_ion[NIONS];
  double density, ft, tau, tau2;
  double energy_abs;
  int n, nion;
  double q, x, z;
  double w_ave, w_in, w_out;
  double den_config ();
  int nconf;
  double p_in[3], p_out[3], dp_cyl[3];  //The initial and final momentum.
//  double weight_of_packet, y;  //to do with augerion calcs, now deprecated
  double v_inner[3], v_outer[3], v1, v2;
  double freq_inner, freq_outer;
  double freq_min, freq_max;
  double frac_path, freq_xs;
  struct photon phot, phot_mid;
  int ndom, i;

  one = &wmain[p->grid];        /* So one is the grid cell of interest */

  ndom = one->ndom;
  xplasma = &plasmamain[one->nplasma];
  check_plasma (xplasma, "radiation");

  /* JM 140321 -- #73 Bugfix
     In previous version we were comparing these frequencies in the global rest frame
     The photon frequency should be shifted to the rest frame of the cell in question
     We currently take the average of this frequency along ds. In principle
     this could be improved, so we throw an error if the difference between v1 and v2 is large */

  /* calculate velocity at original position */
  vwind_xyz (ndom, p, v_inner); // get velocity vector at new pos
  v1 = dot (p->lmn, v_inner);   // get direction cosine

  /* compute the initial momentum of the photon */

  stuff_v (p->lmn, p_in);       //Get the direction
  renorm (p_in, p->w / C);      //Renormalise to momentum

  /* Create phot, a photon at the position we are moving to 
   *  note that the actual movement of the photon gets done after 
   *  the call to radiation 
   */

  stuff_phot (p, &phot);        // copy photon ptr
  move_phot (&phot, ds);        // move it by ds
  vwind_xyz (ndom, &phot, v_outer);     // get velocity vector at new pos
  v2 = dot (phot.lmn, v_outer); // get direction cosine

  /* calculate photon frequencies in rest frame of cell */

  freq_inner = p->freq * (1. - v1 / C);
  freq_outer = phot.freq * (1. - v2 / C);

  /* take the average of the frequencies at original position and original+ds */
  freq = 0.5 * (freq_inner + freq_outer);

  /* calculate free-free, compton and ind-compton opacities 
     note that we also call these with the average frequency along ds */

  kappa_tot = frac_ff = kappa_ff (xplasma, freq);       /* Add ff opacity */
  kappa_tot += frac_comp = kappa_comp (xplasma, freq);  /* Calculate compton opacity, 
                                                           store it in kappa_comp and also add it to kappa_tot, 
                                                           the total opacity for the photon path */

  kappa_tot += frac_ind_comp = kappa_ind_comp (xplasma, freq);

  frac_tot = frac_z = 0;        /* 59a - ksl - Moved this line out of loop to avoid warning, but notes 
                                   indicate this is all diagnostic and might be removed */
  frac_auger = 0;
  frac_tot_abs = frac_auger_abs = 0.0;

  /* Check which of the frequencies is larger.  */

  if (freq_outer > freq_inner)
  {
    freq_max = freq_outer;
    freq_min = freq_inner;
  }
  else
  {
    freq_max = freq_inner;
    freq_min = freq_outer;
  }

  if (freq > phot_freq_min)

  {
    if (geo.ioniz_or_extract)
    {                           // Initialize during ionization cycles only
      for (nion = 0; nion < nions; nion++)
      {
        kappa_ion[nion] = 0;
        frac_ion[nion] = 0;
      }
    }

    /* Next section is for photoionization with Topbase.  There may be more
       than one x-section associated with an ion, and so one has to keep track
       of the energy that goes into heating electrons carefully.  */

    /* JM 1405 -- I've added a check here that checks if a photoionization edge has been crossed.
       If it has, then we multiply sigma*density by a factor frac_path, which is equal to the how far along 
       ds the edge occurs in frequency space  [(ft - freq_min) / (freq_max - freq_min)] */


    /* Next steps are a way to avoid the loop over photoionization x sections when it should not matter */
    if (DENSITY_PHOT_MIN > 0)
    {                           // Initialize during ionization cycles only


      /* Loop over all photoionization xsections */
      for (n = 0; n < nphot_total; n++)
      {
        x_top_ptr = phot_top_ptr[n];
        ft = x_top_ptr->freq[0];
        if (ft > freq_min && ft < freq_max)
        {
          /* then the shifting of the photon causes it to cross an edge. 
             Find out where between fmin and fmax the edge would be in freq space.
             frac_path is the fraction of the total path length above the absorption edge
             freq_xs is freq halfway between the edge and the max freq if an edge gets crossed */
          frac_path = (freq_max - ft) / (freq_max - freq_min);
          freq_xs = 0.5 * (ft + freq_max);
        }

        else if (ft > freq_max)
          break;                // The remaining transitions will have higher thresholds

        else if (ft < freq_min)
        {
          frac_path = 1.0;      // then the frequency of the photon is above the threshold all along the path
          freq_xs = freq;       // use the average frequency
        }

        if (freq_xs < x_top_ptr->freq[x_top_ptr->np - 1])
        {
          /* Need the appropriate density at this point. 
             how we get this depends if we have a topbase (level by level) 
             or vfky cross-section (ion by ion) */

          nion = x_top_ptr->nion;
          if (ion[nion].phot_info > 0)  // topbase or hybrid
          {
            nconf = x_top_ptr->nlev;
            density = den_config (xplasma, nconf);
          }

          else if (ion[nion].phot_info == 0)    // verner
            density = xplasma->density[nion];

          else
          {
            Error ("radiation.c: No type (%i) for xsection!\n");
            density = 0.0;
          }

          if (density > DENSITY_PHOT_MIN)
          {

            /* Note that this includes a filling factor  */
            kappa_tot += x = sigma_phot (x_top_ptr, freq_xs) * density * frac_path * zdom[ndom].fill;


            if (geo.ioniz_or_extract)
            {                   // Calculate during ionization cycles only

              //This is the heating effect - i.e. the absorbed photon energy less the binding energy of the lost electron
              frac_tot += z = x * (freq_xs - ft) / freq_xs;
              //This is the absorbed energy fraction
              frac_tot_abs += z_abs = x;

              if (nion > 3)
              {
                frac_z += z;
              }

              frac_ion[nion] += z;
              kappa_ion[nion] += x;
            }

          }


        }
      }

      /* Loop over all inner shell cross sections as well! But only for VFKY ions - topbase has those edges in */

      if (freq > inner_freq_min)
      {
        for (n = 0; n < n_inner_tot; n++)
        {
          if (ion[inner_cross[n].nion].phot_info != 1)
          {
            x_top_ptr = inner_cross_ptr[n];
            if (x_top_ptr->n_elec_yield != -1)  //Only any point in doing this if we know the energy of elecrons
            {
              ft = x_top_ptr->freq[0];

              if (ft > freq_min && ft < freq_max)
              {
                frac_path = (freq_max - ft) / (freq_max - freq_min);
                freq_xs = 0.5 * (ft + freq_max);
              }
              else if (ft > freq_max)
                break;          // The remaining transitions will have higher thresholds
              else if (ft < freq_min)
              {
                frac_path = 1.0;        // then all frequency along ds are above edge
                freq_xs = freq; // use the average frequency
              }
              if (freq_xs < x_top_ptr->freq[x_top_ptr->np - 1])
              {
                nion = x_top_ptr->nion;
                if (ion[nion].phot_info == 0)   // verner only ion
                {
                  density = xplasma->density[nion];     //All these rates are from the ground state, so we just need the density of the ion.
                }
                else
                {
                  nconf = phot_top[ion[nion].ntop_ground].nlev; //The lower level of the ground state Pi cross section (should be GS!)
                  density = den_config (xplasma, nconf);
                }
                if (density > DENSITY_PHOT_MIN)
                {
                  kappa_tot += x = sigma_phot (x_top_ptr, freq_xs) * density * frac_path * zdom[ndom].fill;
                  if (geo.ioniz_or_extract && x_top_ptr->n_elec_yield != -1)    // Calculate during ionization cycles only
                  {
                    frac_auger += z = x * (inner_elec_yield[x_top_ptr->n_elec_yield].Ea / EV2ERGS) / (freq_xs * HEV);
                    frac_auger_abs += z_abs = x;        //This is the absorbed energy fraction

                    if (nion > 3)
                    {
                      frac_z += z;
                    }
                    frac_ion[nion] += z;
                    kappa_ion[nion] += x;
                  }
                }
              }
            }
          }
        }
      }
    }
  }



  /* finished looping over cross-sections to calculate bf opacity 
     we can now reduce weights and record certain estimators */



  tau = kappa_tot * ds;
  w_in = p->w;

  if (sane_check (tau))
  {
    Error ("Radiation:sane_check CHECKING ff=%e, comp=%e, ind_comp=%e\n", frac_ff, frac_comp, frac_ind_comp);
  }
/* Calculate the heating effect*/

  if (tau > 0.0001)
  {                             /* Need differentiate between thick and thin cases */
    x = exp (-tau);
    energy_abs = w_in * (1. - x);

  }
  else
  {
    tau2 = tau * tau;
    energy_abs = w_in * (tau - 0.5 * tau2);

  }

  /* Calculate the reduction in weight - compton scattering is not included, it is now included at scattering
     however induced compton heating is not implemented at scattering, so it should remain here for the time being
     to maimtain consistency. */

  tau = (kappa_tot - frac_comp) * ds;

  if (sane_check (tau))
  {
    Error ("Radiation:sane_check CHECKING ff=%e, comp=%e, ind_comp=%e\n", frac_ff, frac_comp, frac_ind_comp);
  }
  /* Calculate the reduction in the w of the photon bundle along with the average
     weight in the cell */

  if (tau > 0.0001)
  {                             /* Need differentiate between thick and thin cases */
    x = exp (-tau);
    p->w = w_out = w_in * x;
    w_ave = (w_in - w_out) / tau;
  }
  else
  {
    tau2 = tau * tau;
    p->w = w_out = w_in * (1. - tau + 0.5 * tau2);      /*Calculate to second order */
    w_ave = w_in * (1. - 0.5 * tau + 0.1666667 * tau2);
  }


  if (sane_check (p->w))
  {
    Error ("Radiation:sane_check photon weight is %e for tau %e\n", p->w, tau);
  }

  if (geo.ioniz_or_extract == 0)
    return (0);                 // 57h -- ksl -- 060715

/* Everything after this is only needed for ionization calculations */
/* Update the radiation parameters used ultimately in calculating t_r */

  xplasma->ntot++;

/* NSH 15/4/11 Lines added to try to keep track of where the photons are coming from, 
 * and hence get an idea of how 'agny' or 'disky' the cell is. */
/* ksl - 1112 - Fixed this so it records the number of photon bundles and not the total
 * number of photons.  Also used the PTYPE designations as one should as a matter of 
 * course
 */

  if (p->origin == PTYPE_STAR)
    xplasma->ntot_star++;
  else if (p->origin == PTYPE_BL)
    xplasma->ntot_bl++;
  else if (p->origin == PTYPE_DISK)
    xplasma->ntot_disk++;
  else if (p->origin == PTYPE_WIND)
    xplasma->ntot_wind++;
  else if (p->origin == PTYPE_AGN)
    xplasma->ntot_agn++;



  if (freq > xplasma->max_freq) // check if photon frequency exceeds maximum frequency - use doppler shifted frequency
    xplasma->max_freq = freq;   // set maximum frequency sen in the cell to the mean doppler shifted freq - see bug #391

  if (modes.save_cell_stats && ncstat > 0)
  {
    save_photon_stats (one, p, ds, w_ave);      // save photon statistics (extra diagnostics)
  }


  /* JM 1402 -- the banded versions of j, ave_freq etc. are now updated in update_banded_estimators,
     which also updates the ionization parameters and scattered and direct contributions */


  //Floowing bug #391, we now wish to use the mean, doppler shifted freqiency in the cell.
  freq_store = p->freq;         //Store the packets 'intrinsic' frequency
  p->freq = freq;               //Temporarily set the photon frequency to the mean doppler shifter frequency
  update_banded_estimators (xplasma, p, ds, w_ave);     //Update estimators
  p->freq = freq_store;         //Set the photon frequency back


  if (sane_check (xplasma->j) || sane_check (xplasma->ave_freq))
  {
    Error ("radiation:sane_check Problem with j %g or ave_freq %g\n", xplasma->j, xplasma->ave_freq);
  }

  if (kappa_tot > 0)
  {

    //If statement added 01mar18 ksl to correct problem of zero divide
    //  in odd situations where no continuum opacity
    z = (energy_abs) / kappa_tot;
    xplasma->heat_ff += z * frac_ff;
    xplasma->heat_tot += z * frac_ff;
    xplasma->abs_tot += z * frac_ff;    /* The energy absorbed from the photon field in this cell */

    xplasma->heat_comp += z * frac_comp;        /* Calculate the heating in the cell due to compton heating */
    xplasma->heat_tot += z * frac_comp; /* Add the compton heating to the total heating for the cell */
    xplasma->abs_tot += z * frac_comp;  /* The energy absorbed from the photon field in this cell */
    xplasma->abs_tot += z * frac_ind_comp;      /* The energy absorbed from the photon field in this cell */

    xplasma->heat_tot += z * frac_ind_comp;     /* Calculate the heating in the celldue to induced compton heating */
    xplasma->heat_ind_comp += z * frac_ind_comp;        /* Increment the induced compton heating counter for the cell */
    if (freq > phot_freq_min)
    {
      xplasma->abs_photo += z * frac_tot_abs;   //Here we store the energy absorbed from the photon flux - different from the heating by the binding energy
      xplasma->abs_auger += z * frac_auger_abs; //same for auger
      xplasma->abs_tot += z * frac_tot_abs;     /* The energy absorbed from the photon field in this cell */
      xplasma->abs_tot += z * frac_auger_abs;   /* The energy absorbed from the photon field in this cell */

      xplasma->heat_photo += z * frac_tot;
      xplasma->heat_z += z * frac_z;
      xplasma->heat_tot += z * frac_tot;        //All of the photoinization opacities
      xplasma->heat_auger += z * frac_auger;
      xplasma->heat_tot += z * frac_auger;      //All the inner shell opacities

      /* Calculate the number of photoionizations per unit volume for H and He 
       */
      xplasma->nioniz++;
      q = (z) / (H * freq * xplasma->vol);
      /* So xplasma->ioniz for each species is just 
         (energy_abs)*kappa_h/kappa_tot / H*freq / volume
         or the number of photons absorbed in this bundle per unit volume by this ion
       */

      for (nion = 0; nion < nions; nion++)
      {
        xplasma->ioniz[nion] += kappa_ion[nion] * q;
        xplasma->heat_ion[nion] += frac_ion[nion] * z;
      }

    }
  }

<<<<<<< HEAD
=======

  stuff_phot (p, &phot_mid);    // copy photon ptr
  move_phot (&phot_mid, ds / 2.);       // get the location of the photon mid-path


  stuff_v (p->lmn, p_out);
  renorm (p_out, z * frac_ff / C);
  project_from_xyz_cyl (phot_mid.x, p_out, dp_cyl);
  if (p->x[2] < 0)
    dp_cyl[2] *= (-1);
  for (i = 0; i < 3; i++)
  {
    xplasma->rad_force_ff[i] += dp_cyl[i];
  }

  stuff_v (p->lmn, p_out);
  renorm (p_out, (z * (frac_tot + frac_auger)) / C);
  project_from_xyz_cyl (phot_mid.x, p_out, dp_cyl);
  if (p->x[2] < 0)
    dp_cyl[2] *= (-1);
  for (i = 0; i < 3; i++)
  {
    xplasma->rad_force_bf[i] += dp_cyl[i];
  }

  stuff_v (p->lmn, p_out);
  renorm (p_out, w_ave * ds * klein_nishina (p->freq));
  project_from_xyz_cyl (phot_mid.x, p_out, dp_cyl);
  if (p->x[2] < 0)
    dp_cyl[2] *= (-1);
  for (i = 0; i < 3; i++)
  {
    xplasma->rad_force_es[i] += dp_cyl[i];
  }












  /* Now for contribution to inner shell ionization estimators (SS, Dec 08) */
  /*. Commented out by NSH 2018 */
//  for (n = 0; n < nauger; n++)
//  {
//    ft = augerion[n].freq_t;
//    if (p->freq > ft)
//    {

//      weight_of_packet = w_ave;
//      x = sigma_phot_verner (&augerion[n], freq);       //this is the cross section
//      y = weight_of_packet * x * ds;

//      xplasma->gamma_inshl[n] += y / (freq * H * xplasma->vol);
//    }
//  }
>>>>>>> 403a3fe6



  return (0);
}

//OLD /***********************************************************
//OLD                                        Space Telescope Science Institute
//OLD 
//OLD  Synopsis: 
//OLD   double kappa_ff(w,freq) calculates the free-free opacity allowing for stimulated emission
//OLD   
//OLD Arguments:
//OLD 
//OLD Returns:
//OLD   
//OLD Description:       
//OLD   Formula from Allen
//OLD   Includes only singly ionized H and doubly ionized he    
//OLD 
//OLD Notes:
//OLD 
//OLD History:
//OLD   98aug   ksl     Coded as part of python effort
//OLD         04Apr   SS      If statement added for cases with hydrogen only.
//OLD                         Note: this routine assumes that H I is the first ion
//OLD                         and that He II is the fourth ion.
//OLD   05may   ksl     57+ -- Modified to eliminate WindPtr in favor
//OLD                   of PlasmaPtr
//OLD           12oct   nsh     73 -- Modified to use a prefector summed over all ions, calculated prior
//OLD                   to the photon flight
//OLD 
//OLD **************************************************************/



/**********************************************************/
/** 
 * @brief      calculates the free-free opacity allowing for stimulated emission
 *
 * @param [in] PlasmaPtr  xplasma   The plasma cell where the free-free optacity is to be calculated
 * @param [in] double  freq   The frequency at which kappa_ff is to be calculated
 * @return     kappa           
 *
 * @details
 * Uses the formula from Allen
 *
 * ### Notes ###
 *
 * The routine originally only includes the effect of singly ionized H and doubly ionized He
 * and did not include a gaunt factor
 *
 * More recent versions include all ions and a gaunt factor, as calculated in 
 * pop_kappa_ff_array and stored in kappa_ff_factor. The gaunt factor as currewntly
 * implemented is a frequency averaged one, and so is approximate (but better than 
 * just using 1). A future upgrade would use a more complex implementation where we 
 * use the frequency dependant gaunt factor.
 *
 **********************************************************/

double
kappa_ff (xplasma, freq)
     PlasmaPtr xplasma;
     double freq;
{
  double x;
  double exp ();
  double x1, x2, x3;
  int ndom;

  /* get the domain number */
  ndom = wmain[xplasma->nwind].ndom;

  if (gaunt_n_gsqrd == 0)       //Maintain old behaviour
  {
    if (nelements > 1)
    {
      x = x1 = 3.692e8 * xplasma->ne * (xplasma->density[1] + 4. * xplasma->density[4]);
    }
    else
    {
      x = x1 = 3.692e8 * xplasma->ne * (xplasma->density[1]);
    }
  }
  else
  {
    x = x1 = xplasma->kappa_ff_factor;
  }
  x *= x2 = (1. - exp (-H_OVER_K * freq / xplasma->t_e));
  x /= x3 = (sqrt (xplasma->t_e) * freq * freq * freq);

  x *= zdom[ndom].fill;         // multiply by the filling factor- should cancel with density enhancement

  return (x);
}



//OLD /***********************************************************
//OLD                                  Space Telescope Science Institute
//OLD 
//OLD  Synopsis:
//OLD   double sigma_phot(x_ptr,freq)   calculates the
//OLD   photionization crossection due to the transition associated with
//OLD   x_ptr at frequency freq
//OLD Arguments:
//OLD      struct topbase_phot *x_ptr;
//OLD      double freq;
//OLD 
//OLD Returns:
//OLD 
//OLD Description:
//OLD   sigma_phot uses the Topbase x-sections to calculate the bound free
//OLD   (or photoionization) xsection.  The data must have been into the
//OLD   photoionization structures xphot with get_atomic_data and the
//OLD   densities of individual ions must have been calculated previously.
//OLD 
//OLD Notes:
//OLD 
//OLD History:
//OLD   01Oct   ksl     Coded as part of general move to use Topbase data
//OLD                   (especially partial xsections, which did not exist 
//OLD                   in the Verner et al prescriptions
//OLD   02jul   ksl     Fixed error in the way fraction being applied.
//OLD                   Sigh! and then modified program to use linterp
//OLD 
//OLD **************************************************************/


/**********************************************************/
/** 
 * @brief      calculates the
 * 	photionization crossection due to a Topbase level associated with
 * 	x_ptr at frequency freq
 *
 * @param [in,out] struct topbase_phot *  x_ptr   The structure that contains
 * TopBase information about the photoionization x-section
 * @param [in] double  freq   The frequency where the x-section is to be calculated
 *
 * @return     The x-section   
 *
 * @details
 * sigma_phot uses the Topbase x-sections to calculate the bound free
 * (or photoionization) xsection.	The data must have been into the
 * photoionization structures xphot with get_atomic_data and the
 * densities of individual ions must have been calculated previously.
 *
 * ### Notes ###
 *
 **********************************************************/

double
sigma_phot (x_ptr, freq)
     struct topbase_phot *x_ptr;
     double freq;
{
  int nmax;
  double xsection;
  double frac, fbot, ftop;
  int linterp ();
  int nlast;

  if (freq < x_ptr->freq[0])
    return (0.0);               // Since this was below threshold
  if (freq == x_ptr->f)
    return (x_ptr->sigma);      // Avoid recalculating xsection

  if (x_ptr->nlast > -1)
  {
    nlast = x_ptr->nlast;
    if ((fbot = x_ptr->freq[nlast]) < freq && freq < (ftop = x_ptr->freq[nlast + 1]))
    {
      frac = (log (freq) - log (fbot)) / (log (ftop) - log (fbot));
      xsection = exp ((1. - frac) * log (x_ptr->x[nlast]) + frac * log (x_ptr->x[nlast + 1]));
      //Store the results
      x_ptr->sigma = xsection;
      x_ptr->f = freq;
      return (xsection);
    }
  }

/* If got to here, have to go the whole hog in calculating the x-section */
  nmax = x_ptr->np;
  x_ptr->nlast = linterp (freq, &x_ptr->freq[0], &x_ptr->x[0], nmax, &xsection, 1);     //call linterp in log space


  //Store the results
  x_ptr->sigma = xsection;
  x_ptr->f = freq;


  return (xsection);

}

//OLD /***********************************************************
//OLD 
//OLD   Synopsis: 
//OLD   double sigma_phot_verner(x_ptr,freq)    calculates the photionization crossection due to the transition 
//OLD   associated with x_ptr at frequency freq
//OLD  Arguments:
//OLD  
//OLD  Returns:
//OLD  
//OLD  Description:      
//OLD         Same as sigma_phot but using the older compitation from Verner that includes inner shells
//OLD  
//OLD  Notes:
//OLD  
//OLD  History:
//OLD   08dec   SS      Coded (actually mostly copied from sigma_phot)
//OLD  
//OLD **************************************************************/


/**********************************************************/
/** 
 * @brief      double (x_ptr,freq)	calculates the photionization crossection due to the transition 
 *  	associated with x_ptr at frequency freq (when the data is in the form of the Verner x-sections
 *
 * @param [in] struct innershell *  x_ptr   The stucture that contains information in the format of Verner for 
 * a particular ion level
 * @param [in,out] double  freq   The frequency where the x-section is calculated
 * @return     The photoinization x-section
 *
 * @details
 * Same as sigma_phot but using the older compilation from Verner that includes inner shells
 *
 * ### Notes ###
 * 
 * I (NSH) think this routine has been largely superceeded by the new inner shell formulation of auger ionization.
 * At some poi nt we may wish to expunge the old augerion perts of python.
 *
 **********************************************************/

double
sigma_phot_verner (x_ptr, freq)
     struct innershell *x_ptr;
     double freq;
{
  double ft;
  double y;
  double f1, f2, f3;
  double xsection;

  ft = x_ptr->freq_t;           /* threshold frequency */

  if (ft < freq)
  {
    y = freq / x_ptr->E_0 * HEV;

    f1 = ((y - 1.0) * (y - 1.0)) + (x_ptr->yw * x_ptr->yw);
    f2 = pow (y, 0.5 * x_ptr->P - 5.5 - x_ptr->l);
    f3 = pow (1.0 + sqrt (y / x_ptr->ya), -x_ptr->P);
    xsection = x_ptr->Sigma * f1 * f2 * f3;     // the photoinization xsection

    return (xsection);
  }
  else
    return (0.0);
}


//OLD /***********************************************************
//OLD                                  Space Telescope Science Institute
//OLD 
//OLD Synopsis:
//OLD 
//OLD double den_config(one,nconf) returns the precalculated density
//OLD   of a particular "nlte" level.   If levels are not defined for an ion it
//OLD   assumes that all ions of are in the ground state.
//OLD 
//OLD Arguments:
//OLD 
//OLD Returns:
//OLD 
//OLD Description: The first case is when the density of the particular level
//OLD is in the wind array The second caseis when the density of the levels
//OLD for an ion are not tracked, and hence only the total density for the
//OLD ion is known.  In that case, we assume the ion is in it's ground state.
//OLD 
//OLD 
//OLD Notes:
//OLD 
//OLD History:
//OLD   01oct   ksl     Coded as part of effort to add topbase
//OLD                   xsections and detailed balance to python
//OLD   05may   ksl     57+ -- Recoded to use PlasmaPtr
//OLD 
//OLD **************************************************************/


/**********************************************************/
/** 
 * @brief      returns the precalculated density
 * 	of a particular "nlte" level.	
 *
 * @param [in] PlasmaPtr  xplasma   The Plasma structure containing information about
 * the cell of interest. 
 * @param [in] int  nconf   The running index that describes which level we are interested in
 * @return     The density for a particular level of an ion in the cell
 *
 * @details
 * The first case is when the density of the particular level
 * is in the wind array The second case is when the density of the levels
 * for an ion are not tracked, and hence only the total density for the
 * ion is known.  In that case, we assume the ion is in it's ground state.
 *
 * If levels are not defined for an ion it
 * assumes that all ions of are in the ground state.
 *
 * ### Notes ###
 *
 **********************************************************/

double
den_config (xplasma, nconf)
     PlasmaPtr xplasma;
     int nconf;
{
  double density;
  int nnlev, nion;

  nnlev = config[nconf].nden;
  nion = config[nconf].nion;

  if (nnlev >= 0)
  {                             // Then a "non-lte" level with a density
    density = xplasma->levden[nnlev] * xplasma->density[nion];
  }
  else if (nconf == ion[nion].firstlevel)
  {
/* Then we are using a Topbase photoionization x-section for this ion, 
but we are not storing any densities, and so we assume it is completely in the
in the ground state */
    density = xplasma->density[nion];
  }
  else
  {
    density = 0;
  }

  return (density);


}


//OLD /***********************************************************
//OLD                 Southampton University
//OLD 
//OLD Synopsis: pop_kappa_ff_array populates the multiplicative         
//OLD           factor used in the FF calculation. This depends only
//OLD           on the densities of ions in the cell, and the electron
//OLD           temperature (which feeds into the gaunt factor) so it
//OLD           saves time to calculate all this just the once. This
//OLD           is called in python.c, just before the photons are 
//OLD           sent thruogh the wind.
//OLD 
//OLD Arguments:                
//OLD 
//OLD Returns:
//OLD  
//OLD Description:      
//OLD 
//OLD Notes:
//OLD 
//OLD 
//OLD History:
//OLD    12oct           nsh     coded 
//OLD    1212   ksl     Added sane check; note that this routine
//OLD                   is poorly documented.  Somewhere this 
//OLD           should be discribed better.  
//OLD    1407 nsh       changed loop to only go over NPLASMA cells not NPLASMA+1
//OLD  
//OLD **************************************************************/



/**********************************************************/
/** 
 * @brief      populates the multiplicative 	
 * constant, including a gaunt factor, to be  used in the 
 * calculating free free  emission (and absorption). 
 *
 *
 *
 *
 * @details
 * The routine populates plasmamain[].kappa_ff_factor
 *
 *
 * The free-free multiplicative constant  depends only
 * on the densities of ions in the cell, and the electron
 * temperature (which feeds into the gaunt factor) so it
 * saves time to calculate all this just the once. 
 *
 * ### Notes ###
 * This routine
 * is called just before the photons are 
 * sent through the wind.
 *
 **********************************************************/

double
pop_kappa_ff_array ()
{

  double gsqrd, gaunt, sum;
  int i, j;


  for (i = 0; i < NPLASMA; i++) //Changed to loop only up to NPLASMA, not NPLASMA+1
  {
    sum = 0.0;
    for (j = 0; j < nions; j++)
    {
      if (ion[j].istate != 1)   //The neutral ion does not contribute
      {
        gsqrd = ((ion[j].istate - 1) * (ion[j].istate - 1) * RYD2ERGS) / (BOLTZMANN * plasmamain[i].t_e);
        gaunt = gaunt_ff (gsqrd);
        sum += plasmamain[i].density[j] * (ion[j].istate - 1) * (ion[j].istate - 1) * gaunt;
        if (sane_check (sum))
        {
          Error ("pop_kappa_ff_array:sane_check sum is %e this is a problem, possible in gaunt %3\n", sum, gaunt);
        }
      }
      else
      {
        sum += 0.0;             //add nothing to the sum if we have a neutral ion
      }

    }
    plasmamain[i].kappa_ff_factor = plasmamain[i].ne * sum * 3.692e8;
  }

  return (0);
}




//OLD /***********************************************************
//OLD                 Southampton University
//OLD 
//OLD Synopsis: 
//OLD   update_banded_estimators updates the estimators required for
//OLD   mode 7 ionization- the Power law, pairwise, modified saha ionization solver.
//OLD   It also records the values of IP.
//OLD 
//OLD Arguments:        
//OLD   xplasma         PlasmaPtr for the cell
//OLD   p                       Photon pointer
//OLD   ds                      ds travelled
//OLD   w_ave           the weight of the photon. 
//In non macro atom mode,
//OLD               this is an average weight (passed as w_ave), but 
//OLD               in macro atom mode weights are never reduced (so p->w 
//OLD               is used).
//OLD 
//OLD Returns:
//OLD   increments the estimators in xplasma in the following modes:
//
//
//OLD  
//OLD Description:      
//OLD   This routine does not contain new code on initial writing, but instead 
//OLD   moves duplicated code from increment_bf_estimators and radiation() 
//OLD   to here, as duplicating code is bad practice.
//OLD 
//OLD Notes:
//OLD 
//OLD 
//OLD History:
//OLD    1402 JM                Coding began
//OLD  
//OLD **************************************************************/


/**********************************************************/
/** 
 * @brief      updates the estimators required for determining crude
 * spectra in each Plasma cell
 *
 * @param [in,out] PlasmaPtr  xplasma   PlasmaPtr for the cell of interest
 * @param [in] PhotPtr  p   Photon pointer
 * @param [in] double  ds   ds travelled
 * @param [in] double  w_ave   the weight of the photon in the cell. 
 *
 * @return  Always returns 0
 *
 *
 *
 * @details
 * 
 * Increments the estimators that allow one to construct a crude
 * spectrum in each cell of the wind.  The frequency intervals
 * in which the spectra are constructed are in geo.xfreq. This information
 * is used in different ways (or not at all) depending on the ionization mode.
 *
 * It also records the values of IP.
 *
 * ### Notes ###
 * In non macro atom mode, w_ave
 * this is an average weight (passed as w_ave), but 
 * in macro atom mode weights are never reduced (so p->w 
 * is used).
 *
 * This routine is called from bf_estimators in macro_atom modes
 * and from radiation (above).  Although the historical documentation
 * suggests it is only called for certain ionization modes, it appears
 * to be called in all cases, though clearly it is only provides diagnostic
 * information in some of them.
 *
 **********************************************************/

int
update_banded_estimators (xplasma, p, ds, w_ave)
     PlasmaPtr xplasma;
     PhotPtr p;
     double ds;
     double w_ave;
{
  int i;

  /*photon weight times distance in the shell is proportional to the mean intensity */
  xplasma->j += w_ave * ds;

  if (p->nscat == 0)
  {
    xplasma->j_direct += w_ave * ds;
  }
  else
  {
    xplasma->j_scatt += w_ave * ds;
  }



/* frequency weighted by the weights and distance       in the shell .  See eqn 2 ML93 */
  xplasma->mean_ds += ds;
  xplasma->n_ds++;
  xplasma->ave_freq += p->freq * w_ave * ds;



  /* 1310 JM -- The next loop updates the banded versions of j and ave_freq, analogously to routine inradiation
     nxfreq refers to how many frequencies we have defining the bands. So, if we have 5 bands, we have 6 frequencies, 
     going from xfreq[0] to xfreq[5] Since we are breaking out of the loop when i>=nxfreq, this means the last loop 
     will be i=nxfreq-1 */

  /* note that here we can use the photon weight and don't need to calculate anm attenuated average weight
     as energy packets are indisivible in macro atom mode */


  for (i = 0; i < geo.nxfreq; i++)
  {
    if (geo.xfreq[i] < p->freq && p->freq <= geo.xfreq[i + 1])
    {

      xplasma->xave_freq[i] += p->freq * w_ave * ds;    /* frequency weighted by weight and distance */
      xplasma->xsd_freq[i] += p->freq * p->freq * w_ave * ds;   /* input to allow standard deviation to be calculated */
      xplasma->xj[i] += w_ave * ds;     /* photon weight times distance travelled */
      xplasma->nxtot[i]++;      /* increment the frequency banded photon counter */

      /* work out the range of frequencies within a band where photons have been seen */
      if (p->freq < xplasma->fmin[i])
      {
        xplasma->fmin[i] = p->freq;
      }
      if (p->freq > xplasma->fmax[i])
      {
        xplasma->fmax[i] = p->freq;
      }

    }
  }

  /* NSH 131213 slight change to the line computing IP, we now split out direct and scattered - this was 
     mainly for the progha_13 work, but is of general interest */
  /* 70h -- nsh -- 111004 added to try to calculate the IP for the cell. Note that 
   * this may well end up not being correct, since the same photon could be counted 
   * several times if it is rattling around.... */

  /* 1401 JM -- Similarly to the above routines, this is another bit of code added to radiation
     which originally did not get called in macro atom mode. */

  /* NSH had implemented a scattered and direct contribution to the IP. This doesn't really work 
     in the same way in macro atoms, so should instead be thought of as 
     'direct from source' and 'reprocessed' radiation */

  if (HEV * p->freq > 13.6)     // only record if above H ionization edge
  {

    /* IP needs to be radiation density in the cell. We sum contributions from
       each photon, then it is normalised in wind_update. */
    xplasma->ip += ((w_ave * ds) / (H * p->freq));

    if (HEV * p->freq < 13600)  //Tartar et al integrate up to 1000Ryd to define the ionization parameter
    {
      xplasma->xi += (w_ave * ds);
    }

    if (p->nscat == 0)
    {
      xplasma->ip_direct += ((w_ave * ds) / (H * p->freq));
    }
    else
    {
      xplasma->ip_scatt += ((w_ave * ds) / (H * p->freq));
    }
  }




  return (0);
}



//OLD /*************************************************************
//OLD Synopsis: 
//OLD   mean_intensity returns a value for the mean intensity 
//OLD 
//OLD Arguments:        
//OLD   xplasma                 PlasmaPtr for the cell - supplies spectral model
//OLD   freq                    the frequency at which we want to get a value of J
//OLD   mode                    mode 1=use BB if we have not yet completed a cycle
//OLD                           and so dont have a spectral model, mode 2=never use BB
//OLD 
//OLD Returns:
//OLD  
//OLD Description:
//OLD    This subroutine returns a value for the mean intensity J at a 
//OLD    given frequency, using either a dilute blackbody model
//OLD    or a spectral model depending on the value of geo.ioniz_mode. 
//OLD    to avoid code duplication.
//OLD 
//OLD Notes:
//OLD    This subroutine was produced
//OLD    when we started to use a spectral model to populaste the upper state of a
//OLD    two level atom, as well as to calculate induced compton heating. This was
//OLD 
//OLD History:
//OLD    1407 NSH               Coding began
//OLD  
//OLD **************************************************************/




/**********************************************************/
/** 
 * @brief      returns a value for the mean intensity
 *
 * @param [in] PlasmaPtr  xplasma   PlasmaPtr for the cell - supplies spectral model
 * @param [in] double  freq   the frequency at which we want to get a value of J
 * @param [in] int  mode   mode 1=use BB if we have not yet completed a cycle
 * @return     The mean intensity at a specific frequency
 *
 * @details
 * This subroutine returns a value for the mean intensity J at a 
 * given frequency, using either a dilute blackbody model
 * or a spectral model depending on the value of geo.ioniz_mode. 
 * to avoid code duplication.
 *
 * For ionization models that make use of the crude spectra accumulated
 * in crude spectral bands, the routine uses these bands to
 * get the mean intensity.  If however, one is using one of the other
 * (older) ionization modes, then the input variable mode drives how
 * the mean intensity is calculated.mode appears to be used 
 *
 * ### Notes ###
 * This subroutine was produced
 * when we started to use a spectral model to populate the upper state of a
 * two level atom, as well as to calculate induced compton heating. 
 *
 * @bug   The routine refers to a mode 5, which does not appear to 
 * exist, or at least it is not one that is included in python.h
 * Note also that the logic of this appears overcomplicated, reflecting
 * the evolution of banding, and various ionization modes being added
 * without looking at trying to make this simpler.
 *
 **********************************************************/

double
mean_intensity (xplasma, freq, mode)
     PlasmaPtr xplasma;         // Pointer to current plasma cell
     double freq;               // Frequency of the current photon being tracked
     int mode;                  // mode 1=use BB if no model, mode 2=never use BB

{
  int i;
  double J;
  double expo;

  J = 0.0;                      // Avoid 03 error



  if (geo.ioniz_mode == 5 || geo.ioniz_mode == IONMODE_MATRIX_SPECTRALMODEL)    /*If we are using power law ionization, use PL estimators */
  {
    if (geo.spec_mod > 0)       /* do we have a spectral model yet */
    {
      for (i = 0; i < geo.nxfreq; i++)
      {
        if (geo.xfreq[i] < freq && freq <= geo.xfreq[i + 1])    //We have found the correct model band
        {
          if (xplasma->spec_mod_type[i] > 0)    //Only bother if we have a model in this band
          {

            if (freq > xplasma->fmin_mod[i] && freq < xplasma->fmax_mod[i])     //The spectral model is defined for the frequency in question
            {

              if (xplasma->spec_mod_type[i] == SPEC_MOD_PL)     //Power law model
              {
                J = pow (10, (xplasma->pl_log_w[i] + log10 (freq) * xplasma->pl_alpha[i]));
              }

              else if (xplasma->spec_mod_type[i] == SPEC_MOD_EXP)       //Exponential model
              {
                J = xplasma->exp_w[i] * exp ((-1 * H * freq) / (BOLTZMANN * xplasma->exp_temp[i]));
              }
              else
              {
                Error ("mean_intensity: unknown spectral model (%i) in band %i\n", xplasma->spec_mod_type[i], i);
                J = 0.0;        //Something has gone wrong
              }
            }

            else
            {
              /* We have a spectral model, but it doesnt apply to the frequency 
                 in question. clearly this is a slightly odd situation, where last
                 time we didnt get a photon of this frequency, but this time we did. 
                 Still this should only happen in very sparse cells, so induced compton 
                 is unlikely to be important in such cells. We generate a warning, just 
                 so we can see if this is happening a lot */
              J = 0.0;

              /* JM140723 -- originally we threw an error here. No we count these errors and 
                 in wind_updates because you actually expect 
                 it to happen in a converging run */
              nerr_Jmodel_wrong_freq++;
            }
          }
          else                  /* There is no model in this band - this should not happen very often  */
          {
            J = 0.0;            //There is no model in this band, so the best we can do is assume zero J

            /* JM140723 -- originally we threw an error here. No we count these errors and 
               in wind_updates because you actually expect 
               it to happen in a converging run */
            nerr_no_Jmodel++;
          }



        }
      }
    }
    else                        //We have not completed an ionization cycle, so no chance of a model
    {
      if (mode == 1)            //We need a guess, so we use the initial guess of a dilute BB
      {
        expo = (H * freq) / (BOLTZMANN * xplasma->t_r);
        J = (2 * H * freq * freq * freq) / (C * C);
        J *= 1 / (exp (expo) - 1);
        J *= xplasma->w;
      }
      else                      //A guess is not a good idea (i.e. we need the model for induced compton), so we return zero.
      {
        J = 0.0;
      }

    }
  }

  else                          /*Else, use dilute BB estimator of J */
  {
    expo = (H * freq) / (BOLTZMANN * xplasma->t_r);
    J = (2 * H * freq * freq * freq) / (C * C);
    J *= 1 / (exp (expo) - 1);
    J *= xplasma->w;
  }

  return J;
}<|MERGE_RESOLUTION|>--- conflicted
+++ resolved
@@ -574,9 +574,6 @@
     }
   }
 
-<<<<<<< HEAD
-=======
-
   stuff_phot (p, &phot_mid);    // copy photon ptr
   move_phot (&phot_mid, ds / 2.);       // get the location of the photon mid-path
 
@@ -610,36 +607,6 @@
   {
     xplasma->rad_force_es[i] += dp_cyl[i];
   }
-
-
-
-
-
-
-
-
-
-
-
-
-  /* Now for contribution to inner shell ionization estimators (SS, Dec 08) */
-  /*. Commented out by NSH 2018 */
-//  for (n = 0; n < nauger; n++)
-//  {
-//    ft = augerion[n].freq_t;
-//    if (p->freq > ft)
-//    {
-
-//      weight_of_packet = w_ave;
-//      x = sigma_phot_verner (&augerion[n], freq);       //this is the cross section
-//      y = weight_of_packet * x * ds;
-
-//      xplasma->gamma_inshl[n] += y / (freq * H * xplasma->vol);
-//    }
-//  }
->>>>>>> 403a3fe6
-
-
 
   return (0);
 }
