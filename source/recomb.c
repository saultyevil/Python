/**************************************************************************
                    Space Telescope Science Institute
                                                                                                   
                                                                                                   
  Synopsis:

The routines in this file all have to do with photoionization and 
recombination rates and emissivities.  

(Note -- These descriptions need to be cleaned up and checked at some point. 
Today 06jul27 -- I just reorganized things more sensibly, but this section
should describe all of the routines generically)

Calculate the free-bound emissivity of a cell.   This is the emissivity,
eg ne * ni *enu.  It includes the electron density

  Description:

This is the version of the program that used detailed balance to
calculate the emissivity.  The specific formulation implemented
is that described most clearly in Hazy, but that comes from
Brown and Matthews 1970.

ion_choice      0- (nions-1) causes fb to return the emissivity of
		a specific ion number, i.e. 0 will be h1, 2 will be
		he1, etc.   
		>=nions returns the total emissivity
		<0  returns the emissivity of all metals, under the
		assumption that H and He comprise the first five
		ions in the input array.
fb_choice	When an ion recombines there are three possible quantities
		of interest.
			0=the emissivity/per unit frequency of the plasma
			1=the heat lost from the electrons (that is the
				fraction of the emissivity that does not
				go into the binding energy of the level
				to which the electron+ion are recombining)
			2=the emissivity in photons/unit frequency
		0 should be used in calculations of the emission spectrum but
		1 and should be used in energy loss and gain  calculations), while
	        2 should be used in ion densities and levels
                                                                                                   
  Arguments:  
                                                                                                   
                                                                                                   
  Returns:
                                                                                                   
  Notes:
                                                                                                   

For reference here is  the freebound structures that can be used for both the
specific emissivity of a free-bound transition.  But the real structue is
in python.h

	#define NTEMPS        100             // The number of temperatures which are stored in each fbstruct
	#define NFB   10              // The maximum number of frequency intervals for which the fb emission is calculated

	struct fbstruc
	{
	  double f1, f2;
	  double emiss[NIONS][NTEMPS];
	}
	freebound[NFB];

	double xnrecomb[NIONS][NTEMPS];       // There is only one set of recombination coefficients
	double fb_t[NTEMPS];

                                                                                                   
  History:
	01oct	ksl	Began work
	01nov	ksl	Adapt to include Verland cross-sections as well.
	02jun	ksl	Modified so could be used to calculate emissivities in
			photons as well as energy.
	06jul	ksl	57h-Standardized the headers and notes.  I have not
			really checked that everything is up to date, just
			put it into a more readable format.
	12jul	nsh	73-Subroutine bad_t_rr coded to generate a total
			recombination rate from badnell type parameters
	14jan	nsh	77a - Added some checks into the integrals, to ensure
			we do not attempt to integrate over a range of 
			frequencies so large that the integrand is zero over
			an excessive range - hence causing QROMB to return
			an answer of zero.
                                                                                                   
 ************************************************************************/


#include <stdio.h>
#include <stdlib.h>
#include <math.h>
#include <string.h>

#include "atomic.h"
#include "python.h"
#include "recipes.h"



// Next line is left in to be sure that nfb is initialized properly at
// the beginning of the program

/* Next line is required for proper initialization */
int nfb = 0;                    // Actual number of freqency intervals calculated

/* FBEMISS was calculated as follows:
x= 2. * PI * MELEC * BOLTZMANN / (H*H);
x=pow(x,-1.5);
x*=8. * PI / (C*C);
x*= H;
*/
#define FBEMISS   7.67413e-62   // Calculated with constants.c



/* These are external structures used primarily because we need to call 
Numerical Recipes routines from fb_verner and fb_topbase */

struct topbase_phot *fb_xtop;   //Topbase description of a photoionization x-section
double fbt;                     // Temperature at which thee emissivity is calculated
int fbfr;                       // fb_choice (see above)




/**************************************************************************
                    Space Telescope Science Institute
                                                                                                   
                                                                                                   
  Synopsis: fb_topbase_partial returns the partial (for a specific ion) emissivity or 
  recombination rate for ions described in terms of Topbase photoionization x-sections.
                                                                                                   
  Description:
                                                                                                   
  Arguments:  

  Some arguments are externally passed, including fbfr which determines whether
  one is computing the total emission (0), the reduced emission (1), or the rate
                                                                                                   
                                                                                                   
  Returns:
                                                                                                   
  Notes:
	The routines fb_verner_partial and fb_topbase_partial return the emissivity 
	at a specific freqency.  Because they are called by some NR recipes routines 
	that integrates over frequency, most of the information for these routines
	 has to be and is passed by the external structures. 
                                                                                                   
  History:
	02jul	ksl	Removed all references to the wind cell.
                                                                                                   
 ************************************************************************/


double
fb_topbase_partial (freq)
     double freq;
{
  int nion;
  double partial;
  double x;
  double gn, gion;
  double fthresh;

  fthresh = fb_xtop->freq[0];
  if (freq < fthresh)
    return (0.0);               // No recombination at frequencies lower than the threshold freq occur

  nion = fb_xtop->nion;

  /* JM -- below lines to address bug #195 */
  gn = 1;
  if (ion[nion].phot_info > 0)  // it's a topbase record
    gn = config[fb_xtop->nlev].g;
  else if (ion[nion].phot_info == 0)    // it's a VFKY record, so shouldn't really use levels
    gn = ion[nion].g;
  else
  {
    Error ("fb_topbase_partial: Did not understand cross-section type %i for ion %i. Setting multiplicity to zero!\n",
           ion[nion].phot_info, nion);
    gn = 0.0;
  }



  gion = ion[nion + 1].g;       // Want the g factor of the next ion up
  x = sigma_phot (fb_xtop, freq);
  // Now calculate emission using Ferland's expression

  partial = FBEMISS * gn / (2. * gion) * pow (freq * freq / fbt, 1.5) * exp (H_OVER_K * (fthresh - freq) / fbt) * x;

  // 0=emissivity, 1=heat loss from electrons, 2=photons emissivity

  if (fbfr == FB_REDUCED)
    partial *= (freq - fthresh) / freq;
  else if (fbfr == FB_RATE)
    partial /= (H * freq);
  
  

  return (partial);
}

/**************************************************************************
                    Space Telescope Science Institute
                                                                                                   
                                                                                                   
  Synopsis: integ_fb calculates the integrated emissivity of the plasma, or the number of 
recombinations per second of a particular ion.  
                                                                                                   
  Description:
                                                                                                   
  Arguments:  
	t		    The temperature at which the emissivity 
			    or recombination rate is calculated
	f1,f2		The frequency limits on the calculation 
			    of the emissivity (ignored if the number 
			    of recombinations is desired.
	nion		The ion for which the emissivity is returned
	fb_choice	A switch which determines exactly what is to
			    be returned: 
			    0- the full emissivity including
			    the energy associated associated with the
			    threshold
			    1- the (reduced) emissivity, e.g. excluding
			    the threshold energy.  This is the energy
			    associated with kinetic energy loss
			    2- the specific recombination rate.
mode	inner or outer shell

                                                                                                   
                                                                                                   
  Returns:
	The routine returns the specific emissivity, e.g. the emissivity and
	or recombination rate per electron and per ion.
                                                                                                   
  Notes:
	As written, in July02, the idea is that if the recombination coefficients
	have been calculated the program is going to return an interpolated
	coefficient, if not, it will calculate it from scratch.  (The later is 
	much slower if one has to do it a lot of times.

	???? Error -- There is definitely an error because the program does
	not support option 0, and this is needed for calculation of the
	relative numbers of photons by fb vs free free photons.  ksl 02jul
 
                                                                                                   
                                                                                                   
  History:
	02jul	ksl	Modified to elimate need to include information about the cell.
			At this point integ_fb yields answers per electron and per ion.
			Moved DENSITY_PHOT_MIN test out of integ_fb
	02jul	ksl	Original routines has been pushed down to xinteg_fb so
			that integ_fb can be modified to use stored values when
			desired.
                                                                                                   
 ************************************************************************/


double
integ_fb (t, f1, f2, nion, fb_choice, mode)
     double t;                  // The temperature at which to calculate the emissivity
     double f1, f2;             // The frequencies overwhich to integrate the emissivity
     int nion;                  // The ion for which the "specific emissivity is calculateed
     int fb_choice;             // 0=full, 1=reduced, 2= rate
     int mode;                  // 1- outer shell 2-inner shell
{
  double fnu;
  int n;

  if (mode == OUTER_SHELL)
  {

    if (fb_choice == FB_FULL)
    {
      for (n = 0; n < nfb; n++)
      {
        /* See if the frequencies correspond to one previously calculated */
        if (f1 == freebound[n].f1 && f2 == freebound[n].f2)
        {
          fnu = get_fb (t, nion, n, fb_choice, mode);
          return (fnu);
        }
      }
      /* If not calculate it here */
      fnu = xinteg_fb (t, f1, f2, nion, fb_choice);
      return (fnu);
    }
    else if (fb_choice == FB_REDUCED)
    {
      for (n = 0; n < nfb; n++)
      {
        /* See if the frequencies correspond to one previously calculated */
        if (f1 == freebound[n].f1 && f2 == freebound[n].f2)
        {
          fnu = get_fb (t, nion, n, fb_choice, mode);
          return (fnu);
        }
      }
      /* If not calculate it here */
      fnu = xinteg_fb (t, f1, f2, nion, fb_choice);
      return (fnu);
    }
    else if (fb_choice == FB_RATE)
    {
      /* See if the frequencies correspond to one previously calculated */
      if (nfb > 0)
      {
        fnu = get_nrecomb (t, nion, mode);
        return (fnu);
      }
      /* If not calculate it here */
      fnu = xinteg_fb (t, f1, f2, nion, fb_choice);
      return (fnu);
    }
    Error ("integ_fb: Unknown fb_choice(%d)\n", fb_choice);
    exit (0);
  }

  else if (mode == INNER_SHELL)           // inner shell
  {
    if (fb_choice == FB_FULL)
    {
      for (n = 0; n < nfb; n++)
      {
        /* See if the frequencies correspond to one previously calculated */
        if (f1 == freebound[n].f1 && f2 == freebound[n].f2)
        {
          fnu = get_fb (t, nion, n, fb_choice, mode);
          return (fnu);
        }
      }
      fnu = xinteg_inner_fb (t, f1, f2, nion, fb_choice);
      return (fnu);
    }
    else if (fb_choice == FB_REDUCED)
    {
      for (n = 0; n < nfb; n++)
      {
        /* See if the frequencies correspond to one previously calculated */
        if (f1 == freebound[n].f1 && f2 == freebound[n].f2)
        {
          fnu = get_fb (t, nion, n, fb_choice, mode);
          return (fnu);
        }
      }
      fnu = xinteg_inner_fb (t, f1, f2, nion, fb_choice);
      return (fnu);
    }
    else if (fb_choice == FB_RATE)
    {
      if (nfb > 0)
      {
        fnu = get_nrecomb (t, nion, mode);
        return (fnu);
      }
      fnu = xinteg_inner_fb (t, f1, f2, nion, fb_choice);
      return (fnu);
    }
    Error ("integ_fb: Unknown fb_choice(%d)\n", fb_choice);
    exit (0);
  }

  Error ("integ_fb: Unknown mode(%d)\n", mode);
  exit (0);

}




/**************************************************************************
                    Space Telescope Science Institute
                                                                                                   
                                                                                                   
  Synopsis: total_fb returns the energy lost from the plasma due to fb emission in a
	single wind cell at a temperature t between the frequncy limits f1 and f2.  
	The energy lost is just the kinetic energy lost from the plasma 
	because it does not include the ionization potential
	associated with each recombination.  Python tracks effectively the kinetic energy
	of the plasma (not the potential energy available if everything recombined. 
                                                                                                   
  Description:
                                                                                                   
  Arguments:  
                                                                                                   
                                                                                                   
  Returns:
                                                                                                   
  Notes:
                                                                                                   
                                                                                                   
  History:
  02jul	ksl	Modified so computes fb contributions of individual ions, instead
 		of just h, he, and z, and so that one does not need to pass
 		the entire wind cell to integ_fb 
  02jul	ksl	Added call to init_freebound so that precalculated values would
  		be used where possible.  This seemed the most conservative place
		to put these calls since total_fb is always called whenever the
		band-limited luminosities are needed.
                                                                                                   
 ************************************************************************/


double
total_fb (one, t, f1, f2, fb_choice, mode)
     WindPtr one;
     double t, f1, f2;
     int fb_choice;
     int mode;                  //inner=2 outer=1
{
  double total;
  int nion;
  int nplasma;
  PlasmaPtr xplasma;

  nplasma = one->nplasma;
  xplasma = &plasmamain[nplasma];

  if (t < 100. || f2 < f1)
      t=100.;   /* Set the temperature to 100 K so that if there are free electrons emission by this process continues */ 

// Initialize the free_bound structures if that is necessary
  if (mode == OUTER_SHELL)
    init_freebound (100., 1.e9, f1, f2);        //NSH 140121 increased limit to take account of hot plasmas NSH 1706 -


// Calculate the number of recombinations whenever calculating the fb_luminosities
  num_recomb (xplasma, t, mode);

  total = 0;
  xplasma->cool_rr_metals = 0.0;


  for (nion = 0; nion < nions; nion++)
  {
    if (xplasma->density[nion] > DENSITY_PHOT_MIN)
    {
      if (mode == OUTER_SHELL)
      {
		  if (fb_choice == FB_FULL) // we are calculating a luminosity
		  {
             total += xplasma->lum_rr_ion[nion] = xplasma->vol * xplasma->ne * xplasma->density[nion + 1] * integ_fb (t, f1, f2, nion, fb_choice, mode);
	      }
	      else  // we are calculating a cooling rate
	      {
             total += xplasma->cool_rr_ion[nion] = xplasma->vol * xplasma->ne * xplasma->density[nion + 1] * integ_fb (t, f1, f2, nion, fb_choice, mode);
		  	 if (ion[nion].z > 3)
                  xplasma->cool_rr_metals += xplasma->cool_rr_ion[nion];
		  
	      } 
      }
      else if (mode == INNER_SHELL)  // at present we do not compute a luminosity from DR
        total += xplasma->cool_dr_ion[nion] =
          xplasma->vol * xplasma->ne * xplasma->density[nion + 1] * integ_fb (t, f1, f2, nion, fb_choice, mode);

    }

  }
  return (total);
}



/**************************************************************************
                    Space Telescope Science Institute
                                                                                                   
                                                                                                   
  Synopsis: one_fb generates one free bound photon with specific frequency limits
                                                                                                   
  Description:
                                                                                                   
  Arguments:  
	one 	The wind cell in which the photon is being 
		generated
	f1,f2	The frequency limits
                                                                                                   
                                                                                                   
  Returns:
	The frequency of the fb photon that was generated.
                                                                                                   
  Notes:
	57h -- This routine was a major time sync in python57g.  Most of the problem
	was ascociated with the generation of pdfs.  So the program now has a 
	rather multilayered approach to reducing the number of pdf generation
	steps that has to be done.  For a long time, we simply stored a pdf in
 	the pdf_fb array.  For python_57h, I created a new structure, photstoremain
	which parallels plasmamain and with allows one to store photons for future
	use.  
	
	It's possible the time for this routine to take could be reduced by storing
	more than one set of extra photons for different frequncy intervals, since
	our "banding" approach causes the frequencies to shift during the photon
	generation cycle.  Alternatively, it is possible that changing the order
	of photon generation could help.  But the approach adopted eliminate
	most of the problems with the routine, and so I have not pursued that.

	060802 -- ksl
                                                                                                   
                                                                                                   
  History:
	98	ksl	Coded as part of python effort
	98oct	ksl	Removed upper limits on freqency to attempt to resolve problems with
			different frequency limits in total_fb and one_fb
	01oct	ksl	Completely rewritten for topbase x-sections
	06jul	ksl	57h -- Modified to speed the program up by checking whether
			there are free_bound frequencies that have been previsulsy
			calculated for this cell and this condition.  Also, added
			a section which creates and stores multiple photons for
			the same conditions.  This reduces very significantly
			the number of times one has to construct a pdf, which is
			the main time sink for the program
	17jul	NSH - changed references from PDF to CDF
                                                                                                   
 ************************************************************************/


double fb_x[NCDF], fb_y[NCDF];
double fb_jumps[NLEVELS];       // There is at most one jump per level
double xfb_jumps[NLEVELS];     // This is just a dummy array that parallels fb_jumpts
int fb_njumps = (-1);

WindPtr ww_fb;
//struct Cdf cdf_fb;
double one_fb_f1, one_fb_f2, one_fb_te; /* Old values */

double
one_fb (one, f1, f2)
     WindPtr one;               /* a single cell */
     double f1, f2;             /* freqmin and freqmax */
{
  double freq, tt, delta;
  int n,nn,nnn;
  double fthresh, dfreq;
  int nplasma;
  PlasmaPtr xplasma;
  PhotStorePtr xphot;

  nplasma = one->nplasma;
  xplasma = &plasmamain[nplasma];
  xphot = &photstoremain[nplasma];
  

  if (f2 < f1)
  {
    Error ("one_fb: f2 %g < f1 %g Something is rotten  t %g\n", f2, f1, xplasma->t_e);
    exit (0);
  }

/* Check if an apprpriate photon frequency has already been generated, and 
use that instead if possible --  57h */
  tt = xplasma->t_e;
  if (xphot->n < NSTORE && xphot->f1 == f1 && xphot->f2 == f2 && xphot->t == tt)
  {
    freq = xphot->freq[xphot->n];
    (xphot->n)++;
    return (freq);
  }

  delta = 500;                  // Fudge factor to prevent generation of a CDF if t has changed only slightly
  /* Check to see if we have already generated a cdf */
  if (tt > (one_fb_te + delta) || tt < (one_fb_te - delta) || f1 != one_fb_f1 || f2 != one_fb_f2)
  {

/* Then need to generate a new cdf */

    ww_fb = one;

    /* Create the fb_array */

    /* Determine how many intervals are between f1 and f2.  These need to be
       put in increasing frequency order */

    if (f1 != one_fb_f1 || f2 != one_fb_f2)
    {                           // Regenerate the jumps 
      fb_njumps = 0;
      for (n = 0; n < nphot_total; n++)
      {                         //IS THIS ADDED BRACKET CORRECT? (SS, MAY04)
        fthresh = phot_top_ptr[n]->freq[0];
        if (f1 < fthresh && fthresh < f2)
        {
          fb_jumps[fb_njumps] = fthresh;
          fb_njumps++;
        }
      }                         //IS THIS CORRECT? (SS, MAY04)



      /* The next line sorts the fb_jumps by frequency and eliminates
       * duplicate frequencies which is what was causing the error in
       * cdf.c when more than one jump was intended
       */

	  if (fb_njumps > 1) //We only need to sort and compress if we have more than one jump
	  {
      fb_njumps=sort_and_compress(fb_jumps,xfb_jumps,fb_njumps);
      for (n=0;n<fb_njumps;n++){
          fb_jumps[n]=xfb_jumps[n];
	  }
      }


    }
	

    //!BUG SSMay04
    //It doesn't seem to work unless this is zero? (SS May04)
    // fb_njumps = 0;              // FUDGE (SS, May04)

    /* Note -- Need to fix this to get jumps properly, that is the
       frequencies need to allow for the jumps !! ??? */
	
	/*NSH 1707 - modified the loop below to ensure we have points just below and above any jumps */
	
  nnn=0;   //Zero the index for elements in the flux array
	nn=0;  //Zero the index for elements in the jump array
	  n=0;  //Zero the counting element for equally spaced frequencies
    dfreq = (f2 - f1) / ARRAY_PDF; //This is the frequency spacing for the equally spaced elements
    while (n < (ARRAY_PDF) && nnn < NCDF)   //We keep going until n=ARRAY_PDF-1, which will give the maximum required frequency
    {
		freq=f1 + dfreq * n;  //The frequency of the array element we would make in the normal run of things
		if (freq > fb_jumps[nn] && nn < fb_njumps) //The element we were going to make has a frequency abouve the jump
		{
			fb_x[nnn]=fb_jumps[nn]*(1.-DELTA_V/(2.*C));  //We make one frequency point 1km/s below the jump
			fb_y[nnn]=fb (xplasma, xplasma->t_e, fb_x[nnn], nions, FB_FULL); //And the flux for that point
			nnn=nnn+1;			//increase the index of the created array
			fb_x[nnn]=fb_jumps[nn]*(1.+DELTA_V/(2*C));  //And one frequency point just above the jump
			fb_y[nnn]=fb (xplasma, xplasma->t_e, fb_x[nnn], nions, FB_FULL); //And the flux for that point
			nn=nn+1;    //We heave dealt with this jump - on to the next one
			nnn=nnn+1;  //And we will be filling the next array element next time
		}
		else  //We haven't hit a jump
		{
			if (freq > fb_x[nnn-1])  //Deal with the unusual case where the upper point in our 'jump' pair is above the next ragular point
				{
      			fb_x[nnn] = freq;   //Set the next array element frequency
      			fb_y[nnn] = fb (xplasma, xplasma->t_e, fb_x[nnn], nions, FB_FULL); //And the flux
				n=n+1;  //Increment the regular grid counter
	  	  		nnn=nnn+1; //Increment the generated array counter
  				}
  	  		else //We dont need to make a new point, the upper frequency pair of the last jump did the trick
  		  		{
	  			n=n+1;  //We only need to increment our regualr grid counter
  		  		}
 	 	}
    }

	if (nnn > NCDF)
	{
		Error ("one _fb: Overflow of working array\n");
		exit (0);
	}
 
		
	/* At this point, the variable nnn stores the number of points */
	
	


	

    if (cdf_gen_from_array (&cdf_fb, fb_x, fb_y, nnn, f1, f2) != 0)
    {
      Error ("one_fb after error: f1 %g f2 %g te %g ne %g nh %g vol %g\n",
             f1, f2, xplasma->t_e, xplasma->ne, xplasma->density[1], one->vol);
      Error ("Giving up\n");
      exit (0);
    }
    one_fb_te = xplasma->t_e;
    one_fb_f1 = f1;
    one_fb_f2 = f2;             /* Note that this may not be the best way to check for a previous cdf */
  }

/* OK, we have not created a new cdf actually.  We are in a position to
generate photons */

  //Debug ("one_fb, got here 2\n");

/* First generate the photon we need */
  freq = cdf_get_rand (&cdf_fb);
  if (freq<f1 || freq > f2) {
      Error("one_fb:  freq %e  freqmin %e freqmax %e out of range\n",freq,f1,f2);
  }

/* Now create and store for future use a set of additonal photons */

  for (n = 0; n < NSTORE; n++)
  {
    xphot->freq[n] = cdf_get_rand (&cdf_fb);
  if (xphot->freq[n]<f1 || xphot->freq[n] > f2) {
      Error("one_fb:  freq %e  freqmin %e freqmax %e out of range\n",xphot->freq[n],f1,f2);
  }

  }
  xphot->n = 0;
  xphot->t = tt;
  xphot->f1 = f1;
  xphot->f2 = f2;
  return (freq);
}





/**************************************************************************
                    Space Telescope Science Institute
                                                                                                   
                                                                                                   
  Synopsis: num_recomb calculates the total number of recombinations in (units of #/cm**2/s) 
   in the cell per second for the all ions.    
                                                                                                   
  Description:
                                                                                                   
  Arguments:  

		mode - wether we are coputing inner shell or outer shell rates
                                                                                                   
                                                                                                   
  Returns:
                                                                                                   
  Notes:
   The calculation is made purely direct recombination using the photoionization
   x-sections.  
   
   ?? It is possible that there should be a stimulated emission correction.
   ?? It is possible that a check to see that nfb should have been made
                                                                                                   
                                                                                                   
  History:
	98jun	ck      Error in one rate corrected
	02jun	ksl	This is a completely new version of the routine and
   			uses detailed balance. (python_43.5)
	02jul	ksl	Modified so that integ_fb is the number of 
			recombinations per ne and per ion
	06may	ksl	57+ -- Modified to use plasma structure since on volume
    17jan	nsh 81	Added a mode parameter to allow the same code to work for both inner shell and outer shell recomb
                                                                                                   
 ************************************************************************/

int
num_recomb (xplasma, t_e, mode)
     PlasmaPtr xplasma;
     double t_e;
     int mode;
{
  int nelem;
  int i, imin, imax;
  for (nelem = 0; nelem < nelements; nelem++)
  {
    imin = ele[nelem].firstion;
    imax = imin + ele[nelem].nions;
    for (i = imin; i < imax; i++)
    {
      if (xplasma->density[i] > DENSITY_PHOT_MIN)
      {
        if (mode == OUTER_SHELL)          //outer shell
          xplasma->recomb[i] = xplasma->ne * xplasma->density[i + 1] * integ_fb (t_e, 0.0, VERY_BIG, i, FB_RATE, mode);
        else if (mode == INNER_SHELL)     //innershell
          xplasma->inner_recomb[i] = xplasma->ne * xplasma->density[i + 1] * integ_fb (t_e, 0.0, VERY_BIG, i, FB_RATE, mode);

      }
    }
    xplasma->recomb[imax] = 0.0;        // Can't recombine to highest i-state
    xplasma->inner_recomb[imax] = 0.0;  // Can't recombine to highest i-state

  }

  return (0);
}


/**************************************************************************
                    Space Telescope Science Institute
                                                                                                   
                                                                                                   
  Synopsis: fb calculates the free_bound emissivity of the plasma at a specific frequency
                                                                                                   
  Description:
                                                                                                   
  Arguments:  

	ion_choice	Either the total emissivity or the emissivity for a specific
			ion is caculated depending on whether ion_choice=nions, or 
			a value less than the total number of ions
    fb_choice determines whether what is returned is the emissivity a specific frecuency 0
            the emissivity reduced by the ionization potential 1, or the number of photons per
            unit Hz
                                                                                                   
  Returns:
                                                                                                   
  Notes:
                                                                                                   
                                                                                                   
  History:
	02jul	ksl	Modified to reflect desire to make fb_xtopbase and fb_verner
			independent of the wind cell.
	06may	ksl	57+ -- Switched to plasma structure since no volume
	06jul	ksl	57h -- Cleaned this routine up a bit, in part to avoid
			calling fb_verner_partial when it should not be called.
                                                                                                   
 ************************************************************************/


double
fb (xplasma, t, freq, ion_choice, fb_choice)
     PlasmaPtr xplasma;         // A cell with all its associated density data
     double t;                  // The temperature at which to calculate the emissivity
     double freq;               // The frequency at which to calculate the emissivity
     int ion_choice;            // Selects which ions the emissivity is to be calculated for (see above)
     int fb_choice;             // 0=emissivity in the standard sense, 1 heat loss from electons, 2 number of photons
{
  int n;
  double fnu, x;
  int nmin, nmax;               // These are the photo-ionization xsections that are used
  int nion, nion_min, nion_max;



  if (ion_choice < nions)       //Get emissivity for this specific ion_number
  {
    nion_min = ion_choice;
    nion_max = ion_choice + 1;
  }
  else if (ion_choice == nions) // Get the total emissivity
  {
    nion_min = 0;
    nion_max = nions;
  }
  else
  {
    Error ("fb: This choice %d for ion_choice is not supported\n", ion_choice);
    exit (0);
  }


  fbt = t;                      /* Externally transmitted variable */
  fbfr = fb_choice;             /* Externally transmitted variable */

  fnu = 0.0;                    /* Initially set the emissivity to zero */

  //Debug("in fb for ion_choice %i\n", ion_choice);

  for (nion = nion_min; nion < nion_max; nion++)
  {
    if (ion[nion].phot_info > 0)        // topbase or VFKY+topbase
    {
      nmin = ion[nion].ntop_first;
      nmax = nmin + ion[nion].ntop;
    }
    else if (ion[nion].phot_info == 0)  // VFKY 
    {
      nmin = ion[nion].nxphot;
      nmax = nmin + 1;
    }
    else
      nmin = nmax = 0;          // no XS / ionized - don't do anything 

    //Debug("in fb for ion %i info %i, nmin nmax %i, %i\n", nion, ion[nion].phot_info, nmin, nmax);

    x = 0.0;

    /* Loop over relevent Topbase photoionization x-sections.  If 
       an ion does not have Topbase photoionization x-sections then
       ntmin and ntmax are the same and the loop will be skipped. */

    for (n = nmin; n < nmax; n++)
    {
      fb_xtop = &phot_top[n];   /*Externally transmited to fb_topbase_partial */
      /* We don't want to include fb transitions associated with macro atoms here
         - they are separated out for now. (SS, Apr 04). "If" statement added. */
      if (fb_xtop->macro_info == 0 || geo.macro_simple == 1 || geo.rt_mode == RT_MODE_2LEVEL)
      {
        x += fb_topbase_partial (freq);
      }

<<<<<<< HEAD
//      fnu += xplasma->density[nion] * x;
=======
//      fnu += xplasma->density[nion] * x;  //NSH 17Jul - this seems to be an error - we multiply by the ion density below
>>>>>>> 852e2452
    }


    /* x is the emissivity from this ion. Add it to the total */
<<<<<<< HEAD
    fnu += xplasma->density[nion+1] * x;
=======
    fnu += xplasma->density[nion+1] * x; //NSH 17Jul - this was a bug - used to be nion, should be nion+1, the ion doing the recombining
>>>>>>> 852e2452
  }

  fnu *= xplasma->ne;           // Correct from specific emissivity to the total fb emissivity

  return (fnu);

}


/**************************************************************************
                    Space Telescope Science Institute
                                                                                                   
                                                                                                   
  Synopsis: init_freebound initializes the structure fb_struc as well as some
associated arrays and variables (found in python.h) that describe
recombination rates and band-limited luminosities.
                                                                                                   
  Description:
                                                                                                   
  Arguments:  
                                                                                                   
	t1, t2	The lower and upper limits for which the fb 
		information is calculated.
	f1, f2	The frequency interval in which the band-limited
		fb information is calculated.
                                                                                                   
  Returns:
                                                                                                   
  Notes:
	The first time the routine is called, both recombination
	rates and band-limited luminosities are calculated.  On
	subsequent calls the routine checks to see whether it has
	already calculated the band-limited freebound emissivities, 
	and if so returns without redoing the calculation.  However, 
	if a new frequency interval is provided, the new luminosities
	are added to the free-bound structure.  To force a 
	re-initialization nfb must be set to 0.
                                                                                                   
                                                                                                   
  History:
	02jul	ksl	Coding began
	0810	ksl	67 - Modified routine so that instead of exiting
			when there are more than NFB sets of data, it 
			creates a new set of data and assumes the oldest
			set can be discarded.  This was done primarily
			to accommodate some runs of balance.
                                                                                                   
 ************************************************************************/

int init_freebound_nfb;         /*Indicates the total number of freebound sets that
                                   could be used */

int
init_freebound (t1, t2, f1, f2)
     double t1, t2, f1, f2;
{
  double t;
  int i, j, nion;
  double ltmin, ltmax, dlt;
  double xinteg_fb ();
  int nput;


  if (nfb == 0)
  {
    if (t2 < t1)
    {
      Error ("init_freebound: t2(%g)<t1(%g)\n", t2, t1);
      exit (0);
    }

    ltmin = log10 (t1);
    ltmax = log10 (t2);
    dlt = (ltmax - ltmin) / (NTEMPS - 1);

    for (j = 0; j < NTEMPS; j++)
    {
      fb_t[j] = pow (10., ltmin + dlt * j);
    }

    Log ("init_freebound: Creating recombination coefficients\n");
    for (nion = 0; nion < nions; nion++)
    {

      for (j = 0; j < NTEMPS; j++)
      {
        t = fb_t[j];
        xnrecomb[nion][j] = xinteg_fb (t, 0.0, VERY_BIG, nion, FB_RATE);
        xninnerrecomb[nion][j] = xinteg_inner_fb (t, 0.0, VERY_BIG, nion, FB_RATE);
      }
    }
  }
  else if (fabs (fb_t[0] - t1) > 10. || fabs (fb_t[NTEMPS - 1] - t2) > 1000.)
  {
    Error ("init_freebound: Cannot initialize to new temps without resetting nfb");
    exit (0);

  }

/* Now check to see whether the freebound information has already
been calculated for these conditions, and if so simply return.
*/
  i = 0;
  while ((freebound[i].f1 != f1 || freebound[i].f2 != f2) && i < nfb)
    i++;

  if (i < nfb)
  {
    return (0);
  }

/* We have to calculate a new set of freebound data */
  if (i == NFB - 1)
  {
    /* We've filled all the available space in freebound so we start recycling elements, assuming that the latest
     * ones are still likelyt to be needed
     */
    nput = init_freebound_nfb % NFB;
    init_freebound_nfb++;

    Error ("init_freebound: Recycling freebound, storage for NFB (%d), need %d to avoid \n", NFB, init_freebound_nfb);

  }
  else
  {
    nput = init_freebound_nfb = nfb;
    nfb++;
  }


/* Having reached this point, a new set of fb emissivities
must be calculated.  Note that old information is not destroyed
unless nfb had been set to 0.  The new set is added to the old
on the assumption that the fb information will be reused.
*/


  Log ("init_freebound: Creating recombination emissivites between %e and %e\n", f1, f2);


  freebound[nput].f1 = f1;
  freebound[nput].f2 = f2;

  for (nion = 0; nion < nions; nion++)
  {
    for (j = 0; j < NTEMPS; j++)
    {                           //j covers the temps
      t = fb_t[j];
      freebound[nput].lum[nion][j] = xinteg_fb (t, f1, f2, nion, FB_FULL);
      freebound[nput].cool[nion][j] = xinteg_fb (t, f1, f2, nion, FB_REDUCED);
      freebound[nput].cool_inner[nion][j] = xinteg_inner_fb (t, f1, f2, nion, FB_REDUCED);

    }
  }

  return (0);
}




/**************************************************************************
                    Space Telescope Science Institute
                                                                                                   
                                                                                                   
  Synopsis: Return the recombination coefficient 
                                                                                                   
  Description:
                                                                                                   
  Arguments:  
                                                                                                   
                                                                                                   
  Returns:
                                                                                                   
  Notes:
                                                                                                   
                                                                                                   
  History:
		13sep	nsh	changed call to linterp to reflect new option
                                                                                                   
 ************************************************************************/


double
get_nrecomb (t, nion, mode)
     double t;
     int nion;
     int mode;
{
  int linterp ();
  double x;
  if (mode == 1)
    linterp (t, fb_t, xnrecomb[nion], NTEMPS, &x, 0);   //Interpolate in linear space
  else if (mode == 2)
    linterp (t, fb_t, xninnerrecomb[nion], NTEMPS, &x, 0);      //Interpolate in linear space
  else
  {
    Error ("Get_nrecomb - unkonwn mode %i", mode);
    exit (0);
  }
  return (x);
}


/* Return the specific emissivity due to recombination emission in an interval */

double
get_fb (t, nion, narray, fb_choice, mode)
     double t;
     int nion;
     int narray;
	 int fb_choice;
     int mode;
{
  int linterp ();
  double x;
  if (mode == OUTER_SHELL)
  {
	  if (fb_choice == FB_REDUCED)
    linterp (t, fb_t, &freebound[narray].cool[nion][0], NTEMPS, &x, 0);        //Interpolate in linear space
	  else if (fb_choice == FB_FULL)
    linterp (t, fb_t, &freebound[narray].lum[nion][0], NTEMPS, &x, 0);        //Interpolate in linear space
	  else
	  {
		  Error ("Get_fb - unexpected mode %i", mode);
		  exit(0);
		}
  }
  else if (mode == INNER_SHELL)
    linterp (t, fb_t, &freebound[narray].cool_inner[nion][0], NTEMPS, &x, 0);  //Interpolate in linear space

  else
  {
    Error ("Get_fb - unkonwn mode %i", mode);
    exit (0);
  }
  return (x);
}



/**************************************************************************
                    Space Telescope Science Institute
                                                                                                   
                                                                                                   
  Synopsis: xinteg_fb calculates the integrated emissivity of 
  an ion in the plasma.  
                                                                                                   
  Description:
                                                                                                   
  Arguments:  
                                                                                                   
                                                                                                   
  Returns:
                                                                                                   
  Notes:

  This routine is called by integ_fb.  It is not intended to be called 
  directly. 

  It's unusual nature is determined by the need to use a modififed 
  Numerical Recipes routine for integration of fb over a frequency range 
                                                                                                   
                                                                                                   
  History:
	02jul	ksl	Modified to elimate need to include information about the cell.
			At this point integ_fb yields answers per electron and per ion.
			Moved DENSITY_PHOT_MIN test out of integ_fb
	02jul	ksl	In attempt to store the fb coefficiencts this function
			renamed.  It actually calculates the emissivities, and integ_fb
			has become a kind of steering routine that normally, e.g. often
			reads the freebound arrays.
    04May   SS      Minor changes to exclude fb from macro atoms (which are treated elsewhere)
                                                                                                   
 ************************************************************************/


double
xinteg_fb (t, f1, f2, nion, fb_choice)
     double t;                  // The temperature at which to calculate the emissivity
     double f1, f2;             // The frequencies overwhich to integrate the emissivity
     int nion;                  // The ion for which the "specific emissivity is calculateed
     int fb_choice;             // 0=full, otherwise reduced
{
  int n;
  double fnu;
  double dnu;                   //NSH 140120 - a parameter to allow one to restrict the integration limits.
  double fthresh, fmax;
  double den_config ();
  int nmin, nmax;               // These are the limits over which number xsections we will use 
  double qromb ();


  dnu = 0.0;                    //Avoid compilation errors.

  if (-1 < nion && nion < nions)        //Get emissivity for this specific ion_number
  {
    if (ion[nion].phot_info > 0)        // topbase or hybrid
    {
      nmin = ion[nion].ntop_first;
      nmax = nmin + ion[nion].ntop;
    }
    else if (ion[nion].phot_info == 0)  // VFKY 
    {
      nmin = ion[nion].nxphot;
      nmax = nmin + 1;
    }
    else
      // the ion is a fullt ionized ion / doesn't have a cross-section, so return 0
      return (0.0);
  }
  else                          // Get the total emissivity
  {
    Error ("integ_fb: %d is unacceptable value of nion\n", nion);
    exit (0);
  }

  // Put information where it can be used by the integrating function
  fbt = t;
  fbfr = fb_choice;

  /* Limit the frequency range to one that is reasonable before integrating */

  if (f1 < 3e12)
    f1 = 3e12;                  // 10000 Angstroms
  if (f2 > 3e18)                // 110819 nsh increase upper limits to include  highly ionised ions that we are now seeing in x-ray illuminated nebulas.
    f2 = 3e18;                  // This is 1 Angstroms  - ksl
  if (f2 < f1)
    return (0.0);               /* Because there is nothing to integrate */

  fnu = 0.0;


  for (n = nmin; n < nmax; n++)
  {
    // loop over relevent Topbase or VFKY photoionzation x-sections
    fb_xtop = &phot_top[n];

    /* Adding an if statement here so that photoionization that's part of a macro atom is 
       not included here (these will be dealt with elsewhere). (SS, Apr04) */
    if (fb_xtop->macro_info == 0 || geo.macro_simple == 1 || geo.rt_mode == RT_MODE_2LEVEL)  //Macro atom check. (SS)
    {
      fthresh = fb_xtop->freq[0];
      fmax = fb_xtop->freq[fb_xtop->np - 1];    // Argues that this should be part of structure
      if (f1 > fthresh)
        fthresh = f1;
      if (f2 < fmax)
        fmax = f2;
      // Now calculate the emissivity as long as fmax exceeds xthreshold and there are ions to recombine
      if (fmax > fthresh)
      {
        //NSH 140120 - this is a test to ensure that the exponential will not go to zero in the integrations 
        dnu = 100.0 * (fbt / H_OVER_K);
        if (fthresh + dnu < fmax)
        {
          fmax = fthresh + dnu;
        }
        fnu += qromb (fb_topbase_partial, fthresh, fmax, 1.e-4);
      }
    }
  }


  return (fnu);
}


/**************************************************************************
                   Southampton University
                                                                                                   
                                                                                                   
  Synopsis: xinteg_inner_fb calculates the integrated fb emissivity of inner
  shell transitions in an ion at a given temperature
                                                                                                   
  Description: 
                                                                                                   
  Arguments:  
                                                                                                   
                                                                                                   
  Returns:
                                                                                                   
  Notes:

  This routine is  virtual copy of xinteg_fb but dones inner shell integrations.

  This routine is called by integ_fb.  It is not intended to be called 
  directly. 

  It's unusual nature is determined by the need to use a modififed 
  Numerical Recipes routine for integration of fb over a frequency range 
                                                                                                   
                                                                                                   
                                                                                                   
  History:
	16Jan NSH - coded
                                                                                                   
 ************************************************************************/


double
xinteg_inner_fb (t, f1, f2, nion, fb_choice)
     double t;                  // The temperature at which to calculate the emissivity
     double f1, f2;             // The frequencies overwhich to integrate the emissivity
     int nion;                  // The ion for which the "specific emissivity is calculateed
     int fb_choice;             // 0=full, otherwise reduced
{
  int n, nn;
  double fnu;
  double dnu;                   //NSH 140120 - a parameter to allow one to restrict the integration limits.
  double fthresh, fmax;
  double den_config ();
  double qromb ();


  dnu = 0.0;                    //Avoid compilation errors.
  fnu = 0.0;
  nn = -1;


  if (f1 < 3e12)
    f1 = 3e12;                  // 10000 Angstroms
  if (f2 > 3e18)                // 110819 nsh increase upper limits to include  highly ionised ions that we are now seeing in x-ray illuminated nebulas.
    f2 = 3e18;                  // This is 1 Angstroms  - ksl
  if (f2 < f1)
    return (0.0);               /* Because there is nothing to integrate */

  for (n = 0; n < n_inner_tot; n++)
  {
    if (inner_cross[n].nion == nion)
    {
      nn = n;
      fbt = t;
      fbfr = fb_choice;

      /* Limit the frequency range to one that is reasonable before integrating */



      // loop over relevent Topbase or VFKY photoionzation x-sections
      fb_xtop = &inner_cross[nn];

      /* Adding an if statement here so that photoionization that's part of a macro atom is 
         not included here (these will be dealt with elsewhere). (SS, Apr04) */
      if (fb_xtop->macro_info == 0 || geo.macro_simple == 1 || geo.rt_mode == RT_MODE_2LEVEL)        //Macro atom check. (SS)
      {
        fthresh = fb_xtop->freq[0];
        fmax = fb_xtop->freq[fb_xtop->np - 1];  // Argues that this should be part of structure
        if (f1 > fthresh)
          fthresh = f1;
        if (f2 < fmax)
          fmax = f2;

        // Now calculate the emissivity as long as fmax exceeds xthreshold and there are ions to recombine
        if (fmax > fthresh)
        {
          //NSH 140120 - this is a test to ensure that the exponential will not go to zero in the integrations 
          dnu = 100.0 * (fbt / H_OVER_K);
          if (fthresh + dnu < fmax)
          {
            fmax = fthresh + dnu;
          }
          fnu += qromb (fb_topbase_partial, fthresh, fmax, 1.e-4);
        }

      }
    }
  }



  return (fnu);
}



/***********************************************************
                                       Southampton University
                                                                                                                                      
 Synopsis:
        total_rr(nion, T)
                                                                                                                                      
Arguments:
        ion - ion for which we want a recombination rate - 
		this is the upper state, so the ion which is 
		doing the recombining, there is no rate for
		H1(ion0) but there is one for H(ion1)
	temperature - the temperature we want a rate for
Returns:
	rate - the total recombination rate for this ion 
		for this temperature
                                                                                                                                      
Description:
                                                                                                                                      
        This routine generates a total recombination rate for 
		a given ion at a given temperature using 
		badnell or shull type parameters. If these
		are not presnet, an error is produced but the code
		soldiers on with a value from the milne relation.
                                                                                                                                      
Notes:
	
                                                                                                                                      
History:
        12jul   nsh     73 -- Began coding
	24jul	nsh	73 -- Included the shull coefficients in the chianti database
	14aug	nsh	78b-- renamed - from bad_t_rr since we dont just use badnell data.
			Also rewritten to use the milne relation to get a value for the 
			recombination rate in the absence of data. This is all in preparation
			for the use of this routine to help populate a recombination rate matrix.
	
                                                                                                                                      
**************************************************************/

double
total_rrate (nion, T)
     int nion;
     double T;
{


  double rate;                  //The returned rate
  double rrA, rrB, rrT0, rrT1, rrC, rrT2;       //The parameters
  double term1, term2, term3;   //Some temporary parameters to make calculation simpler


  rate = 0.0;                   /* NSH 130605 to remove o3 compile error */


  if (ion[nion].total_rrflag == 1)      /*We have some kind of total radiative rate data */
  {
    if (total_rr[ion[nion].nxtotalrr].type == RRTYPE_BADNELL)
    {
      rrA = total_rr[ion[nion].nxtotalrr].params[0];
      rrB = total_rr[ion[nion].nxtotalrr].params[1];
      rrT0 = total_rr[ion[nion].nxtotalrr].params[2];
      rrT1 = total_rr[ion[nion].nxtotalrr].params[3];
      rrC = total_rr[ion[nion].nxtotalrr].params[4];
      rrT2 = total_rr[ion[nion].nxtotalrr].params[5];


      rrB = rrB + rrC * exp ((-1.0 * rrT2) / T);        //If C=0, this does nothing


      term1 = sqrt (T / rrT0);
      term2 = 1.0 + sqrt (T / rrT0);
      term2 = pow (term2, (1 - rrB));
      term3 = 1.0 + sqrt (T / rrT1);
      term3 = pow (term3, (1 + rrB));


      rate = pow ((term1 * term2 * term3), -1.0);
      rate *= rrA;
    }
    else if (total_rr[ion[nion].nxtotalrr].type == RRTYPE_SHULL)
    {
      rate = total_rr[ion[nion].nxtotalrr].params[0] * pow ((T / 1.0e4), -1.0 * total_rr[ion[nion].nxtotalrr].params[1]);
    }
    else
    {
      Error ("total_rrate: unknown parameter type for ion %i\n", nion);
      exit (0);                 /* NSH This is a serious problem! */
    }
  }
  else                          /*NSH 140812 - We dont have coefficients - in this case we can use xinteg_fb with mode 2 to use the milne relation to obtain a value for this - it is worth throwing an error though, since there rreally should be data for all ions. xinteg_fb
                                   is called with the lower ion in the pair, since it uses the photionization cross sectiuon of the lower ion */
  {
    Error ("total_rrate: No T_RR parameters for ion %i - using milne relation\n", nion);
    rate = xinteg_fb (T, 3e12, 3e18, nion - 1, 2);
  }


  return (rate);

}


/***********************************************************
                                       Southampton University
                                                                                                                                      
 Synopsis:
        gs_rr(nion,T)
                                                                                                                                      
Arguments:
        ion - ion for which we want a recombination rate - 
		this is the upper state, so the ion which is 
		doing the recombining, there is no rate for
		H1(ion0) but there is one for H(ion1)
	temperature - the temperature we want a rate for
Returns:
	rate - the resolved recombination rate for the ground
		state of this ion recombining into the GS of
		the lower ion.
		for this temperature
                                                                                                                                      
Description:
                                                                                                                                      
        This routine generates a recombination rate to the ground state for 
		a given ion at a given temperature using 
		badnell type parameters. If these parameters are not
		available for the given ion - the milne relation is
		used.   
                                                                                                                                      
Notes:
	
                                                                                                                                      
History:
        12jul   nsh     73 -- Began coding
  	14mar	nsh	77a-- Interpolaion now carried out in log space
	14aug	nsh	78b-- Renamed to gs_rr from bad_gs_rr and 
			rewritten to use the milne relation if badnell
			type paramerters are not available. This allows
			this code to be used to produce recombination
			rate coefficients for the matrix ionization scheme.

	
                                                                                                                                      
**************************************************************/

double
gs_rrate (nion, T)
     int nion;
     double T;
{
  double rate, drdt, dt;
  int i, imin, imax;
  double rates[BAD_GS_RR_PARAMS], temps[BAD_GS_RR_PARAMS];
  int ntmin;
  double fthresh, fmax, dnu;


  imin = imax = 0;              /* NSH 130605 to remove o3 compile error */


  //  if (ion[nion].bad_gs_rr_t_flag != 1 && ion[nion].bad_gs_rr_r_flag != 1)
  //    {
  //      Error ("bad_gs_rr: Insufficient GS_RR parameters for ion %i\n", nion);
  //      return (0);
  //    }

  if (ion[nion].bad_gs_rr_t_flag == 1 && ion[nion].bad_gs_rr_r_flag == 1)       //We have tabulated gs data

    //NSH force code to always use milne for a test REMOVE ME!!!
    //if (ion[nion].bad_gs_rr_t_flag == 100 && ion[nion].bad_gs_rr_r_flag == 100)       //We have tabulated gs data
  {
	  for (i = 0; i < BAD_GS_RR_PARAMS; i++)
    {
      rates[i] = bad_gs_rr[ion[nion].nxbadgsrr].rates[i];
      temps[i] = bad_gs_rr[ion[nion].nxbadgsrr].temps[i];
    }

    if (T < temps[0])           //we are below the range of GS data
    {
      Log_silent ("bad_gs_rr: Requested temp %e is below limit of data for ion %i(Tmin= %e)\n", T, nion, temps[0]);
      //      rate = rates[0];
      imax = 1;
      imin = 0;
    }

    else if (T >= temps[BAD_GS_RR_PARAMS - 1])  //we are above the range of GS data
    {
      Log_silent
        ("bad_gs_rr: Requested temp %e is above limit (%e) of data for ion %i\n",
         T, nion, bad_gs_rr[ion[nion].nxbadgsrr].temps[BAD_GS_RR_PARAMS - 1]);
      imax = BAD_GS_RR_PARAMS - 1;
      imin = BAD_GS_RR_PARAMS - 2;
      //We will try to extrapolate.

    }
    else                        //We must be within the range of tabulated data
    {
      for (i = 0; i < BAD_GS_RR_PARAMS - 1; i++)
      {
        if (temps[i] <= T && T < temps[i + 1])  //We have bracketed the correct temperature
        {
          imin = i;
          imax = i + 1;
        }
      }
      /* NSH 140313 - changed the following lines to interpolate in log space */
    }
    drdt = (log10 (rates[imax]) - log10 (rates[imin])) / (log10 (temps[imax]) - log10 (temps[imin]));
    dt = (log10 (T) - log10 (temps[imin]));
    rate = pow (10, (log10 (rates[imin]) + drdt * dt));
  }

  /* we will need to use the milne relation - 
     NB - this is different from using xinteg_fb because 
     that routine does recombination to all excited levels (at least for topbase ions).
   */
  else
  {
    rate = 0.0;                 /* NSH 130605 to remove o3 compile error */

    fbt = T;
    fbfr = FB_RATE;

    if (ion[nion - 1].phot_info > 0)    //topbase or hybrid
    {
      ntmin = ion[nion - 1].ntop_ground;
      fb_xtop = &phot_top[ntmin];
    }
    else if (ion[nion - 1].phot_info == 0)      //vfky 
    {
      fb_xtop = &phot_top[ion[nion - 1].nxphot];
    }

    fthresh = fb_xtop->freq[0];
    fmax = fb_xtop->freq[fb_xtop->np - 1];
    dnu = 100.0 * (fbt / H_OVER_K);

    if (fthresh + dnu < fmax)
    {
      fmax = fthresh + dnu;
    }

    rate = qromb (fb_topbase_partial, fthresh, fmax, 1e-5);
  }

  return (rate);
}



/* This routine takes an input array of doubles and sorts it into
 * numberical order.  It then eliminates duplicates.  
 * The input array is not destroyed
 */

int
sort_and_compress (array_in, array_out, npts)
     double *array_in, *array_out;
     int npts;
{
  double *values;
  int n, nfinal;
  int compare_doubles ();

  values = calloc (sizeof (double), npts);
  for (n = 0; n < npts; n++)
    {
      values[n] = array_in[n];
    }

  /* Sort the array in place */
  qsort (values, npts, sizeof (double), compare_doubles);
  

  array_out[0]=values[0]; //Copy the first jump into the output array  
  
  nfinal = 1;
  for (n = 1; n < npts; n++) //Loop over the remaining jumps in the array
    {
      if (values[n] > array_out[nfinal - 1])  //In the next point in the array is larger than the last one (i.e. not equal)
	{
	  array_out[nfinal] = values[n]; //Put the next point into the array
	  nfinal += 1;  //Increment the size of the array
	}
    }
	


  return (nfinal);
}

/* This routine just compares two double precision numbers and
 * returns 1 if a is greate than b, and 0 otherwise.  It is
 * used by qsort
 */

int
compare_doubles (const void *a, const void *b)
{
  if (*(double*)a > *(double*)b)
    return 1;
  else if (*(double*)a < *(double*)b)
    return -1;
  else
    return 0;
}<|MERGE_RESOLUTION|>--- conflicted
+++ resolved
@@ -873,21 +873,16 @@
         x += fb_topbase_partial (freq);
       }
 
-<<<<<<< HEAD
-//      fnu += xplasma->density[nion] * x;
-=======
+
 //      fnu += xplasma->density[nion] * x;  //NSH 17Jul - this seems to be an error - we multiply by the ion density below
->>>>>>> 852e2452
+
     }
 
 
     /* x is the emissivity from this ion. Add it to the total */
-<<<<<<< HEAD
-    fnu += xplasma->density[nion+1] * x;
-=======
+
     fnu += xplasma->density[nion+1] * x; //NSH 17Jul - this was a bug - used to be nion, should be nion+1, the ion doing the recombining
->>>>>>> 852e2452
-  }
+
 
   fnu *= xplasma->ne;           // Correct from specific emissivity to the total fb emissivity
 
