#include <stdio.h>
#include <stdlib.h>
#include <math.h>
#include <string.h>

#include "atomic.h"
#include "python.h"
#include "recipes.h"

#include <gsl/gsl_sf_expint.h>  //We need this gsl library to evaluate the first exponential integral

/* Ratio of hnu / kT beyond which we don't bother calculating 
   see #197 */
#define ALPHABIG_DIRECT_ION 100.   
/* direct_ion contains the routines relating to direct (collisional) ionization and 
threebody recombination */

/************************************************************
                                    University of Southampton
Synopsis:
  compute_di_coeffs computes the rates due to direct (collisional)
  ionization from Dere data.

Arguments:

       double t_e       electron temperature        
      
Returns:
  0 on success
       
Description:

Notes: 

History:
  
************************************************************/

int
compute_di_coeffs (T)
     double T;
{
  int n;

  for (n = 0; n < nions; n++)
    {
      if (ion[n].dere_di_flag == 0)
<<<<<<< HEAD
  {
    //printf ("NO COEFFS\n");
    di_coeffs[n] = 0.0;
  }
=======
	{
	  di_coeffs[n] = 0.0;
	}
>>>>>>> 285b3eaf

      else
  {
    di_coeffs[n] = q_ioniz_dere(n, T);
  }

    }   //End of loop over ions

  return (0);
}

/************************************************************
                                    University of Southampton
Synopsis:
  compute_qrecomb_coeffs computes the rates for three body recombination
  from Dere data.

Arguments:

       double t_e       electron temperature        
      
Returns:
  0 on success
       

Description:


Notes: 


History:
  1508 JM Coded

************************************************************/

int
compute_qrecomb_coeffs(T)
     double T;
{
  int n, nvmin, ntmin;
  struct topbase_phot *xtop;

  for (n = 0; n < nions; n++) //We need to generate data for the ions doing the recombining.
    {
      /* There is only any point doing this is we are not a neutral ion */

      if (ion[n].istate > 1)  //There is only any point doing this is we are not a neutral ion
    {

      if (ion[n-1].dere_di_flag == 0)
  {
    //printf ("NO COEFFS\n");
    qrecomb_coeffs[n] = 0.0;
  }

      else
  {
    /* we need to know about the bound-free jump, so we need the details
       from the ground state cross-section for for the ion below this one */

    ntmin = ion[n-1].ntop_ground;  /* We only ever use the ground state cont_ptr. 
                                      This is for topbase */
    nvmin = ion[n-1].nxphot;

    if (ion[n-1].phot_info > 0)  //topbase or hybrid VFKY (GS)+TB excited
      { 
        xtop = &phot_top[ntmin];
      }
    else if (ion[n-1].phot_info == 0)  // verner
      {   //just the ground state ionization fraction.
        xtop = &phot_top[nvmin];
      }
    else
      {
        Error ("compute_qrecomb_coeffs: no coll ionization data for ion %i\n",n-1);
      }
    
    /* this will return 0 if there aren't any coeffs */
    qrecomb_coeffs[n] = q_recomb_dere(xtop, T);
  }

    }   //End of if statement for neutral ions
	else //We are a neutral ion - so there can be no recombination
	{
		qrecomb_coeffs[n] = 0.0;
	}  
    }   //End of loop over ions

  return (0);
}



/************************************************************
                                    University of Southampton
Synopsis:
  total_di computed the total cooling due to direct (collisional)
  ionization from Dere data.

Arguments:

       WindPtr one      pointer to cell
       double t_e       electron temperature        
      
Returns:
  The total di cooling
       
Description:

Notes: 

History:
************************************************************/

double
total_di (one, t_e)
     WindPtr one;   // Pointer to the current wind cell - we need the cell volume, this is not in the plasma structure
     double t_e;    //Current electron temperature of the cell

{
  double x;            //The returned variable
  int nplasma;         //The cell number in the plasma array
  PlasmaPtr xplasma;   //pointer to the relevant cell in the plasma structure
  int n;               //loop pointers


  nplasma = one->nplasma;         //Get the correct plasma cell related to this wind cell
  xplasma = &plasmamain[nplasma]; //copy the plasma structure for that cell to local variable
  x = 0;                          //zero the luminosity


  compute_di_coeffs (t_e);        //Calculate the DR coefficients for this cell


  for (n = 0; n < nions; n++)
    {
      //We have no DI data for this ion
      if (ion[n].dere_di_flag == 0) 
  {
    x += 0.0;   //Add nothing to the sum of coefficients
  }
      else
  {
    
    x += xplasma->vol * xplasma->ne * xplasma->density[n] * di_coeffs[n] *
      dere_di_rate[ion[n].nxderedi].xi * EV2ERGS;

    //printf ("n=%i V=%e ne=%e rho=%e coeff=%e xi=%e cooling=%e\n",n, V , 
    //xplasma->ne , xplasma->density[n] , di_coeffs[n] ,
    //dere_di_rate[ion[n].nxderedi].xi*EV2ERGS,x);
  }
    }
  return (x);
}




/******************************************************************************/

/* q_ioniz_dere. This returns the collisional ionization co-efficient from Dere
data.
*/
/*could store global variables to avoid repeated interpolations */
//double t_e_last;
//double nion_last;

double
q_ioniz_dere (nion, t_e)
     int nion;
     double t_e;
{
  double coeff, t, scaled_t;
  double exp_int, dt, drdt, rate;
  int nrec, imax, imin, i;


  nrec = ion[nion].nxderedi;

  /* find the correct coefficient */


  t = (BOLTZMANN * t_e) / (dere_di_rate[nrec].xi * EV2ERGS);
  scaled_t = 1.0 - ((log (2.0)) / (log (2.0 + t)));

  /* 1/t is (hnu) / (k t_e). when this ratio is >100 we return 0, see #197 */
  if ( (1.0 / t) > ALPHABIG_DIRECT_ION)
    return 0.0;

  if (scaled_t < dere_di_rate[nrec].temps[0])  //we are below the range of DI data data
    {

      Log_silent("compute_di_coeffs: Requested temp %e is below limit of data for ion %i(Tmin= %e)\n",
                  scaled_t, nion, dere_di_rate[nrec].temps[0]);
      //rate = rates[0];
      imax = 1;
      imin = 0;
    }

  else if (scaled_t >= dere_di_rate[nrec].temps[dere_di_rate[nrec].nspline - 1]) //we are above the range of GS data
    {
      Log_silent("compute_di_coeffs: Requested temp %e is above limit (%e) of data for ion %i\n",
                  scaled_t, dere_di_rate[nrec].temps[dere_di_rate[nrec].nspline - 1], nion);

      //rate = rates[BAD_GS_RR_PARAMS - 1];
      imax = dere_di_rate[nrec].nspline - 1;
      imin = dere_di_rate[nrec].nspline - 2;
      //We will try to extrapolate.
    }

  else      //We must be within the range of tabulated data
      {
        for (i = 0; i < dere_di_rate[nrec].nspline - 1; i++)
    {
      if (dere_di_rate[nrec].temps[i] <= scaled_t && 
          scaled_t < dere_di_rate[nrec].temps[i + 1])  //We have bracketed the correct temperature
        {
          imin = i;
          imax = i + 1;
        }
    }
      /* NSH 140313 - changed the following lines to interpolate in log space */
      }


  drdt = ((dere_di_rate[nrec].rates[imax]) - (dere_di_rate[nrec].rates[imin])) / ((dere_di_rate[nrec].temps[imax]) - (dere_di_rate[nrec].temps[imin]));
  dt = ((scaled_t) - (dere_di_rate[nrec].temps[imin]));
  rate = dere_di_rate[nrec].rates[imin] + drdt * dt;

  coeff = pow (t, -0.5) * pow (dere_di_rate[nrec].xi, -1.5) * rate;

  if (exp (-1.0 / t) < (1.0 / VERY_BIG))
    {
      exp_int = 0.0;
    }
  else
    {
      exp_int = gsl_sf_expint_E1 (1.0 / t); //Evaluate the first exponential integral using gsl library.
    }

  coeff *= exp_int;
  
  return (coeff);
}


/******************************************************************************/

/* q_ioniz. This returns the collisional ionization co-efficient
Calculated following equation 5-79 of Mihalas or from data from
Dere 2007.
*/

double
q_ioniz (cont_ptr, electron_temperature)
     struct topbase_phot *cont_ptr;
     double electron_temperature;
{
  double coeff;
  double gaunt;
  double u0;
  int nion;

  /* these next two quantities only used in Hydrogen, no Dere data case */
  u0 = cont_ptr->freq[0] * H_OVER_K / electron_temperature;
  nion = cont_ptr->nion;
  gaunt = 0.1 * ion[nion].z;      //for now - from Mihalas for hydrogen and Helium

  /* when hnu / kT ratio is >100 we return 0, see #197 */
  if (u0 > ALPHABIG_DIRECT_ION)
    return (0.0);


  /* if ion[n].dere_di_flag == 1 then we have direct ionization data for this ion
     only do this if it is the ground state */
  if (ion[nion].dere_di_flag == 1 && config[cont_ptr->nlev].ilv == 1 && ion[nion].macro_info == 0)
    {
      coeff = q_ioniz_dere(nion, electron_temperature);
    }

  /* let's only apply the approximation from Mihalas for Hydogen and Helium */
  else if (ion[nion].z < 3 && ion[nion].macro_info == 1)
    {
      coeff = 1.55e13 / sqrt (electron_temperature) * gaunt * cont_ptr->x[0] *
        exp (-1. * u0) / u0;
    }

  /* otherwise return 0 */
  else
    coeff = 0.0;


  return (coeff);
}

/******************************************************************************/

/* q_recomb_dere. This returns the collisional recombination co-efficient
Calculated from inverse of q_ioniz_dere.

This equation comes from considering TE and getting the expression
q_recomb = 2.07e-16 * gl/gu * exp(E/kT) * q_ioniz
then substituting the above expression for q_ioniz.
*/

double
q_recomb_dere (cont_ptr, electron_temperature)
     struct topbase_phot *cont_ptr;
     double electron_temperature;
{
  int nion;
  double u0;
  double gaunt, coeff;
  double root_etemp;

  gaunt = 0.1;      //for now - from Mihalas for hydrogen
  u0 = cont_ptr->freq[0] * H_OVER_K / electron_temperature;
  nion = cont_ptr->nion;

  /* when hnu / kT ratio is >100 we return 0, see #197 */
  if (u0 > ALPHABIG_DIRECT_ION)
    return (0.0);

  /* if ion[n].dere_di_flag == 1 then we have direct ionization data for this ion
     only do this if it is the ground state */
  if (ion[nion].dere_di_flag == 1 && config[cont_ptr->nlev].ilv == 1)
    {
      root_etemp = sqrt(electron_temperature);     
      coeff = 2.07e-16 / (root_etemp * root_etemp * root_etemp);

      /* the original way of getting mutilplicity doesn't work for non-matoms, 
         because uplevel isn't identified */
      //coeff *= config[cont_ptr->nlev].g / config[cont_ptr->uplev].g;

      /* JM/NSH XXX -- This is the multiplicity of the ground states. 
         Should be of order 1 so it may be better to just leave it out, 
         since the collisional ionization cross section is doubtless 
         averaged over upper states... */   
      coeff *= ion[nion].g / ion[nion+1].g;   
  
      coeff *= exp(u0);
      coeff *= q_ioniz_dere(nion, electron_temperature);


      /* do a sane check here, as there's an exponential which could blow up */
      if (sane_check(coeff))
      {
        Error("q_recomb is %8.4e for ion %i at temperature %8.4e, setting to zero\n",
               coeff, nion, electron_temperature);
        coeff = 0.0;
      }
    }
  else 
    coeff = 0.0;

  return (coeff);
}


/******************************************************************************/

/* q_recomb. This returns the collisional recombination co-efficient
Calculated from inverse of q_ioniz.

JM 1301 -- Edited this to avoid need to call q_ioniz and exponential.
Should improve speed and stability

This equation comes from considering TE and getting the expression
q_recomb = 2.07e-16 * gl/gu * exp(E/kT) * (T_e**-3/2) * q_ioniz
then substituting the above expression for q_ioniz.
*/

double
q_recomb (cont_ptr, electron_temperature)
     struct topbase_phot *cont_ptr;
     double electron_temperature;
{
  double coeff;
  double gaunt, u0;
  int nion;

  nion = cont_ptr->nion;
  u0 = cont_ptr->freq[0] * H_OVER_K / electron_temperature;
  gaunt = 0.1 * ion[nion].z;      //for now - from Mihalas for hydrogen and Helium

  /* when hnu / kT ratio is >100 we return 0, see #197 */
  if (u0 > ALPHABIG_DIRECT_ION)
    return (0.0);

  /* if ion[n].dere_di_flag == 1 then we have direct ionization data for this ion
     only do this if it is the ground state */
  /* Still use the Mihalas approximation for macro-atoms */
  if (ion[nion].dere_di_flag == 1 && config[cont_ptr->nlev].ilv == 1 && ion[nion].macro_info == 0)
    {
      coeff = q_recomb_dere(cont_ptr, electron_temperature);
    }

  /* let's only apply the approximation from Mihalas for Hydogen and Helium macro-atoms */
  else if (ion[nion].z < 3 && ion[nion].macro_info == 1)
    {
      coeff = 3.2085e-3  / electron_temperature * gaunt * cont_ptr->x[0]; // normal constants * 1/T times gaunt * cross section

      coeff /= cont_ptr->freq[0] * H_OVER_K;      // divide by h nu / k
      coeff *= config[cont_ptr->nlev].g / config[cont_ptr->uplev].g;
    }

  /* otherwise return 0 */
  else
    coeff = 0.0;


  return (coeff);
}<|MERGE_RESOLUTION|>--- conflicted
+++ resolved
@@ -45,16 +45,9 @@
   for (n = 0; n < nions; n++)
     {
       if (ion[n].dere_di_flag == 0)
-<<<<<<< HEAD
-  {
-    //printf ("NO COEFFS\n");
-    di_coeffs[n] = 0.0;
-  }
-=======
 	{
 	  di_coeffs[n] = 0.0;
 	}
->>>>>>> 285b3eaf
 
       else
   {
