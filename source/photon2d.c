
/***********************************************************/
/** @file  photon2d.c
 * @author ksl
 * @date   April, 2018
 *
 * @brief  This file contains the routines which translate
 * photons, both inside and outside of the domains.
 *
 * Except for translating the photon the routines do as
 * litle as possible w.r.t modifying any of the other
 * information in the photon structure.
 *
 * There is a steering routine translate which calle
 * either translate_in_wind or translate_in_space, depending
 * on whether a photon bundle is in a wind domain or in space.
 * The routines translate the photon until hits something,
 * either the edge of the wind, or the edge of a cell, or
 * a resonance and then return with a status noting what
 * has happened.
 *
 * ### Notes ###
 *
 * Some of these routines pass the WindPtr for the entire
 * wind which should not be necessary and had been removed
 * in favor of using wmain.  It would probably be a good idea
 * to that here.
 *
 * These routines are called from trans_phot.  One could argue
 * that the filename is misnamed for that reason.
 *
 ***********************************************************/

#include <stdio.h>
#include <stdlib.h>
#include <math.h>

#include "atomic.h"
#include "python.h"

/**********************************************************/
/**
 * @brief      a steering routine that either calls translate_in_space or translate_in_wind  depending upon the
 * 	current location of the photon.
 *
 * @param [in] WindPtr  w   A pointer to the wind
 * @param [in, out] PhotPtr  pp   A photon
 * @param [in] double  tau_scat   the depth at which the photon should scatter
 * @param [ out] double *  tau   The optical depth associated with a resonanant scatter when
 * this is the reason the photon has stopped
 * @param [in, out] int *  nres   The number of the resonance if the photon stopped.
 * due to reaching the scattering optical depth
 * @return     A status that states what caused the photon to stp as it did
 *
 * @details
 *
 * The routine takes the current position of the photon and determines
 * where it is.  Depending on this it calls either translate_in_space
 * or translate_in_wind
 *
 * On exit, the position of the photon will have been updated.
 *
 * ### Notes ###
 * Translate controls the flow of the photon through one grid cell.  In Python,
 * there are additional possibilities since there are wind free regions.
 *
 * The routine first calls where_in_wind which returns the correct domain for a given position, or domain 0 if the
 * position is not in the wind of a domain.  The photon structure does not have the domain
 * number directly encoded, but it can be obtained from the grid number, which where in_grid updates
 *
 *
 * This construction is
 * used so that the calling routines for translate (trans_phot and extract) can be the same
 * in the 1 and 2d versions.
 *
 **********************************************************/

int
translate (w, pp, tau_scat, tau, nres)
     WindPtr w;                 //w here refers to entire wind, not a single element
     PhotPtr pp;
     double tau_scat;
     double *tau;
     int *nres;
{
  int istat;
  int ndomain;

  if (where_in_wind (pp->x, &ndomain) < 0)      //If the return is negative, this means we are outside the wind
  {
    istat = translate_in_space (pp);    //And so we should translate in space
  }
  else if ((pp->grid = where_in_grid (ndomain, pp->x)) >= 0)
  {
    istat = translate_in_wind (w, pp, tau_scat, tau, nres);
  }
  else
  {
    istat = pp->istat = -1;     /* It's not in the wind and it's not in the grid.  Bummer! */
    Error ("translate: Found photon that was not in wind or grid, istat %i\n", where_in_wind (pp->x, &ndomain));
  }

  return (istat);
}




/**********************************************************/
/**
 * @brief      translates the photon from its current position to the
 * 	edge of the wind.
 *
 * @param [in, out] PhotPtr  pp   A photon
 * @return     A status flag indication why the photon stopped
 *
 * @details
 * The routine translate the photon (which is assumed to be
 * in the wind, but not in an active wind cell) to the closest
 * boundary.
 *
 * The photon position is updated in the process.
 *
 *
 * ### Notes ###
 * @bug  There are questions in the comments about why an additonal
 * check is needed as to whther the photon as hit the star. It seems
 * superfluous so someone should check whether this addtional check
 * can be removed.
 *
 **********************************************************/

int
translate_in_space (pp)
     PhotPtr pp;
{
  double ds, delta, s, smax;
  int ndom, ndom_next;
  struct photon ptest;
  int ifail;

  ds = ds_to_wind (pp, &ndom);

  /* For IMPORT, although we have reached the edge of the wind, we may be in a cell that is
   * not really in the wind, so we have to address this situtation here.  The first problem
   * we have though is that we do not know what domain we are in.*/

  if (ndom >= 0 && zdom[ndom].wind_type == IMPORT)
  {
    stuff_phot (pp, &ptest);
    move_phot (&ptest, ds + DFUDGE);    /* So now ptest is at the edge of the wind as defined by the boundary
                                           From here on we should be in the grid  */
    ds += DFUDGE;               //Fix for Bug #592 - we need to keep track of the little DFUDGE we moved the test photon
    /* XXX this is a test.  We check at the start whether we are in the grid */

    if ((ifail = where_in_grid (ndom, ptest.x)) < 0)
    {
    }

    /* XXX this ends the test */



    /* Note there is a possiblity that we reach the other side 
     * of the grid without actually encoutering a
     * wind cell
     */


    if (where_in_wind (ptest.x, &ndom_next) < 0)
    {

      smax = ds_to_wind (&ptest, &ndom_next);   // This is the maximum distance can go in this domain
      s = 0;
      while (s < smax && where_in_wind (ptest.x, &ndom_next) < 0)
      {
        if ((delta = ds_in_cell (ndom, &ptest)) > 0)
        {
          move_phot (&ptest, delta + DFUDGE);
          s += delta + DFUDGE;  // The distance the photon has moved
        }
        else
        {
          break;
        }
      }

      /* So at this point we have either gotten out of the domain or we have found a cell that
       * is actually in the wind or we encoutered the error above
       */

      if (s > 0)
      {
        ds += s - DFUDGE;       /* We are going to add DFUDGE back later */
      }
    }

  }

  move_phot (pp, ds + DFUDGE);


  return (pp->istat);
}




/**********************************************************/
/**
 * @brief      calculates the photon pathlength to the edge of the wind.
 *
 * @param [in, out] PhotPtr  pp   A photon
 * @param [in, out] int *  ndom_current   The current domain
 * @return     The distance to the nearest boundary of the wind and the domain for which
 * 	the boudary applies.
 *
 * @details
 * Python defines the boundaries of the wind in term of the intersection
 * of a biconical flow (defined by an inner and outer windcone) and
 * an inner and outer radius centered on the star.	 If the user is interested
 * in a biconical flow, he/she will most likely set the radii so that they
 * do not truncate the wind.  Similarly, by choosing parameters for the windcones
 * properly, one can assure that one has a completely spherical flow.  However,
 * the user may also perversely set the parameters to that both the conical
 * flow boundaries and the min and maximum radius come into play.
 *
 * Usually, one would
 * efine the two types of The two types of boundaries are
 * sually defined so that one includes the other and so the cones apply when one is
 * ealing with a CV type wind, while the inner and outer radius applies for a spherical
 * odel.  However this routine does not require this to be the case, since it just
 * alculates where the edges are.
 *
 * n any event, if you are inside the wind already ds_to_wind calculates the distance to the edge of the wind.
 * If you are outside, It will also be to the nearest edge.
 *
 * The routine distinguishes between  two basic cases.  Either the photon is already in the wind
 * in which case one looks for the nearest boundary, or the photon is not currently
 * in the wind and you have to translate it until it reaches the the boundary (or
 * VERY_BIG)
 *
 * ### Notes ###
 * There is no guarantee that you will still be in the region defined by the grid.
 *
 * @bug 1802 -ksl - At present this routine for imported models this routine only deals with
 * cylindrical models.  Additionally for imported models we skip all of the
 * of the wind_cones.  This is inefficient, and needs to be corrected for
 * rtheta and spherical models which can easily be handled using wind cones.
 *
 **********************************************************/

double
ds_to_wind (pp, ndom_current)
     PhotPtr pp;
     int *ndom_current;
{
  struct photon ptest, qtest;
  double ds, x, rho, z;
  int ndom;

  stuff_phot (pp, &ptest);

  /* First calculated the distance to the edge of the of
     all of the "computatational domain */

  ds = ds_to_sphere (geo.rmax, &ptest);
  *ndom_current = (-1);
  xxxbound = BOUND_NONE;

  for (ndom = 0; ndom < geo.ndomain; ndom++)
  {
    if ((zdom[ndom].wind_type != IMPORT || (zdom[ndom].wind_type == IMPORT && zdom[ndom].coord_type != CYLIND)) &&
        zdom[ndom].wind_type != CORONA)
    {
      /* Check if the photon hits the inner or outer radius of the wind */
      if ((x = ds_to_sphere (zdom[ndom].rmax, &ptest)) < ds)
      {
        ds = x;
        *ndom_current = ndom;
        xxxbound = BOUND_RMIN;
      }

      if ((x = ds_to_sphere (zdom[ndom].rmin, &ptest)) < ds)
      {
        ds = x;
        *ndom_current = ndom;
        xxxbound = BOUND_RMAX;
      }

      /* Check if the photon hits the inner or outer windcone */

      if ((x = ds_to_cone (&zdom[ndom].windcone[0], &ptest)) < ds)
      {
        ds = x;
        *ndom_current = ndom;
        xxxbound = BOUND_INNER_CONE;
      }
      if ((x = ds_to_cone (&zdom[ndom].windcone[1], &ptest)) < ds)
      {
        ds = x;
        *ndom_current = ndom;
        xxxbound = BOUND_OUTER_CONE;
      }
    }

    /* For this rectangular region we check whether we are in side the grid,
     * which should effectively.  For * an imported region file we may not be
     * inside the wind, since some cells may be empty
     */

    else if (zdom[ndom].wind_type == CORONA || (zdom[ndom].wind_type == IMPORT && zdom[ndom].coord_type == CYLIND))
    {


      x = ds_to_plane (&zdom[ndom].windplane[0], &ptest);
      if (x > 0 && x < ds)
      {
        stuff_phot (pp, &qtest);
        move_phot (&qtest, x);
        rho = sqrt (qtest.x[0] * qtest.x[0] + qtest.x[1] * qtest.x[1]);
        if (zdom[ndom].wind_rho_min <= rho && rho <= zdom[ndom].wind_rho_min)
        {

          ds = x;
          *ndom_current = ndom;
          xxxbound = BOUND_ZMIN;
        }
      }
      x = ds_to_plane (&zdom[ndom].windplane[1], &ptest);
      if (x > 0 && x < ds)
      {
        stuff_phot (pp, &qtest);
        move_phot (&qtest, x);
        rho = sqrt (qtest.x[0] * qtest.x[0] + qtest.x[1] * qtest.x[1]);
        if (zdom[ndom].wind_rho_min <= rho && rho <= zdom[ndom].wind_rho_min)
        {

          ds = x;
          *ndom_current = ndom;
          xxxbound = BOUND_ZMAX;
        }
      }

      x = ds_to_cylinder (zdom[ndom].wind_rho_min, &ptest);
      if (x > 0 && x < ds)
      {
        stuff_phot (pp, &qtest);
        move_phot (&qtest, x);
        z = fabs (qtest.x[2]);
        if (zdom[ndom].zmin <= z && z <= zdom[ndom].zmax)

        {

          ds = x;
          *ndom_current = ndom;
          xxxbound = BOUND_INNER_RHO;
        }
      }

      x = ds_to_cylinder (zdom[ndom].wind_rho_max, &ptest);
      if (x > 0 && x < ds)
      {
        stuff_phot (pp, &qtest);
        move_phot (&qtest, x);
        z = fabs (qtest.x[2]);
        if (zdom[ndom].zmin <= z && z <= zdom[ndom].zmax)
        {

          ds = x;
          *ndom_current = ndom;
          xxxbound = BOUND_OUTER_RHO;
        }
      }

    }
    else
    {
      Error ("ds_to_wind:Do not know how to deal with this combination of coordinate type %d and wind_type %d\n", zdom[ndom].coord_type,
             zdom[ndom].wind_type);
      Exit (0);

    }

  }


  return (ds);
}




/* ************************************************************************* */
/**
 * @brief           Calculate the maximum distance a photon can travel in its
 *                  current cell.
 *
 * @param[in]       PhotPtr   p       The currently transported photon packet
 *
 * @return          double    smax    The maximum distance the photon packet
 *                                    can move
 *
 * @details
 *
 * smax can be found in various ways depending on if the photon is in the wind
 * or not.
 *
 * This section of code was put into its own function in an attempt to avoid
 * code duplication for the optical depth diagnostic ray tracing thing.
 *
 * ************************************************************************** */

double
find_smax (PhotPtr p)
{
  int n;
  int ndom;
  int ndom_current;

  double s;
  double smax;

  WindPtr one;

  n = p->grid;
  one = &wmain[n];              /* one is the grid cell where the photon is */
  ndom = one->ndom;

  if ((smax = ds_in_cell (ndom, p)) < 0)
  {
    return ((int) smax);
  }

  if (one->inwind == W_PART_INWIND)
  {                             /* The cell is partially in the wind */
    s = ds_to_wind (p, &ndom_current);  /* smax is set to be the distance to edge of the wind */
    if (s < smax)
      smax = s;
    s = ds_to_disk (p, 0);      /* ds_to_disk can return a negative distance */
    if (s > 0 && s < smax)
      smax = s;
  }
  else if (one->inwind == W_IGNORE)
  {
    smax += one->dfudge;
    move_phot (p, smax);
    return (p->istat);
  }
  else if (one->inwind == W_NOT_INWIND)
  {                             /* The cell is not in the wind at all */
    Error ("find_smax: Grid cell %d of photon is not in wind, moving photon %.2e\n", n, smax);
    Log ("find_smax: photon %d position: x %g y %g z %g\n", p->np, p->x[0], p->x[1], p->x[2]);
    move_phot (p, smax);
    return (p->istat);
  }

  /* At this point we now know how far the photon can travel in it's current grid cell */

  smax += one->dfudge;          /* dfudge is to force the photon through the cell boundaries. */

  /* Set limits the distance a photon can travel.  There are
     a good many photons which travel more than this distance without this
     limitation, at least in the standard 30 x 30 instantiation.  It does
     make small differences in the structure of lines in some cases.
     The choice of SMAX_FRAC can affect execution time. */

  if (smax > SMAX_FRAC * length (p->x))
  {
    smax = SMAX_FRAC * length (p->x);
  }

  return smax;
}




/** Added because there were cases where the number
 * of photons passing through a cell with a neglible volume was becoming
 * too large and stopping the program.  This is a bandaide since if this
 * is occurring a lot we should be doing a better job at calculating the
 * volume
 */
int neglible_vol_count = 0;
int translate_in_wind_failure = 0;

/**********************************************************/
/**
 * @brief      translates the photon within a single cell in the wind.
 *
 * @param [in] WindPtr  w   The entire wind
 * @param [in, out] PhotPtr  p   A photon
 * @param [in] double  tau_scat   The depth at which the photon will scatter
 * @param [out] double *  tau   The tau of a resonance
 * @param [out] int *  nres   The resonaance which caused the photon to stop
 * @return     A status indicated whether the photon has stopped for a scattering
 * even of for some other teason
 *
 * @details
 * It calculates and updates the final position of the photon p, the optical depth tau after
 * 	having translated the photon, and, if the photon is scattered, the number of the resonance
 * 	responsible for scattering (or absorbing) the photon bundle.
 *
 * 	These last two quantities are calculated in ds_calculate and simply passed back.
 *
 * 	translate_in_wind returns that status directly to the calling routine.
 *
 * ### Notes ###
 *
 * In addition to moving the photon, the routine also updates some values
 * having to do with the radiation filed both in and out of macro atom
 * mode.
 *
 **********************************************************/
int
translate_in_wind (w, p, tau_scat, tau, nres)
     WindPtr w;                 //w here refers to entire wind, not a single element
     PhotPtr p;
     double tau_scat, *tau;
     int *nres;


{

  int n;
  double smax;
  double ds_current;
  int istat;
  int nplasma;

  WindPtr one;
  PlasmaPtr xplasma;


/* First verify that the photon is in the grid, and if not
return and record an error */

  if ((p->grid = n = where_in_grid (wmain[p->grid].ndom, p->x)) < 0)
  {
//OLD    if (translate_in_wind_failure < 1000)
//OLD    {
//OLD     if (modes.save_photons)
//OLD       {
//OLD         save_photons (p, "NotInGrid_translate_in_wind");
//OLD       }
//OLD    }
    return (n);                 /* Photon was not in grid */
  }

/* Assign the pointers for the cell containing the photon */

  one = &wmain[n];              /* one is the grid cell where the photon is */
  nplasma = one->nplasma;
  xplasma = &plasmamain[nplasma];

  /*
   * Calculate the maximum distance a photon can move in the current cell
   */

<<<<<<< HEAD
  smax = find_smax (p);
=======

/* Calculate the maximum distance the photon can travel in the cell */

  if ((smax = ds_in_cell (ndom, p)) < 0)
  {
    return ((int) smax);
  }
  if (one->inwind == W_PART_INWIND)
  {                             /* The cell is partially in the wind */
    s = ds_to_wind (p, &ndom_current);  /* smax is set to be the distance to edge of the wind */
    if (s < smax)
      smax = s;
    s = ds_to_disk (p, 0);      /* the 0 implies ds_to_disk can not return a negative distance */
    if (s > 0 && s < smax)
      smax = s;
  }
  else if (one->inwind == W_IGNORE)
  {
    smax += one->dfudge;
    move_phot (p, smax);
    return (p->istat);

  }
  else if (one->inwind == W_NOT_INWIND)
  {                             /* The cell is not in the wind at all */

    Error ("translate_in_wind: Grid cell %d of photon is not in wind, moving photon %.2e\n", n, smax);
    Error ("translate_in_wind: photon %d position: x %g y %g z %g\n", p->np, p->x[0], p->x[1], p->x[2]);
    move_phot (p, smax);
    return (p->istat);

  }

  if (modes.save_photons)
  {
    Diag ("smax  %10.3e tau_scat %10.3e tau %10.3e\n", smax, tau_scat, *tau);
  }


/* At this point we now know how far the photon can travel in it's current grid cell */

  smax += one->dfudge;          /* dfudge is to force the photon through the cell boundaries. */

/* Set limits the distance a photon can travel.  There are
a good many photons which travel more than this distance without this
limitation, at least in the standard 30 x 30 instantiation.  It does
make small differences in the structure of lines in some cases.
The choice of SMAX_FRAC can affect execution time.*/

  if (smax > SMAX_FRAC * length (p->x))
  {
    smax = SMAX_FRAC * length (p->x);
  }
>>>>>>> aaf37441

  /* We now determine whether scattering prevents the photon from reaching the far edge of
     the cell.  calculate_ds calculates whether there are scatterings and makes use of the
     current position of the photon and the position of the photon at the far edge of the
     shell.  It needs a "trial photon at the maximum distance however */


/* Note that ds_current does not alter p in any way */

  ds_current = calculate_ds (w, p, tau_scat, tau, nres, smax, &istat);

  if (p->nres < 0)
    xplasma->nscat_es++;
  if (p->nres > 0)
    xplasma->nscat_res++;



/* OK now we increment the radiation field in the cell, translate the photon and wrap
   things up If the photon is going to scatter in this cell, radiation also reduces
   the weight of the photon due to continuum absorption, e.g. free free */

  if (geo.rt_mode == RT_MODE_MACRO)
  {                             // Macro-method
    /* In the macro-method, b-f and other continuum processes do not reduce the photon
       weight, but are treated as as scattering processes.  Therefore most of what was in
       subroutine radiation can be avoided.
     */

    one = &w[p->grid];
    nplasma = one->nplasma;
    xplasma = &plasmamain[nplasma];

    if (geo.ioniz_or_extract == 1)
    {
      xplasma->ntot++;          // EP 11-19: Moved so only increments during ionisation cycles

      /* For an ionization cycle */
      bf_estimators_increment (one, p, ds_current);

      /*photon weight times distance in the shell is proportional to the mean intensity */
      xplasma->j += p->w * ds_current;

      /* frequency weighted by the weights and distance in the shell.  See eqn 2 ML93 */
      xplasma->ave_freq += p->freq * p->w * ds_current;

    }
  }
  else
  {
    radiation (p, ds_current);
  }

  move_phot (p, ds_current);

  p->nres = (*nres);
  if (p->nres > -1 && p->nres < nlines)
    p->line_nres = p->nres;

  return (p->istat = istat);


}




/**********************************************************/
/**
 * @brief      calculates the distance photon can travel within the cell
 * 	that it is currently in.
 *
 * @param [in, out] int  ndom   The current domain
 * @param [in, out] PhotPtr  p   A photon
 * @return     A distance indicating how far the photon can travel
 *
 * @details
 * The routine is basically just a steering routine
 * and calls ds_in_whatever for various coordinate systems
 *
 * ### Notes ###
 *
 * The other routines are contained in routines like cylindrical.c,
 * rtheta.c etc.
 *
 **********************************************************/

double
ds_in_cell (ndom, p)
     int ndom;
     PhotPtr p;

{

  int n;
  double smax;

  WindPtr one;


/* First verify that the photon is in the grid, and if not
return and record an error */

  if ((p->grid = n = where_in_grid (ndom, p->x)) < 0)
  {
//OLD      if (modes.save_photons)
//OLD   {
//OLD     save_photons (p, "NotInGrid_ds_in_cell");
//OLD   }
    return (n);
  }

/* Assign the pointers for the cell containing the photon */

  one = &wmain[n];              /* one is the grid cell where the photon is */

/* Calculate the maximum distance the photon can travel in the cell */

  if (zdom[ndom].coord_type == CYLIND)
  {
    smax = cylind_ds_in_cell (ndom, p); // maximum distance the photon can travel in a cell
  }
  else if (zdom[ndom].coord_type == RTHETA)
  {
    smax = rtheta_ds_in_cell (ndom, p);
  }
  else if (zdom[ndom].coord_type == SPHERICAL)
  {
    smax = spherical_ds_in_cell (ndom, p);
  }
  else if (zdom[ndom].coord_type == CYLVAR)
  {
    smax = cylvar_ds_in_cell (ndom, p);
  }
  else
  {
    Error ("ds_in_cell: Don't know how to find ds_in_cell in this coord system %d\n", zdom[ndom].coord_type);
    Exit (0);
    return (0);
  }

  return (smax);
}<|MERGE_RESOLUTION|>--- conflicted
+++ resolved
@@ -37,6 +37,7 @@
 
 #include "atomic.h"
 #include "python.h"
+
 
 /**********************************************************/
 /**
@@ -86,9 +87,12 @@
   int istat;
   int ndomain;
 
+
+
   if (where_in_wind (pp->x, &ndomain) < 0)      //If the return is negative, this means we are outside the wind
   {
     istat = translate_in_space (pp);    //And so we should translate in space
+
   }
   else if ((pp->grid = where_in_grid (ndomain, pp->x)) >= 0)
   {
@@ -96,7 +100,7 @@
   }
   else
   {
-    istat = pp->istat = -1;     /* It's not in the wind and it's not in the grid.  Bummer! */
+    istat = pp->istat = P_ERROR;        /* It's not in the wind and it's not in the grid.  Bummer! */
     Error ("translate: Found photon that was not in wind or grid, istat %i\n", where_in_wind (pp->x, &ndomain));
   }
 
@@ -184,11 +188,9 @@
           break;
         }
       }
-
       /* So at this point we have either gotten out of the domain or we have found a cell that
        * is actually in the wind or we encoutered the error above
        */
-
       if (s > 0)
       {
         ds += s - DFUDGE;       /* We are going to add DFUDGE back later */
@@ -524,10 +526,11 @@
 {
 
   int n;
-  double smax;
-  double ds_current;
+  double smax, s, ds_current;
   int istat;
   int nplasma;
+  int ndom, ndom_current;
+  int inwind;
 
   WindPtr one;
   PlasmaPtr xplasma;
@@ -547,20 +550,15 @@
 //OLD    }
     return (n);                 /* Photon was not in grid */
   }
-
 /* Assign the pointers for the cell containing the photon */
 
   one = &wmain[n];              /* one is the grid cell where the photon is */
   nplasma = one->nplasma;
   xplasma = &plasmamain[nplasma];
-
-  /*
-   * Calculate the maximum distance a photon can move in the current cell
-   */
-
-<<<<<<< HEAD
-  smax = find_smax (p);
-=======
+  ndom = one->ndom;
+  inwind = one->inwind;
+
+
 
 /* Calculate the maximum distance the photon can travel in the cell */
 
@@ -592,7 +590,9 @@
     move_phot (p, smax);
     return (p->istat);
 
-  }
+  /*
+   * Calculate the maximum distance a photon can move in the current cell
+   */
 
   if (modes.save_photons)
   {
@@ -614,7 +614,6 @@
   {
     smax = SMAX_FRAC * length (p->x);
   }
->>>>>>> aaf37441
 
   /* We now determine whether scattering prevents the photon from reaching the far edge of
      the cell.  calculate_ds calculates whether there are scatterings and makes use of the
@@ -675,8 +674,6 @@
     p->line_nres = p->nres;
 
   return (p->istat = istat);
-
-
 }
 
 
@@ -706,7 +703,6 @@
 ds_in_cell (ndom, p)
      int ndom;
      PhotPtr p;
-
 {
 
   int n;
