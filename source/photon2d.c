--- conflicted
+++ resolved
@@ -87,12 +87,9 @@
   int istat;
   int ndomain;
 
-
-
-  if (where_in_wind (pp->x, &ndomain) < 0)      //If the return is negative, this means we are outside the wind
-  {
-    istat = translate_in_space (pp);    //And so we should translate in space
-
+  if (where_in_wind (pp->x, &ndomain) < 0)
+  {
+    istat = translate_in_space (pp);
   }
   else if ((pp->grid = where_in_grid (ndomain, pp->x)) >= 0)
   {
@@ -189,9 +186,11 @@
           break;
         }
       }
+
       /* So at this point we have either gotten out of the domain or we have found a cell that
        * is actually in the wind or we encoutered the error above
        */
+
       if (s > 0)
       {
         ds += s - DFUDGE;       /* We are going to add DFUDGE back later */
@@ -549,39 +548,12 @@
     }
     return (n);                 /* Photon was not in grid */
   }
+
 /* Assign the pointers for the cell containing the photon */
 
   one = &wmain[n];              /* one is the grid cell where the photon is */
   nplasma = one->nplasma;
   xplasma = &plasmamain[nplasma];
-<<<<<<< HEAD
-=======
-  ndom = one->ndom;
-  inwind = one->inwind;
-
-
-
-/* Calculate the maximum distance the photon can travel in the cell */
-
-  if ((smax = ds_in_cell (ndom, p)) < 0)
-  {
-    return ((int) smax);
-  }
-  if (one->inwind == W_PART_INWIND)
-  {                             /* The cell is partially in the wind */
-    s = ds_to_wind (p, &ndom_current);  /* smax is set to be the distance to edge of the wind */
-    if (s < smax)
-      smax = s;
-    s = ds_to_disk (p, 0);      /* ds_to_disk can return a negative distance */
-    if (s > 0 && s < smax)
-      smax = s;
-  }
-  else if (one->inwind == W_IGNORE)
-  {
-    smax += one->dfudge;
-    move_phot (p, smax);
-    return (p->istat);
->>>>>>> 192d1adf
 
   /*
    * Calculate the maximum distance a photon can move in the current cell
@@ -808,8 +780,6 @@
    * coordinate grid.
    */
 
-
-
   s = ds_to_sphere (geo.rstar, pold);
 
   if ((r = dot (p->x, p->x)) < geo.rstar_sq)
@@ -829,10 +799,8 @@
     stuff_phot (pold, p);
     move_phot (p, s);
     stuff_v (p->x, normal);
-
     return (p->istat = P_HIT_STAR);
   }
-
 
   /* Check to see if it has hit the disk.
    *
