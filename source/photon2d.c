
/***********************************************************/
/** @file  photon2d.c
 * @author ksl
 * @date   April, 2018
 *
 * @brief  This file contains the routines which translate
 * photons, both inside and outside of the domains.
 *
 * Except for translating the photon the routines do as
 * litle as possible w.r.t modifying any of the other
 * information in the photon structure.
 *
 * There is a steering routine translate which calle
 * either translate_in_wind or translate_in_space, depending
 * on whether a photon bundle is in a wind domain or in space.
 * The routines translate the photon until hits something,
 * either the edge of the wind, or the edge of a cell, or
 * a resonance and then return with a status noting what
 * has happened.
 *
 * ### Notes ###
 *
 * Some of these routines pass the WindPtr for the entire
 * wind which should not be necessary and had been removed
 * in favor of using wmain.  It would probably be a good idea
 * to that here.
 *
 * These routines are called from trans_phot.  One could argue
 * that the filename is misnamed for that reason.
 *
 ***********************************************************/

#include <stdio.h>
#include <stdlib.h>
#include <math.h>

#include "atomic.h"
#include "python.h"


/**********************************************************/
/**
 * @brief      a steering routine that either calls translate_in_space or translate_in_wind  depending upon the
 * 	current location of the photon.
 *
 * @param [in] WindPtr  w   A pointer to the wind
 * @param [in, out] PhotPtr  pp   A photon
 * @param [in] double  tau_scat   the depth at which the photon should scatter
 * @param [ out] double *  tau   The optical depth associated with a resonanant scatter when
 * this is the reason the photon has stopped
 * @param [in, out] int *  nres   The number of the resonance if the photon stopped.
 * due to reaching the scattering optical depth
 * @return     A status that states what caused the photon to stp as it did
 *
 * @details
 *
 * The routine takes the current position of the photon and determines
 * where it is.  Depending on this it calls either translate_in_space
 * or translate_in_wind
 *
 * On exit, the position of the photon will have been updated.
 *
 * ### Notes ###
 * Translate controls the flow of the photon through one grid cell.  In Python,
 * there are additional possibilities since there are wind free regions.
 *
 * The routine first calls where_in_wind which returns the correct domain for a given position, or domain 0 if the
 * position is not in the wind of a domain.  The photon structure does not have the domain
 * number directly encoded, but it can be obtained from the grid number, which where in_grid updates
 *
 *
 * This construction is
 * used so that the calling routines for translate (trans_phot and extract) can be the same
 * in the 1 and 2d versions.
 *
 **********************************************************/

int
translate (w, pp, tau_scat, tau, nres)
     WindPtr w;                 //w here refers to entire wind, not a single element
     PhotPtr pp;
     double tau_scat;
     double *tau;
     int *nres;
{
  int istat;
  int ndomain;



  if (where_in_wind (pp->x, &ndomain) < 0)      //If the return is negative, this means we are outside the wind
  {
    istat = translate_in_space (pp);    //And so we should translate in space

  }
  else if ((pp->grid = where_in_grid (ndomain, pp->x)) >= 0)
  {
    istat = translate_in_wind (w, pp, tau_scat, tau, nres);
  }
  else
  {
    istat = pp->istat = P_ERROR;        /* It's not in the wind and it's not in the grid.  Bummer! */
    Error ("translate: Found photon that was not in wind or grid, istat %i\n", where_in_wind (pp->x, &ndomain));
  }

  return (istat);
}




/**********************************************************/
/**
 * @brief      translates the photon from its current position to the
 * 	edge of the wind.
 *
 * @param [in, out] PhotPtr  pp   A photon
 * @return     A status flag indication why the photon stopped
 *
 * @details
 * The routine translate the photon (which is assumed to be
 * in the wind, but not in an active wind cell) to the closest
 * boundary.
 *
 * The photon position is updated in the process.
 *
 *
 * ### Notes ###
 * @bug  There are questions in the comments about why an additonal
 * check is needed as to whther the photon as hit the star. It seems
 * superfluous so someone should check whether this addtional check
 * can be removed.
 *
 **********************************************************/

int
translate_in_space (pp)
     PhotPtr pp;
{
  double ds, delta, s, smax;
  int ndom, ndom_next;
  struct photon ptest;

  ds = ds_to_wind (pp, &ndom);

  /* For IMPORT, although we have reached the edge of the wind, we may be in a cell that is
   * not really in the wind, so we have to address this situtation here.  The first problem
   * we have though is that we do not know what domain we are in.*/

  if (ndom >= 0 && zdom[ndom].wind_type == IMPORT)
  {
    stuff_phot (pp, &ptest);
    move_phot (&ptest, ds + DFUDGE);    /* So now ptest is at the edge of the wind as defined by the boundary
                                           From here on we should be in the grid  */
    ds += DFUDGE;               //Fix for Bug #592 - we need to keep track of the little DFUDGE we moved the test photon



    /* Note there is a possiblity that we reach the other side 
     * of the grid without actually encoutering a
     * wind cell
     */


    if (where_in_wind (ptest.x, &ndom_next) < 0)
    {

      smax = ds_to_wind (&ptest, &ndom_next);   // This is the maximum distance can go in this domain
      s = 0;
      while (s < smax && where_in_wind (ptest.x, &ndom_next) < 0)
      {
        if ((delta = ds_in_cell (ndom, &ptest)) > 0)
        {
          move_phot (&ptest, delta + DFUDGE);
          s += delta + DFUDGE;  // The distance the photon has moved
        }
        else
        {
          break;
        }
      }
      /* So at this point we have either gotten out of the domain or we have found a cell that
       * is actually in the wind or we encoutered the error above
       */
      if (s > 0)
      {
        ds += s - DFUDGE;       /* We are going to add DFUDGE back later */
      }
    }

  }

  move_phot (pp, ds + DFUDGE);


  return (pp->istat);
}




/**********************************************************/
/**
 * @brief      calculates the photon pathlength to the edge of the wind.
 *
 * @param [in, out] PhotPtr  pp   A photon
 * @param [in, out] int *  ndom_current   The current domain
 * @return     The distance to the nearest boundary of the wind and the domain for which
 * 	the boudary applies.
 *
 * @details
 * Python defines the boundaries of the wind in term of the intersection
 * of a biconical flow (defined by an inner and outer windcone) and
 * an inner and outer radius centered on the star.	 If the user is interested
 * in a biconical flow, he/she will most likely set the radii so that they
 * do not truncate the wind.  Similarly, by choosing parameters for the windcones
 * properly, one can assure that one has a completely spherical flow.  However,
 * the user may also perversely set the parameters to that both the conical
 * flow boundaries and the min and maximum radius come into play.
 *
 * Usually, one would
 * efine the two types of The two types of boundaries are
 * sually defined so that one includes the other and so the cones apply when one is
 * ealing with a CV type wind, while the inner and outer radius applies for a spherical
 * odel.  However this routine does not require this to be the case, since it just
 * alculates where the edges are.
 *
 * n any event, if you are inside the wind already ds_to_wind calculates the distance to the edge of the wind.
 * If you are outside, It will also be to the nearest edge.
 *
 * The routine distinguishes between  two basic cases.  Either the photon is already in the wind
 * in which case one looks for the nearest boundary, or the photon is not currently
 * in the wind and you have to translate it until it reaches the the boundary (or
 * VERY_BIG)
 *
 * ### Notes ###
 * There is no guarantee that you will still be in the region defined by the grid.
 *
 * @bug 1802 -ksl - At present this routine for imported models this routine only deals with
 * cylindrical models.  Additionally for imported models we skip all of the
 * of the wind_cones.  This is inefficient, and needs to be corrected for
 * rtheta and spherical models which can easily be handled using wind cones.
 *
 **********************************************************/

double
ds_to_wind (pp, ndom_current)
     PhotPtr pp;
     int *ndom_current;
{
  struct photon ptest, qtest;
  double ds, x, rho, z;
  int ndom;

  stuff_phot (pp, &ptest);

  /* First calculated the distance to the edge of the of
     all of the "computatational domain */

  ds = ds_to_sphere (geo.rmax, &ptest);
  *ndom_current = (-1);
  xxxbound = BOUND_NONE;

  for (ndom = 0; ndom < geo.ndomain; ndom++)
  {
    if ((zdom[ndom].wind_type != IMPORT || (zdom[ndom].wind_type == IMPORT && zdom[ndom].coord_type != CYLIND)) &&
        zdom[ndom].wind_type != CORONA)
    {
      /* Check if the photon hits the inner or outer radius of the wind */
      if ((x = ds_to_sphere (zdom[ndom].rmax, &ptest)) < ds)
      {
        ds = x;
        *ndom_current = ndom;
        xxxbound = BOUND_RMIN;
      }

      if ((x = ds_to_sphere (zdom[ndom].rmin, &ptest)) < ds)
      {
        ds = x;
        *ndom_current = ndom;
        xxxbound = BOUND_RMAX;
      }

      /* Check if the photon hits the inner or outer windcone */

      if ((x = ds_to_cone (&zdom[ndom].windcone[0], &ptest)) < ds)
      {
        ds = x;
        *ndom_current = ndom;
        xxxbound = BOUND_INNER_CONE;
      }
      if ((x = ds_to_cone (&zdom[ndom].windcone[1], &ptest)) < ds)
      {
        ds = x;
        *ndom_current = ndom;
        xxxbound = BOUND_OUTER_CONE;
      }
    }

    /* For this rectangular region we check whether we are in side the grid,
     * which should effectively.  For * an imported region file we may not be
     * inside the wind, since some cells may be empty
     */

    else if (zdom[ndom].wind_type == CORONA || (zdom[ndom].wind_type == IMPORT && zdom[ndom].coord_type == CYLIND))
    {


      x = ds_to_plane (&zdom[ndom].windplane[0], &ptest);
      if (x > 0 && x < ds)
      {
        stuff_phot (pp, &qtest);
        move_phot (&qtest, x);
        rho = sqrt (qtest.x[0] * qtest.x[0] + qtest.x[1] * qtest.x[1]);
        if (zdom[ndom].wind_rho_min <= rho && rho <= zdom[ndom].wind_rho_min)
        {

          ds = x;
          *ndom_current = ndom;
          xxxbound = BOUND_ZMIN;
        }
      }
      x = ds_to_plane (&zdom[ndom].windplane[1], &ptest);
      if (x > 0 && x < ds)
      {
        stuff_phot (pp, &qtest);
        move_phot (&qtest, x);
        rho = sqrt (qtest.x[0] * qtest.x[0] + qtest.x[1] * qtest.x[1]);
        if (zdom[ndom].wind_rho_min <= rho && rho <= zdom[ndom].wind_rho_min)
        {

          ds = x;
          *ndom_current = ndom;
          xxxbound = BOUND_ZMAX;
        }
      }

      x = ds_to_cylinder (zdom[ndom].wind_rho_min, &ptest);
      if (x > 0 && x < ds)
      {
        stuff_phot (pp, &qtest);
        move_phot (&qtest, x);
        z = fabs (qtest.x[2]);
        if (zdom[ndom].zmin <= z && z <= zdom[ndom].zmax)

        {

          ds = x;
          *ndom_current = ndom;
          xxxbound = BOUND_INNER_RHO;
        }
      }

      x = ds_to_cylinder (zdom[ndom].wind_rho_max, &ptest);
      if (x > 0 && x < ds)
      {
        stuff_phot (pp, &qtest);
        move_phot (&qtest, x);
        z = fabs (qtest.x[2]);
        if (zdom[ndom].zmin <= z && z <= zdom[ndom].zmax)
        {

          ds = x;
          *ndom_current = ndom;
          xxxbound = BOUND_OUTER_RHO;
        }
      }

    }
    else
    {
      Error ("ds_to_wind:Do not know how to deal with this combination of coordinate type %d and wind_type %d\n", zdom[ndom].coord_type,
             zdom[ndom].wind_type);
      Exit (0);

    }

  }


  return (ds);
}









/** Added because there were cases where the number
 * of photons passing through a cell with a neglible volume was becoming
 * too large and stopping the program.  This is a bandaide since if this
 * is occurring a lot we should be doing a better job at calculating the
 * volume
 */
int neglible_vol_count = 0;
int translate_in_wind_failure = 0;

/**********************************************************/
/**
 * @brief      translates the photon within a single cell in the wind.
 *
 * @param [in] WindPtr  w   The entire wind
 * @param [in, out] PhotPtr  p   A photon
 * @param [in] double  tau_scat   The depth at which the photon will scatter
 * @param [out] double *  tau   The tau of a resonance
 * @param [out] int *  nres   The resonaance which caused the photon to stop
 * @return     A status indicated whether the photon has stopped for a scattering
 * even of for some other teason
 *
 * @details
 * It calculates and updates the final position of the photon p, the optical depth tau after
 * 	having translated the photon, and, if the photon is scattered, the number of the resonance
 * 	responsible for scattering (or absorbing) the photon bundle.
 *
 * 	These last two quantities are calculated in ds_calculate and simply passed back.
 *
 * 	translate_in_wind returns that status directly to the calling routine.
 *
 * ### Notes ###
 *
 * In addition to moving the photon, the routine also updates some values
 * having to do with the radiation filed both in and out of macro atom
 * mode.
 *
 **********************************************************/
int
translate_in_wind (w, p, tau_scat, tau, nres)
     WindPtr w;                 //w here refers to entire wind, not a single element
     PhotPtr p;
     double tau_scat, *tau;
     int *nres;


{
  int n;
  double smax, ds_current;
  int istat;
  int nplasma;

  WindPtr one;
  PlasmaPtr xplasma;


/* First verify that the photon is in the grid, and if not
return and record an error */

  if ((p->grid = n = where_in_grid (wmain[p->grid].ndom, p->x)) < 0)
  {
//OLD    if (translate_in_wind_failure < 1000)
//OLD    {
//OLD     if (modes.save_photons)
//OLD       {
//OLD         save_photons (p, "NotInGrid_translate_in_wind");
//OLD       }
//OLD    }
    return (n);                 /* Photon was not in grid */
  }
/* Assign the pointers for the cell containing the photon */

  one = &wmain[n];              /* one is the grid cell where the photon is */
  nplasma = one->nplasma;
  xplasma = &plasmamain[nplasma];

  smax = smax_in_cell (p);

//OLD  if (modes.save_photons)
//OLD  {
//OLD    Diag ("smax  %10.3e tau_scat %10.3e tau %10.3e\n", smax, tau_scat, *tau);
//OLD  }

  /* We now determine whether scattering prevents the photon from reaching the far edge of
     the cell.  calculate_ds calculates whether there are scatterings and makes use of the
     current position of the photon and the position of the photon at the far edge of the
     shell.  It needs a "trial photon at the maximum distance however */


/* Note that ds_current does not alter p in any way */

  ds_current = calculate_ds (w, p, tau_scat, tau, nres, smax, &istat);

  if (p->nres < 0)
    xplasma->nscat_es++;
  if (p->nres > 0)
    xplasma->nscat_res++;



/* OK now we increment the radiation field in the cell, translate the photon and wrap
   things up If the photon is going to scatter in this cell, radiation also reduces
   the weight of the photon due to continuum absorption, e.g. free free */

  if (geo.rt_mode == RT_MODE_MACRO)
  {                             // Macro-method
    /* In the macro-method, b-f and other continuum processes do not reduce the photon
       weight, but are treated as as scattering processes.  Therefore most of what was in
       subroutine radiation can be avoided.
     */

    one = &w[p->grid];
    nplasma = one->nplasma;
    xplasma = &plasmamain[nplasma];

    if (geo.ioniz_or_extract == 1)
    {
      xplasma->ntot++;          // EP 11-19: Moved so only increments during ionisation cycles

      /* For an ionization cycle */
      bf_estimators_increment (one, p, ds_current);

      /*photon weight times distance in the shell is proportional to the mean intensity */
      xplasma->j += p->w * ds_current;

      /* frequency weighted by the weights and distance in the shell.  See eqn 2 ML93 */
      xplasma->ave_freq += p->freq * p->w * ds_current;

    }
  }
  else
  {
    radiation (p, ds_current);
  }

  move_phot (p, ds_current);

  p->nres = (*nres);

  return (p->istat = istat);


}




/* ************************************************************************* */
/**
 * @brief           Calculate the maximum distance a photon can travel in its
 *                  current cell.
 *
 * @param[in]       PhotPtr   p       The currently transported photon packet
 *
 * @return          double    smax    The maximum distance the photon packet
 *                                    can move
 *
 * @details
 *
 * smax can be found in various ways depending on if the photon is in the wind
 * or not.
 *
 * This section of code was put into its own function in an attempt to avoid
 * code duplication for the optical depth diagnostic ray tracing thing.
 *
 * ************************************************************************** */

double
smax_in_cell (PhotPtr p)
{
  int n, ndom, ndom_current;
  int hitdisc;
  double s, smax;
  int hit_disk;

  WindPtr one;

  n = p->grid;
  one = &wmain[n];              /* one is the grid cell where the photon is */
  ndom = one->ndom;

  /* Calculate the maximum distance the photon can travel in the cell */

  if ((smax = ds_in_cell (ndom, p)) < 0)
  {
    return ((int) smax);
  }
  if (one->inwind == W_PART_INWIND)
  {                             /* The cell is partially in the wind */
    s = ds_to_wind (p, &ndom_current);  /* smax is set to be the distance to edge of the wind */
    if (s < smax)
      smax = s;
<<<<<<< HEAD
    s = ds_to_disk (p, 0, &hit_disk);      /* the 0 implies ds_to_disk can not return a negative distance */
=======
    s = ds_to_disk (p, 0, &hitdisc);        /* the 0 implies ds_to_disk can not return a negative distance */
>>>>>>> c0865df7
    if (s > 0 && s < smax)
      smax = s;
  }
  else if (one->inwind == W_IGNORE)
  {
    smax += one->dfudge;
    move_phot (p, smax);
    return (p->istat);

  }
  else if (one->inwind == W_NOT_INWIND)
  {                             /* The cell is not in the wind at all */

    Error ("translate_in_wind: Grid cell %d of photon is not in wind, moving photon %.2e\n", n, smax);
    Error ("translate_in_wind: photon %d position: x %g y %g z %g\n", p->np, p->x[0], p->x[1], p->x[2]);
    move_phot (p, smax);
    return (p->istat);

  }

  /* At this point we now know how far the photon can travel in it's current grid cell */

  smax += one->dfudge;          /* dfudge is to force the photon through the cell boundaries. */

  /* Set limits the distance a photon can travel.  There are
     a good many photons which travel more than this distance without this
     limitation, at least in the standard 30 x 30 instantiation.  It does
     make small differences in the structure of lines in some cases.
     The choice of SMAX_FRAC can affect execution time. */

  if (smax > SMAX_FRAC * length (p->x))
  {
    smax = SMAX_FRAC * length (p->x);
  }

  return smax;
}




/**********************************************************/
/**
 * @brief      calculates the distance photon can travel within the cell
 * 	that it is currently in.
 *
 * @param [in, out] int  ndom   The current domain
 * @param [in, out] PhotPtr  p   A photon
 * @return     A distance indicating how far the photon can travel
 *
 * @details
 * The routine is basically just a steering routine
 * and calls ds_in_whatever for various coordinate systems
 *
 * ### Notes ###
 *
 * The other routines are contained in routines like cylindrical.c,
 * rtheta.c etc.
 *
 **********************************************************/

double
ds_in_cell (ndom, p)
     int ndom;
     PhotPtr p;

{

  int n;
  double smax;

  WindPtr one;


/* First verify that the photon is in the grid, and if not
return and record an error */

  if ((p->grid = n = where_in_grid (ndom, p->x)) < 0)
  {
//OLD      if (modes.save_photons)
//OLD   {
//OLD     save_photons (p, "NotInGrid_ds_in_cell");
//OLD   }
    return (n);
  }

/* Assign the pointers for the cell containing the photon */

  one = &wmain[n];              /* one is the grid cell where the photon is */

/* Calculate the maximum distance the photon can travel in the cell */

  if (zdom[ndom].coord_type == CYLIND)
  {
    smax = cylind_ds_in_cell (ndom, p); // maximum distance the photon can travel in a cell
  }
  else if (zdom[ndom].coord_type == RTHETA)
  {
    smax = rtheta_ds_in_cell (ndom, p);
  }
  else if (zdom[ndom].coord_type == SPHERICAL)
  {
    smax = spherical_ds_in_cell (ndom, p);
  }
  else if (zdom[ndom].coord_type == CYLVAR)
  {
    smax = cylvar_ds_in_cell (ndom, p);
  }
  else
  {
    Error ("ds_in_cell: Don't know how to find ds_in_cell in this coord system %d\n", zdom[ndom].coord_type);
    Exit (0);
    return (0);
  }

  return (smax);
}<|MERGE_RESOLUTION|>--- conflicted
+++ resolved
@@ -560,7 +560,6 @@
 smax_in_cell (PhotPtr p)
 {
   int n, ndom, ndom_current;
-  int hitdisc;
   double s, smax;
   int hit_disk;
 
@@ -581,11 +580,7 @@
     s = ds_to_wind (p, &ndom_current);  /* smax is set to be the distance to edge of the wind */
     if (s < smax)
       smax = s;
-<<<<<<< HEAD
     s = ds_to_disk (p, 0, &hit_disk);      /* the 0 implies ds_to_disk can not return a negative distance */
-=======
-    s = ds_to_disk (p, 0, &hitdisc);        /* the 0 implies ds_to_disk can not return a negative distance */
->>>>>>> c0865df7
     if (s > 0 && s < smax)
       smax = s;
   }
