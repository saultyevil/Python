--- conflicted
+++ resolved
@@ -755,7 +755,7 @@
  * ### Notes ###
  *
  * Note that p and pold must be travelling in the same directon to work properly.  There is an
- * error check at the beginning of the routine to make sure this is the case.  
+ * error check at the beginning of the routine to make sure this is the case.
  *
  *
  **********************************************************/
@@ -775,10 +775,7 @@
    * coordinate grid.
    */
 
-<<<<<<< HEAD
-=======
   r = dot (pnew->x, pnew->x);
->>>>>>> 81e7e8f3
   s = ds_to_sphere (geo.rstar, pold);
 
   if (r < geo.rstar_sq || pnew->ds > s)
@@ -789,13 +786,8 @@
     return (pnew->istat = P_HIT_STAR);
   }
 
-<<<<<<< HEAD
-  /* Check to see if it has hit the disk.
-   *
-=======
   /*
    * Check to see if it has hit the disk.
->>>>>>> 81e7e8f3
    * For a vertically extended disk these means checking whether
    * we are inside the maximum radius of the disk and then lookng
    * comparing the z position of z to the height of the disk at
