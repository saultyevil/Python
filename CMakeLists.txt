--- conflicted
+++ resolved
@@ -87,12 +87,8 @@
 # Python repository -- that is Python, Py_wind and Windsave2table
 
 set(PYTHON_SOURCE
-<<<<<<< HEAD
-        source/agn.c source/anisowind.c source/bands.c source/bb.c
-=======
         source/agn.c source/atomicdata.c source/atomicdata_init.c
         source/atomicdata_sub.c source/anisowind.c source/bands.c source/bb.c
->>>>>>> ae9078bd
         source/bilinear.c source/brem.c source/cdf.c source/charge_exchange.c
         source/compton.c source/continuum.c source/cooling.c source/corona.c
         source/cv.c source/cylind_var.c source/cylindrical.c source/density.c
@@ -115,19 +111,11 @@
         source/setup_star_bh.c source/shell_wind.c source/signal.c
         source/spectra.c source/spectral_estimators.c source/spherical.c
         source/stellar_wind.c source/sv.c source/synonyms.c source/time.c
-<<<<<<< HEAD
-        source/tau_spectrum.c source/trans_phot.c source/vvector.c
-        source/walls.c source/wind.c source/wind2d.c source/wind_sum.c
-        source/wind_updates2d.c source/wind_util.c source/windsave.c
-        source/windsave2table_sub.c source/xlog.c source/zeta.c
-        )
-=======
         source/trans_phot.c source/vvector.c source/walls.c source/wind.c
         source/wind2d.c source/wind_sum.c source/wind_updates2d.c
         source/wind_util.c source/windsave.c source/windsave2table_sub.c
         source/xlog.c source/zeta.c
 )
->>>>>>> ae9078bd
 
 set(PY_WIND_SOURCE
         source/py_wind_ion.c source/py_wind_macro.c
