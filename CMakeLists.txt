--- conflicted
+++ resolved
@@ -115,11 +115,7 @@
         source/trans_phot.c source/vvector.c source/walls.c source/wind.c
         source/wind2d.c source/wind_sum.c source/wind_updates2d.c
         source/wind_util.c source/windsave.c source/windsave2table_sub.c
-<<<<<<< HEAD
-        source/xlog.c source/zeta.c source/tau_spectrum.c
-=======
         source/xlog.c source/xtest.c source/zeta.c
->>>>>>> 4714a22f
 )
 
 set(PY_WIND_SOURCE
