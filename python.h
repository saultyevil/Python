--- conflicted
+++ resolved
@@ -784,11 +784,7 @@
   double cooling_normalisation;
   double cooling_bbtot, cooling_bftot, cooling_bf_coltot;
   double cooling_ff;
-<<<<<<< HEAD
-  double cooling_adiabatic;
-=======
   double cooling_adiabatic;     // this is just lum_adiabatic / vol / ne
->>>>>>> 433896e8
 
 } macro_dummy, *MacroPtr;
 
